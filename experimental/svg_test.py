# -*- coding: latin-1 -*-
<<<<<<< HEAD

"""
"""
from __future__ import annotations

__docformat__ = 'restructuredtext'
__version__ = '$Id$'

=======
import re
>>>>>>> 9a6b9d18
import os.path
import re
import xml.dom
import xml.dom.minidom

import pyglet

from pyglet.graphics.api.gl import (
    GL_BLEND,
    GL_DONT_CARE,
    GL_LINE_SMOOTH,
    GL_LINE_SMOOTH_HINT,
    GL_LINES,
    GL_ONE_MINUS_SRC_ALPHA,
    GL_SRC_ALPHA,
    glBlendFunc,
    glEnable,
    glHint,
)
from pyglet.graphics.api.gl import (
    GL_ENABLE_BIT,
    glPopAttrib,
    glPopMatrix,
    glPushAttrib,
    glPushMatrix,
    glScalef,
    glTranslatef,
)


class SmoothLineGroup(pyglet.graphics.Group):
    @staticmethod
    def set_state():
        glPushAttrib(GL_ENABLE_BIT)
        glEnable(GL_LINE_SMOOTH)
        glEnable(GL_BLEND)
        glBlendFunc(GL_SRC_ALPHA, GL_ONE_MINUS_SRC_ALPHA)
        glHint(GL_LINE_SMOOTH_HINT, GL_DONT_CARE)

    @staticmethod
    def unset_state():
        glPopAttrib()


class Curve:
    PATH_RE = re.compile(r'([MLHVCSQTAZ])([^MLHVCSQTAZ]+)', re.IGNORECASE)
    INT = r'([+-]?\d+)'
    FLOAT = r'(?:[\s,]*)([+-]?\d+(?:\.\d+)?)'

    HANDLERS = {}

    def handle(self, rx, types, HANDLERS=HANDLERS):
        def register(function):
            HANDLERS[self] = (rx and re.compile(rx), function, types)
            return function

        return register

    def __init__(self, spec, batch):
        self.batch = batch

        self.start = None
        self.current = None
        self.min_x = self.min_y = self.max_x = self.max_y = None

        for cmd, value in self.PATH_RE.findall(spec):
            # print (cmd, value)
            if not cmd:
                continue
            rx, handler, types = self.HANDLERS[cmd.upper()]
            if rx is None:
                handler(self, cmd)
            else:
                v = []
                for fields in rx.findall(value):
                    v.append([types[i](e) for i, e in enumerate(fields)])
                handler(self, cmd, v)

    def _determine_rect(self, x, y):
        y = -y
        if self.min_x is None:
            self.min_x = self.max_x = x
            self.min_y = self.max_y = y
        else:
            if self.min_x > x:
                self.min_x = x
            elif self.max_x < x:
                self.max_x = x
            if self.min_y > y:
                self.min_y = y
            elif self.max_y < y:
                self.max_y = y

    @handle('M', FLOAT * 2, (float, float))
    def moveto(self, cmd, points):
        """Start a new sub-path at the given (x,y) coordinate. M (uppercase)
        indicates that absolute coordinates will follow; m (lowercase)
        indicates that relative coordinates will follow. If a relative moveto
        (m) appears as the first element of the path, then it is treated as a
        pair of absolute coordinates. If a moveto is followed by multiple pairs
        of coordinates, the subsequent pairs are treated as implicit lineto
        commands.

        Parameters are (x y)+
        """
        points = [list(map(float, point)) for point in points]
        # XXX handle relative
        # XXX confirm that we always reset start here
        self.start = self.current = points[0]
        if len(points) > 2:
            self.lineto({'m': 'l', 'M': 'L'}[cmd], points[1:])

    @handle('L', FLOAT * 2, (float, float))
    def lineto(self, cmd, points):
        """Draw a line from the current point to the given (x,y) coordinate
        which becomes the new current point. L (uppercase) indicates that
        absolute coordinates will follow; l (lowercase) indicates that relative
        coordinates will follow. A number of coordinates pairs may be specified
        to draw a polyline. At the end of the command, the new current point is
        set to the final set of coordinates provided.

        Parameters are (x y)+
        """
        l = []
        self._determine_rect(*self.current)
        for point in points:
            cx, cy = self.current
            x, y = list(map(float, point))
            l.extend([cx, -cy])
            l.extend([x, -y])
            self.current = (x, y)
            self._determine_rect(x, y)
        self.batch.add(len(l) // 2, GL_LINES, SmoothLineGroup(), ('v2f', l))

    @handle('H', FLOAT, (float,))
    def horizontal_lineto(self, cmd, xvals):
        """Draws a horizontal line from the current point (cpx, cpy) to (x,
        cpy). H (uppercase) indicates that absolute coordinates will follow; h
        (lowercase) indicates that relative coordinates will follow. Multiple x
        values can be provided (although usually this doesn't make sense). At
        the end of the command, the new current point becomes (x, cpy) for the
        final value of x.

        Parameters are x+
        """
        cx, cy = self.current
        self._determine_rect(*self.current)
        x = float(xvals[-1])
        self.batch.add(2, GL_LINES, None, ('v2f', (cx, -cy, x, -cy)))
        self.current = (x, cy)
        self._determine_rect(x, cy)

    @handle('V', FLOAT, (float,))
    def vertical_lineto(self, cmd, yvals):
        """Draws a vertical line from the current point (cpx, cpy) to (cpx, y).
        V (uppercase) indicates that absolute coordinates will follow; v
        (lowercase) indicates that relative coordinates will follow. Multiple y
        values can be provided (although usually this doesn't make sense). At
        the end of the command, the new current point becomes (cpx, y) for the
        final value of y.

        Parameters are y+
        """
        cx, cy = self.current
        self._determine_rect(*self.current)
        y = float(yvals[-1])
        self.batch.add(2, GL_LINES, None, ('v2f', [cx, -cy, cx, -y]))
        self.current = (cx, y)
        self._determine_rect(cx, y)

    @handle('Z', None, None)
    def closepath(self, cmd):
        """Close the current subpath by drawing a straight line from the
        current point to current subpath's initial point.
        """
        self.batch.add(2, GL_LINES, SmoothLineGroup(), ('v2f', self.current + tuple(self.start)))

    @handle('C', FLOAT * 6, (float,) * 6)
    def curveto(self, cmd, control_points):
        """Draws a cubic Bézier curve from the current point to (x,y) using
        (x1,y1) as the control point at the beginning of the curve and (x2,y2)
        as the control point at the end of the curve. C (uppercase) indicates
        that absolute coordinates will follow; c (lowercase) indicates that
        relative coordinates will follow. Multiple sets of coordinates may be
        specified to draw a polybézier. At the end of the command, the new
        current point becomes the final (x,y) coordinate pair used in the
        polybézier.

        Control points are (x1 y1 x2 y2 x y)+
        """
        l = []
        last = None
        for entry in control_points:
            x1, y1, x2, y2, x, y = list(map(float, entry))
            t = 0
            cx, cy = self.current
            self.last_control = (x2, y2)
            self.current = (x, y)
            x1 *= 3
            x2 *= 3
            y1 *= 3
            y2 *= 3
            while t <= 1.01:
                a = t
                a2 = a ** 2
                a3 = a ** 3
                b = 1 - t
                b2 = b ** 2
                b3 = b ** 3
                px = cx * b3 + x1 * b2 * a + x2 * b * a2 + x * a3
                py = cy * b3 + y1 * b2 * a + y2 * b * a2 + y * a3
                if last is not None:
                    l.extend(last)
                    l.extend((px, -py))
                last = (px, -py)
                self._determine_rect(px, py)
                t += 0.01
        self.batch.add(len(l) // 2, GL_LINES, SmoothLineGroup(), ('v2f', l))

    @handle('S', FLOAT * 4, (float,) * 4)
    def smooth_curveto(self, cmd, control_points):
        """Draws a cubic Bézier curve from the current point to (x,y). The
        first control point is assumed to be the reflection of the second
        control point on the previous command relative to the current point.
        (If there is no previous command or if the previous command was not an
        C, c, S or s, assume the first control point is coincident with the
        current point.) (x2,y2) is the second control point (i.e., the control
        point at the end of the curve). S (uppercase) indicates that absolute
        coordinates will follow; s (lowercase) indicates that relative
        coordinates will follow. Multiple sets of coordinates may be specified
        to draw a polybézier. At the end of the command, the new current point
        becomes the final (x,y) coordinate pair used in the polybézier.

        Control points are (x2 y2 x y)+
        """
        assert self.last_control is not None, 'S must follow S or C'

        l = []
        last = None
        for entry in control_points:
            x2, y2, x, y = list(map(float, entry))

            # Reflect last control point
            cx, cy = self.current
            lcx, lcy = self.last_control
            dx, dy = cx - lcx, cy - lcy
            x1, y1 = cx + dx, cy + dy

            t = 0
            cx, cy = self.current
            self.last_control = (x2, y2)
            self.current = (x, y)

            x1 *= 3
            x2 *= 3
            y1 *= 3
            y2 *= 3
            while t <= 1.01:
                a = t
                a2 = a ** 2
                a3 = a ** 3
                b = 1 - t
                b2 = b ** 2
                b3 = b ** 3
                px = cx * b3 + x1 * b2 * a + x2 * b * a2 + x * a3
                py = cy * b3 + y1 * b2 * a + y2 * b * a2 + y * a3
                if last is not None:
                    l.extend(last)
                    l.extend((px, -py))
                last = (px, -py)
                self._determine_rect(px, py)
                t += 0.01
        # degenerate vertices
        self.batch.add(len(l) // 2, GL_LINES, SmoothLineGroup(), ('v2f', l))

    @handle('Q', FLOAT * 4, (float,) * 4)
    def quadratic_curveto(self, cmd, control_points):
        """Draws a quadratic Bézier curve from the current point to (x,y)
        using (x1,y1) as the control point. Q (uppercase) indicates that
        absolute coordinates will follow; q (lowercase) indicates that
        relative coordinates will follow. Multiple sets of coordinates may
        be specified to draw a polybézier. At the end of the command, the
        new current point becomes the final (x,y) coordinate pair used in
        the polybézier.

        Control points are (x1 y1 x y)+
        """
        raise NotImplementedError('not implemented')

    @handle('T', FLOAT * 2, (float,) * 2)
    def smooth_quadratic_curveto(self, cmd, control_points):
        """Draws a quadratic Bézier curve from the current point to (x,y).
        The control point is assumed to be the reflection of the control
        point on the previous command relative to the current point. (If
        there is no previous command or if the previous command was not a
        Q, q, T or t, assume the control point is coincident with the
        current point.) T (uppercase) indicates that absolute coordinates
        will follow; t (lowercase) indicates that relative coordinates will
        follow. At the end of the command, the new current point becomes
        the final (x,y) coordinate pair used in the polybézier.

        Control points are (x y)+
        """
        raise NotImplementedError('not implemented')

    @handle('A', FLOAT * 3 + INT * 2 + FLOAT * 2, (float,) * 3 + (int,) * 2 + (float,) * 2)
    def elliptical_arc(self, cmd, parameters):
        """Draws an elliptical arc from the current point to (x, y). The
        size and orientation of the ellipse are defined by two radii (rx,
        ry) and an x-axis-rotation, which indicates how the ellipse as a
        whole is rotated relative to the current coordinate system. The
        center (cx, cy) of the ellipse is calculated automatically to
        satisfy the constraints imposed by the other parameters.
        large-arc-flag and sweep-flag contribute to the automatic
        calculations and help determine how the arc is drawn.

        Parameters are (rx ry x-axis-rotation large-arc-flag sweep-flag x y)+
        """
        raise NotImplementedError('not implemented')


class SVG:
    def __init__(self, filename, rect=None):
        self._rect = rect
        self.scale_x = None
        self.scale_y = None
        self.translate_x = None
        self.translate_y = None
        dom = xml.dom.minidom.parse(filename)
        tag = dom.documentElement
        if tag.tagName != 'svg':
            raise ValueError(f'document is <{tag.tagName}> instead of <svg>')

        # generate all the drawing elements
        self.batch = pyglet.graphics.Batch()
        self.objects = []
        for tag in tag.getElementsByTagName('g'):
            for tag in tag.getElementsByTagName('path'):
                self.objects.append(Curve(tag.getAttribute('d'), self.batch))

        # determine drawing bounds
        self.min_x = min(o.min_x for o in self.objects)
        self.max_x = max(o.max_x for o in self.objects)
        self.min_y = min(o.min_y for o in self.objects)
        self.max_y = max(o.max_y for o in self.objects)

        # determine or apply drawing rect
        if rect is None:
            self._rect = (self.min_x, self.min_y,
                          self.max_x - self.min_x,
                          self.max_y - self.min_y)

    @property
    def rect(self):
        return self._rect

    @rect.setter
    def rect(self, new_rect):
        self._rect = new_rect
        # figure transform for display rect
        self.translate_x, self.translate_y, rw, rh = new_rect
        self.scale_x = abs(rw / float(self.max_x - self.min_x))
        self.scale_y = abs(rh / float(self.max_y - self.min_y))

    def draw(self):
        glPushMatrix()
        if self._rect is not None:
            glScalef(self.scale_x, self.scale_y, 1)
            glTranslatef(self.translate_x - self.min_x, self.translate_x - self.min_y, 0)
        self.batch.draw()
        glPopMatrix()


window = pyglet.window.Window(width=600, height=300, resizable=True)

dirname = os.path.dirname(__file__)
svg = SVG(os.path.join(dirname, 'hello_world.svg'), rect=(0, 0, 600, 300))


@window.event
def on_draw():
    window.clear()
    svg.draw()


@window.event
def on_resize(w, h):
    print("Resized")
    svg.rect = svg.rect[:2] + (w, h)


pyglet.app.run()<|MERGE_RESOLUTION|>--- conflicted
+++ resolved
@@ -1,16 +1,5 @@
-# -*- coding: latin-1 -*-
-<<<<<<< HEAD
-
-"""
-"""
 from __future__ import annotations
 
-__docformat__ = 'restructuredtext'
-__version__ = '$Id$'
-
-=======
-import re
->>>>>>> 9a6b9d18
 import os.path
 import re
 import xml.dom
