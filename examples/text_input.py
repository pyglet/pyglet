--- conflicted
+++ resolved
@@ -17,13 +17,8 @@
     def __init__(self, x1, y1, x2, y2, batch):
         self.vertex_list = batch.add_indexed(4, pyglet.gl.GL_TRIANGLES, None,
                                              [0, 1, 2, 0, 2, 3],
-<<<<<<< HEAD
-                                             ('v2i', [x1, y1, x2, y1, x2, y2, x1, y2]),
-                                             ('c4B', [200, 200, 220, 255] * 4))
-=======
                                              ('vertices2i', [x1, y1, x2, y1, x2, y2, x1, y2]),
                                              ('colors4Bn', [200, 200, 220, 255] * 4))
->>>>>>> e48e1b57
 
 
 class TextWidget(object):
