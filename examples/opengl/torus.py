--- conflicted
+++ resolved
@@ -118,17 +118,10 @@
     material = pyglet.model.SimpleMaterial("custom", diffuse, ambient, specular, emission, shininess)
     group = pyglet.model.MaterialGroup(material=material, program=shader)
 
-<<<<<<< HEAD
     vertex_list = shader.vertex_list_indexed(len(vertices) // 3, GeometryMode.TRIANGLES, indices, batch, group,
                                              position=('f', vertices),
                                              normals=('f', normals),
                                              colors=('f', material.diffuse * (len(vertices) // 3)))
-=======
-    vertex_list = shader.vertex_list_indexed(len(vertices) // 3, GL_TRIANGLES, indices, batch, group,
-                                             POSITION=('f', vertices),
-                                             NORMAL=('f', normals),
-                                             COLOR_0=('f', material.diffuse * (len(vertices) // 3)))
->>>>>>> c38b6fea
 
     return pyglet.model.Model([vertex_list], [group], batch)
 
