--- conflicted
+++ resolved
@@ -16,145 +16,6 @@
 ### Existing tool
 
 <Inform the name of the existing tool that was executed and how it was executed>
-<<<<<<< HEAD
-
-<Show the coverage results provided by the existing tool with a screenshot>
-
-### Your own coverage tool
-
-<The following is supposed to be repeated for each group member>
-
-Sanne
-
-<Function 1 name>
-
-<Show a patch (diff) or a link to a commit made in your forked repository that shows the instrumented code to gather coverage measurements>
-
-<Provide a screenshot of the coverage results output by the instrumentation>
-
-<Function 2 name>
-
-<Provide the same kind of information provided for Function 1>
-
-Sepaanta
-
-<Function 1 name>
-
-<Show a patch (diff) or a link to a commit made in your forked repository that shows the instrumented code to gather coverage measurements>
-
-<Provide a screenshot of the coverage results output by the instrumentation>
-
-<Function 2 name>
-
-<Provide the same kind of information provided for Function 1>
-
-Emilija
-
-<Function 1 name>
-
-<Show a patch (diff) or a link to a commit made in your forked repository that shows the instrumented code to gather coverage measurements>
-
-<Provide a screenshot of the coverage results output by the instrumentation>
-
-<Function 2 name>
-
-<Provide the same kind of information provided for Function 1>
-
-Rūta
-
-<Function 1 name>
-
-<Show a patch (diff) or a link to a commit made in your forked repository that shows the instrumented code to gather coverage measurements>
-
-<Provide a screenshot of the coverage results output by the instrumentation>
-
-<Function 2 name>
-
-<Provide the same kind of information provided for Function 1>
-
-## Coverage improvement
-
-### Individual tests
-
-<The following is supposed to be repeated for each group member>
-
-Sanne
-
-<Test 1>
-
-<Show a patch (diff) or a link to a commit made in your forked repository that shows the new/enhanced test>
-
-<Provide a screenshot of the old coverage results (the same as you already showed above)>
-
-<Provide a screenshot of the new coverage results>
-
-<State the coverage improvement with a number and elaborate on why the coverage is improved>
-
-<Test 2>
-
-<Provide the same kind of information provided for Test 1>
-
-Sepaanta
-
-<Test 1>
-
-<Show a patch (diff) or a link to a commit made in your forked repository that shows the new/enhanced test>
-
-<Provide a screenshot of the old coverage results (the same as you already showed above)>
-
-<Provide a screenshot of the new coverage results>
-
-<State the coverage improvement with a number and elaborate on why the coverage is improved>
-
-<Test 2>
-
-<Provide the same kind of information provided for Test 1>
-
-Emilija
-
-<Test 1>
-
-<Show a patch (diff) or a link to a commit made in your forked repository that shows the new/enhanced test>
-
-<Provide a screenshot of the old coverage results (the same as you already showed above)>
-
-<Provide a screenshot of the new coverage results>
-
-<State the coverage improvement with a number and elaborate on why the coverage is improved>
-
-<Test 2>
-
-<Provide the same kind of information provided for Test 1>
-
-Rūta
-
-<Test 1>
-
-<Show a patch (diff) or a link to a commit made in your forked repository that shows the new/enhanced test>
-
-<Provide a screenshot of the old coverage results (the same as you already showed above)>
-
-<Provide a screenshot of the new coverage results>
-
-<State the coverage improvement with a number and elaborate on why the coverage is improved>
-
-<Test 2>
-
-<Provide the same kind of information provided for Test 1>
-
-### Overall
-
-<Provide a screenshot of the old coverage results by running an existing tool (the same as you already showed above)>
-
-<Provide a screenshot of the new coverage results by running the existing tool using all test modifications made by the group>
-
-## Statement of individual contributions
-
-Sanne: Tested the NLOC for this document, ran the coverage tool for this document, instrumented and tested coverage for get_document and handle_answers
-Sepaanta: Found the project, ran the initial coverage test, ...
-Emilija: Ran the initial NLOC check, ...
-Rūta: ...
-=======
 We used Coverage (coverage.py) as recommended by the coordinators. Pyglet instructed to only run the unit tests by calling pytest on their tests/unit directory, so we did just that. The commands to execute the tests were as follows:
   
 ```
@@ -376,5 +237,4 @@
 * ...
 
 Rūta:
-* ...
->>>>>>> 56c79e6a
+* ...