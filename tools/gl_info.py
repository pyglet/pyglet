--- conflicted
+++ resolved
@@ -1,14 +1,6 @@
 #!/usr/bin/env python
-<<<<<<< HEAD
-"""
-"""
 from __future__ import annotations
 
-__docformat__ = 'restructuredtext'
-__version__ = '1.2'
-
-=======
->>>>>>> 9a6b9d18
 import sys
 import textwrap
 
