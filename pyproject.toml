--- conflicted
+++ resolved
@@ -72,13 +72,9 @@
 "pyglet/font/quartz.py" = ["RUF012", "D", "N", "ARG"]
 "pyglet/font/ttf.py" = ["RUF012", "D", "N", "ARG"]
 "pyglet/font/win32.py" = ["RUF012", "D", "N", "ARG"]
-<<<<<<< HEAD
 "pyglet/window/cocoa/*" = ["RUF012", "D", "N", "ARG"]
 "pyglet/window/headless/*" = ["RUF012", "D", "N", "ARG"]
 "pyglet/window/win32/*" = ["RUF012", "D", "N", "ARG"]
 "pyglet/window/xlib/*" = ["RUF012", "D", "N", "ARG"]
 "pyglet/libs/*" = ["RUF012", "D", "N", "ARG"]
-=======
-
 "examples/*" = ["I"]
->>>>>>> f74b037e
