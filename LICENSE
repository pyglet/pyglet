Copyright (c) 2006-2008 Alex Holkner
<<<<<<< HEAD
Copyright (c) 2008-2019 pyglet contributors
=======
Copyright (c) 2008-2021 pyglet contributors
>>>>>>> 03eeadbb
All rights reserved.

Redistribution and use in source and binary forms, with or without
modification, are permitted provided that the following conditions are met:

  * Redistributions of source code must retain the above copyright
    notice, this list of conditions and the following disclaimer.
  * Redistributions in binary form must reproduce the above copyright 
    notice, this list of conditions and the following disclaimer in
    the documentation and/or other materials provided with the
    distribution.
  * Neither the name of pyglet nor the names of its
    contributors may be used to endorse or promote products
    derived from this software without specific prior written
    permission.

THIS SOFTWARE IS PROVIDED BY THE COPYRIGHT HOLDERS AND CONTRIBUTORS
"AS IS" AND ANY EXPRESS OR IMPLIED WARRANTIES, INCLUDING, BUT NOT
LIMITED TO, THE IMPLIED WARRANTIES OF MERCHANTABILITY AND FITNESS
FOR A PARTICULAR PURPOSE ARE DISCLAIMED. IN NO EVENT SHALL THE
COPYRIGHT OWNER OR CONTRIBUTORS BE LIABLE FOR ANY DIRECT, INDIRECT,
INCIDENTAL, SPECIAL, EXEMPLARY, OR CONSEQUENTIAL DAMAGES (INCLUDING,
BUT NOT LIMITED TO, PROCUREMENT OF SUBSTITUTE GOODS OR SERVICES;
LOSS OF USE, DATA, OR PROFITS; OR BUSINESS INTERRUPTION) HOWEVER
CAUSED AND ON ANY THEORY OF LIABILITY, WHETHER IN CONTRACT, STRICT
LIABILITY, OR TORT (INCLUDING NEGLIGENCE OR OTHERWISE) ARISING IN
ANY WAY OUT OF THE USE OF THIS SOFTWARE, EVEN IF ADVISED OF THE
POSSIBILITY OF SUCH DAMAGE.<|MERGE_RESOLUTION|>--- conflicted
+++ resolved
@@ -1,9 +1,5 @@
 Copyright (c) 2006-2008 Alex Holkner
-<<<<<<< HEAD
-Copyright (c) 2008-2019 pyglet contributors
-=======
 Copyright (c) 2008-2021 pyglet contributors
->>>>>>> 03eeadbb
 All rights reserved.
 
 Redistribution and use in source and binary forms, with or without
