--- conflicted
+++ resolved
@@ -4,14 +4,7 @@
 import pytest
 import types
 from tests import mock
-<<<<<<< HEAD
 from pyglet.event import EVENT_HANDLED, EVENT_UNHANDLED, EventException
-=======
-
-import pyglet
-
-from pyglet.event import EVENT_HANDLED, EVENT_UNHANDLED
->>>>>>> b35efb95
 
 
 @pytest.fixture
