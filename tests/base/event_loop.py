--- conflicted
+++ resolved
@@ -204,11 +204,11 @@
     event_loop.ask_question('Please press S to skip the rest of this test.')
     pytest.fail('You should have pressed S')
 
-<<<<<<< HEAD
+    
 def print_coverage():
     for branch, hit in branch_coverage.items():
         print(f"{branch} {'was hit' if hit else 'was not hit'}")
-=======
+
 
 # Mocking the 'request' and 'pytest' needed for the original fixture setup
 class MockRequest:
@@ -284,4 +284,3 @@
 except Exception as e:
     print("Caught exception when answer is key_quit:", str(e))
 EventLoopFixture.print_coverage()
->>>>>>> e4854541
