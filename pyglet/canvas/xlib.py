--- conflicted
+++ resolved
@@ -32,11 +32,7 @@
 # ANY WAY OUT OF THE USE OF THIS SOFTWARE, EVEN IF ADVISED OF THE
 # POSSIBILITY OF SUCH DAMAGE.
 # ----------------------------------------------------------------------------
-<<<<<<< HEAD
-from ctypes import *
-=======
-
->>>>>>> ecad2e89
+
 import ctypes
 from ctypes import *
 
@@ -160,15 +156,8 @@
 
         if _have_xinerama and xinerama.XineramaIsActive(self._display):
             number = c_int()
-<<<<<<< HEAD
             infos = xinerama.XineramaQueryScreens(self._display, byref(number))
             infos = cast(infos, POINTER(xinerama.XineramaScreenInfo * number.value)).contents
-=======
-            infos = xinerama.XineramaQueryScreens(self._display,
-                                                  byref(number))
-            infos = cast(infos,
-                         POINTER(xinerama.XineramaScreenInfo * number.value)).contents
->>>>>>> ecad2e89
             self._screens = []
             using_xinerama = number.value > 1
             for info in infos:
@@ -274,11 +263,7 @@
 
         xf86vmode.XF86VidModeSwitchToMode(self.display._display, self.display.x_screen, mode.info)
         xlib.XFlush(self.display._display)
-<<<<<<< HEAD
         xf86vmode.XF86VidModeSetViewPort(self.display._display,  self.display.x_screen, 0, 0)
-=======
-        xf86vmode.XF86VidModeSetViewPort(self.display._display, self.display.x_screen, 0, 0)
->>>>>>> ecad2e89
         xlib.XFlush(self.display._display)
 
         self.width = mode.width
@@ -291,12 +276,8 @@
     def __repr__(self):
         return 'XlibScreen(display=%r, x=%d, y=%d, ' \
                'width=%d, height=%d, xinerama=%d)' % \
-<<<<<<< HEAD
                (self.display, self.x, self.y, self.width, self.height, self._xinerama)
-=======
-               (self.display, self.x, self.y, self.width, self.height,
-                self._xinerama)
->>>>>>> ecad2e89
+
 
 
 class XlibScreenMode(ScreenMode):
