--- conflicted
+++ resolved
@@ -1217,8 +1217,6 @@
         
     
 
-<<<<<<< HEAD
-=======
 
 class Polygon(_ShapeBase):
     def __init__(self, *coordinates, color=(255, 255, 255), batch=None, group=None):
@@ -1356,5 +1354,4 @@
         self._update_position()
 
 
->>>>>>> 9284680d
 __all__ = ('Arc', 'Circle', 'Line', 'Rectangle', 'BorderedRectangle', 'Triangle', 'Star', 'Polygon')