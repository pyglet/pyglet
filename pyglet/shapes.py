"""2D shapes.

This module provides classes for a variety of simplistic 2D shapes,
such as Rectangles, Circles, and Lines. These shapes are made
internally from OpenGL primitives, and provide excellent performance
when drawn as part of a :py:class:`~pyglet.graphics.Batch`.
Convenience methods are provided for positioning, changing color, opacity,
and rotation.
The Python ``in`` operator can be used to check whether a point is inside a shape.
(This is approximated with some shapes, such as Star).

If the shapes in this module don't suit your needs, you have two
options:

.. list-table::
   :header-rows: 1

   * - Your Goals
     - Best Approach

   * - Simple shapes like those here
     - Subclass :py:class:`ShapeBase`

   * - Complex & optimized shapes
     - See :ref:`guide_graphics` to learn about
       the low-level graphics API.


A simple example of drawing shapes::

    import pyglet
    from pyglet import shapes

    window = pyglet.window.Window(960, 540)
    batch = pyglet.graphics.Batch()

    circle = shapes.Circle(700, 150, 100, color=(50, 225, 30), batch=batch)
    square = shapes.Rectangle(200, 200, 200, 200, color=(55, 55, 255), batch=batch)
    rectangle = shapes.Rectangle(250, 300, 400, 200, color=(255, 22, 20), batch=batch)
    rectangle.opacity = 128
    rectangle.rotation = 33
    line = shapes.Line(100, 100, 100, 200, thickness=19, batch=batch)
    line2 = shapes.Line(150, 150, 444, 111, thickness=4, color=(200, 20, 20), batch=batch)
    star = shapes.Star(800, 400, 60, 40, num_spikes=20, color=(255, 255, 0), batch=batch)

    @window.event
    def on_draw():
        window.clear()
        batch.draw()

    pyglet.app.run()


.. note:: Some Shapes, such as :py:class:`.Line` and :py:class:`.Triangle`,
          have multiple coordinates.

          These shapes treat their :py:attr:`~ShapeBase.position` as their
          primary coordinate. Changing it or its components (the
          :py:attr:`~ShapeBase.x` or :py:attr:`~ShapeBase.y` properties)
          also moves all secondary coordinates by the same offset from
          the previous :py:attr:`~ShapeBase.position` value. This allows
          you to move these shapes without distorting them.


.. versionadded:: 1.5.4
"""
from __future__ import annotations

import math
from abc import ABC, abstractmethod
from typing import TYPE_CHECKING, Sequence, Tuple, Union

import pyglet
from pyglet.extlibs import earcut
<<<<<<< HEAD
from pyglet.graphics import GeometryMode

=======
from pyglet.gl import GL_BLEND, GL_ONE_MINUS_SRC_ALPHA, GL_SRC_ALPHA, GL_TRIANGLES, glBlendFunc, glDisable, glEnable
>>>>>>> 4990003f
from pyglet.graphics import Batch, Group
from pyglet.enums import BlendFactor
from pyglet.math import Vec2

if TYPE_CHECKING:
    from pyglet.graphics.shader import ShaderProgram


if pyglet.options.backend == "opengl":
    from pyglet.graphics.api.gl.shapes import _ShapeGroup, get_default_shader
elif pyglet.options.backend in ("gl2", "gles2"):
    from pyglet.graphics.api.gl2.shapes import _ShapeGroup, get_default_shader
elif pyglet.options.backend == "vulkan":
    from pyglet.graphics.api.vulkan.shapes import _ShapeGroup, get_default_shader

def _rotate_point(center: tuple[float, float], point: tuple[float, float], angle: float) -> tuple[float, float]:
    prev_angle = math.atan2(point[1] - center[1], point[0] - center[0])
    now_angle = prev_angle + angle
    r = math.dist(point, center)
    return center[0] + r * math.cos(now_angle), center[1] + r * math.sin(now_angle)


def _point_in_polygon(polygon: Sequence[tuple[float, float]], point: tuple[float, float]) -> bool:
    """Use raycasting to determine if a point is inside a polygon.

    This function is an example implementation available under MIT License at:
    https://www.algorithms-and-technologies.com/point_in_polygon/python
    """
    odd = False
    i = 0
    j = len(polygon) - 1
    while i < len(polygon) - 1:
        i = i + 1
        if ((polygon[i][1] > point[1]) != (polygon[j][1] > point[1])) and (
                point[0]
                < (
                        (polygon[j][0] - polygon[i][0]) * (point[1] - polygon[i][1])
                        / (polygon[j][1] - polygon[i][1])
                )
                + polygon[i][0]
        ):
            odd = not odd
        j = i
    return odd


def _get_segment(p0: tuple[float, float] | list[float], p1: tuple[float, float] | list[float],
                 p2: tuple[float, float] | list[float], p3: tuple[float, float] | list[float],
                 thickness: float = 1.0, prev_miter: Vec2 | None = None, prev_scale: Vec2 | None = None) -> tuple[
    Vec2, Vec2, float, float, float, float, float, float, float, float, float, float, float, float]:
    """Computes a line segment between the points p1 and p2.

    If points p0 or p3 are supplied then the segment p1->p2 will have the correct "miter" angle
    for each end respectively.  This returns computed miter and scale values which can be supplied
    to the next call of the method for a minor performance improvement.  If they are not supplied
    then they will be computed.

    Args:
        p0:
            The "previous" point for the segment p1->p2 which is used to compute the "miter"
            angle of the start of the segment.  If None is supplied then the start of the line
            is 90 degrees to the segment p1->p2.
        p1:
            The origin of the segment p1->p2.
        p2:
            The end of the segment p1->p2
        p3:
            The "following" point for the segment p1->p2 which is used to compute the "miter"
            angle to the end of the segment.  If None is supplied then the end of the line is
            90 degrees to the segment p1->p2.
        thickness:
            Thickness of the miter.
        prev_miter:
            The miter value to be used.
        prev_scale:
            The scale value to be used.
    """
    v_np1p2 = Vec2(p2[0] - p1[0], p2[1] - p1[1]).normalize()
    v_normal = Vec2(-v_np1p2.y, v_np1p2.x)

    # Prep the miter vectors to the normal vector in case it is only one segment
    v_miter2 = v_normal
    scale1 = scale2 = thickness / 2.0

    # miter1 is either already computed or the normal
    v_miter1 = v_normal
    if prev_miter and prev_scale:
        v_miter1 = prev_miter
        scale1 = prev_scale
    elif p0:
        # Compute the miter joint vector for the start of the segment
        v_np0p1 = Vec2(p1[0] - p0[0], p1[1] - p0[1]).normalize()
        v_normal_p0p1 = Vec2(-v_np0p1.y, v_np0p1.x)
        # Add the 2 normal vectors and normalize to get miter vector
        v_miter1 = Vec2(v_normal_p0p1.x + v_normal.x, v_normal_p0p1.y + v_normal.y).normalize()
        scale1 = scale1 / math.sin(math.acos(v_np1p2.dot(v_miter1)))

    if p3:
        # Compute the miter joint vector for the end of the segment
        v_np2p3 = Vec2(p3[0] - p2[0], p3[1] - p2[1]).normalize()
        v_normal_p2p3 = Vec2(-v_np2p3.y, v_np2p3.x)
        # Add the 2 normal vectors and normalize to get miter vector
        v_miter2 = Vec2(v_normal_p2p3.x + v_normal.x, v_normal_p2p3.y + v_normal.y).normalize()
        scale2 = scale2 / math.sin(math.acos(v_np2p3.dot(v_miter2)))

    # Quick fix for preventing the scaling factors from getting out of hand
    # with extreme angles.
    scale1 = min(scale1, 2.0 * thickness)
    scale2 = min(scale2, 2.0 * thickness)

    # Make these tuples instead of Vec2 because accessing
    # members of Vec2 is suprisingly slow
    miter1_scaled_p = (v_miter1.x * scale1, v_miter1.y * scale1)
    miter2_scaled_p = (v_miter2.x * scale2, v_miter2.y * scale2)

    v1 = (p1[0] + miter1_scaled_p[0], p1[1] + miter1_scaled_p[1])
    v2 = (p2[0] + miter2_scaled_p[0], p2[1] + miter2_scaled_p[1])
    v3 = (p1[0] - miter1_scaled_p[0], p1[1] - miter1_scaled_p[1])
    v4 = (p2[0] + miter2_scaled_p[0], p2[1] + miter2_scaled_p[1])
    v5 = (p2[0] - miter2_scaled_p[0], p2[1] - miter2_scaled_p[1])
    v6 = (p1[0] - miter1_scaled_p[0], p1[1] - miter1_scaled_p[1])

    return v_miter2, scale2, v1[0], v1[1], v2[0], v2[1], v3[0], v3[1], v4[0], v4[1], v5[0], v5[1], v6[0], v6[1]



<<<<<<< HEAD
=======
    The group is automatically coalesced with other shape groups
    sharing the same parent group and blend parameters.
    """

    def __init__(self, blend_src: int, blend_dest: int, program: ShaderProgram, parent: Group | None = None) -> None:
        """Create a Shape group.

        The group is created internally. Usually you do not
        need to explicitly create it.

        Args:
            blend_src:
                OpenGL blend source mode; for example, ``GL_SRC_ALPHA``.
            blend_dest:
                OpenGL blend destination mode; for example, ``GL_ONE_MINUS_SRC_ALPHA``.
            program:
                The ShaderProgram to use.
            parent:
                Optional parent group.
        """
        super().__init__(parent=parent)
        self.program = program
        self.blend_src = blend_src
        self.blend_dest = blend_dest

    def set_state(self) -> None:
        self.program.bind()
        glEnable(GL_BLEND)
        glBlendFunc(self.blend_src, self.blend_dest)

    def unset_state(self) -> None:
        glDisable(GL_BLEND)
        self.program.unbind()

    def __eq__(self, other: Group | _ShapeGroup) -> None:
        return (other.__class__ is self.__class__ and
                self.program == other.program and
                self.parent == other.parent and
                self.blend_src == other.blend_src and
                self.blend_dest == other.blend_dest)

    def __hash__(self) -> int:
        return hash((self.program, self.parent, self.blend_src, self.blend_dest))
>>>>>>> 4990003f


class ShapeBase(ABC):
    """Base class for all shape objects.

    A number of default shapes are provided in this module. Curves are
    approximated using multiple vertices.

    If you need shapes or functionality not provided in this module,
    you can write your own custom subclass of ``ShapeBase`` by using
    the provided shapes as reference.
    """

    # _rgba and any class attribute set to None is untyped because
    # doing so doesn't require None-handling from some type checkers.
    _rgba = (255, 255, 255, 255)
    _rotation: float = 0.0
    _visible: bool = True
    _x: float = 0.0
    _y: float = 0.0
    _z: float = 0.0
    _anchor_x: float = 0.0
    _anchor_y: float = 0.0
    _batch: Batch | None = None
    _group: _ShapeGroup | Group | None = None
    _num_verts: int = 0
    _user_group: Group | None = None
    _vertex_list = None
    _draw_mode: GeometryMode = GeometryMode.TRIANGLES
    group_class: Group = _ShapeGroup

    def __init__(self,
                 vertex_count: int,
                 blend_src: BlendFactor = BlendFactor.SRC_ALPHA,
                 blend_dest: BlendFactor = BlendFactor.ONE_MINUS_SRC_ALPHA,
                 batch: Batch | None = None,
                 group: Group | None = None,
                 program: ShaderProgram | None = None,
                 ) -> None:
        """Initialize attributes that all Shape object's require.

        Args:
            vertex_count:
                The amount of vertices this Shape object has.
            blend_src:
                OpenGL blend source mode; for example, ``GL_SRC_ALPHA``.
            blend_dest:
                OpenGL blend destination mode; for example, ``ONE_MINUS_SRC_ALPHA``.
            batch:
                Optional batch object.
            group:
                Optional group object.
            program:
                Optional ShaderProgram object.
        """
        self._num_verts = vertex_count
        self._blend_src = blend_src
        self._blend_dest = blend_dest
        self._batch = batch
        self._user_group = group
        self._program = program or get_default_shader()
        self._group = self.get_shape_group()
        self._create_vertex_list()

    def __del__(self) -> None:
        if self._vertex_list is not None:
            self._vertex_list.delete()
            self._vertex_list = None

    def __contains__(self, point: tuple[float, float]) -> bool:
        """Test whether a point is inside a shape."""
        raise NotImplementedError(f"The `in` operator is not supported for {self.__class__.__name__}")

    def get_shape_group(self) -> _ShapeGroup | Group:
        """Creates and returns a group to be used to render the shap[e.

        This is used internally to create a consolidated group for rendering.

        .. note:: This is for advanced usage. This is a group automatically created internally as a child of ``group``,
                  and does not need to be modified unless the parameters of your custom group changes.

        .. versionadded:: 2.0.16
        """
        return self.group_class(self._blend_src, self._blend_dest, self._program, self._user_group)

    def _update_color(self) -> None:
        """Send the new colors for each vertex to the GPU.

        This method must set the contents of `self._vertex_list.color`
        using a list or tuple that contains the RGBA color components
        for each vertex in the shape. This is usually done by repeating
        `self._rgba` for each vertex.
        """
        self._vertex_list.colors[:] = self._rgba * self._num_verts

    def _update_translation(self) -> None:
        self._vertex_list.translation[:] = (self._x, self._y, self._z) * self._num_verts

    def _create_vertex_list(self) -> None:
        """Build internal vertex list.

        This method must create a vertex list and assign it to
        `self._vertex_list`. It is advisable to use it
        during `__init__` and to then update the vertices accordingly
        with `self._update_vertices`.

        While it is not mandatory to implement it, some properties (
        namely `batch` and `group`) rely on this method to properly
        recreate the vertex list.
        """
        raise NotImplementedError('_create_vertex_list must be defined in order to use group or batch properties')

    @abstractmethod
    def _update_vertices(self) -> None:
        """Generate up-to-date vertex positions & send them to the GPU.

        This method must set the contents of `self._vertex_list.vertices`
        using a list or tuple that contains the new vertex coordinates for
        each vertex in the shape. See the `ShapeBase` subclasses in this
        module for examples of how to do this.
        """
        raise NotImplementedError("_update_vertices must be defined for every ShapeBase subclass")

    @property
    def blend_mode(self) -> tuple[BlendFactor, BlendFactor]:
        """The current blend mode applied to this shape.

        .. note:: Changing this can be an expensive operation as it involves a group creation and transfer.
        """
        return self._blend_src, self._blend_dest

    @blend_mode.setter
    def blend_mode(self, modes: tuple[int, int]) -> None:
        src, dst = modes
        if src == self._blend_src and dst == self._blend_dest:
            return

        self._blend_src = src
        self._blend_dest = dst

        self._group = self.get_shape_group()
        if self._batch is not None:
            self._batch.migrate(self._vertex_list, self._draw_mode, self._group, self._batch)
        else:
            self._vertex_list.delete()
            self._create_vertex_list()

    @property
    def program(self) -> ShaderProgram:
        """The current shader program.

        .. note:: Changing this can be an expensive operation as it involves a group creation and transfer.
        """
        return self._program

    @program.setter
    def program(self, program: ShaderProgram) -> None:
        if self._program == program:
            return
        self._program = program
        self._group = self.get_shape_group()

        if (self._batch and
                self._batch.update_shader(self._vertex_list, self._draw_mode, self._group, program)):
            # Exit early if changing domain is not needed.
            return

        # Recreate vertex list.
        self._vertex_list.delete()
        self._create_vertex_list()

    @property
    def rotation(self) -> float:
        """Get/set the shape's clockwise rotation in degrees.

        All shapes rotate around their :attr:`.anchor_position`.
        For most shapes, this defaults to both:

        * The shape's first vertex of the shape
        * The lower left corner

        Shapes with a ``radius`` property rotate around the
        point the radius is measured from. This will be either
        their center or the center of the circle they're cut from:

        These shapes rotate around their center:

        * :py:class:`.Circle`
        * :py:class:`.Ellipse`
        * :py:class:`.Star`

        These shapes rotate around the point of their angles:

        * :py:class:`.Arc`
        * :py:class:`.Sector`

        """
        return self._rotation

    @rotation.setter
    def rotation(self, rotation: float) -> None:
        self._rotation = rotation
        self._vertex_list.rotation[:] = (rotation,) * self._num_verts

    def draw(self) -> None:
        """Debug method to draw a single shape at its current position.

        .. warning:: Avoid this inefficient method for everyday use!

                     Regular drawing should add shapes to a :py:class:`Batch`
                     and call its :py:meth:`~Batch.draw` method.

        """
        self._group.set_state_recursive()
        self._vertex_list.draw(self._draw_mode)
        self._group.unset_state_recursive()

    def delete(self) -> None:
        """Force immediate removal of the shape from video memory.

        You should usually call this whenever you no longer need the shape.
        Otherwise, Python may call the finalizer of the shape instance only
        some time after the shape has fallen out of scope, and the shape's video
        memory will not be freed until the finalizer is eventually called by
        garbage collection.

        Implementing manual garbage collection may satisfy the same concern
        without using the current method, but is a very advanced technique.
        """
        if self._vertex_list is not None:
            self._vertex_list.delete()
            self._vertex_list = None

    @property
    def x(self) -> float:
        """Get/set the X coordinate of the shape's :py:attr:`.position`.

        #. To update both :py:attr:`.x` and :py:attr:`.y`, use
           :attr:`.position` instead.
        #. Shapes may vary slightly in how they use :py:attr:`.position`

        See :py:attr:`.position` to learn more.
        """
        return self._x

    @x.setter
    def x(self, value: float) -> None:
        self._x = value
        self._update_translation()

    @property
    def y(self) -> float:
        """Get/set the Y coordinate of the shape's :py:attr:`.position`.

        This property has the following pitfalls:

        #. To update both :py:attr:`.x` and :py:attr:`.y`, use
           :py:attr:`.position` instead.
        #. Shapes may vary slightly in how they use :py:attr:`.position`

        See :attr:`.position` to learn more.
        """
        return self._y

    @y.setter
    def y(self, value: float) -> None:
        self._y = value
        self._update_translation()

    @property
    def z(self) -> float:
        """Get/set the Z coordinate of the shape.

        You must enable depth testing for this to have any effect.
        For example: create a custom parent :py:class:`~pyglet.graphics.Group`
        that enables and disables depth testing, and use that with all of
        your shapes that will have non-0 Z values.
        """
        return self._z

    @z.setter
    def z(self, value: float) -> None:
        self._z = value
        self._vertex_list.zposition = (value,) * self._num_verts

    @property
    def position(self) -> tuple[float, float]:
        """Get/set the ``(x, y)`` coordinates of the shape.

        .. tip:: This is more efficient than setting :py:attr:`.x`
                 and :py:attr:`.y` separately!

        All shapes default to rotating around their position. However,
        the way they do so varies.

        Shapes with a ``radius`` property will use this as their
        center:

        * :py:class:`.Circle`
        * :py:class:`.Ellipse`
        * :py:class:`.Arc`
        * :py:class:`.Sector`
        * :py:class:`.Star`

        Others default to using it as their lower left corner.
        """
        return self._x, self._y

    @position.setter
    def position(self, values: tuple[float, float]) -> None:
        self._x, self._y = values
        self._update_translation()

    @property
    def anchor_x(self) -> float:
        """Get/set the X coordinate of the anchor point.

        If you need to set both this and :py:attr:`.anchor_x`, use
        :py:attr:`.anchor_position` instead.
        """
        return self._anchor_x

    @anchor_x.setter
    def anchor_x(self, value: float) -> None:
        self._anchor_x = value
        self._update_vertices()

    @property
    def anchor_y(self) -> float:
        """Get/set the Y coordinate of the anchor point.

        If you need to set both this and :py:attr:`.anchor_x`, use
        :py:attr:`.anchor_position` instead.
        """
        return self._anchor_y

    @anchor_y.setter
    def anchor_y(self, value: float) -> None:
        self._anchor_y = value
        self._update_vertices()

    @property
    def anchor_position(self) -> tuple[float, float]:
        """Get/set the anchor's ``(x, y)`` offset from :py:attr:`.position`.

        This defines the point a shape rotates around. By default, it is
        ``(0.0, 0.0)``. However:

        * Its behavior may vary between shape classes.
        * On many shapes, you can set the anchor or its components
          (:py:attr:`.anchor_x` and :attr:`.anchor_y`) to custom values.

        Since all anchor updates recalculate a shape's vertices on the
        CPU, this property is faster than updating :py:attr:`.anchor_x` and
        :py:attr:`.anchor_y` separately.
        """
        return self._anchor_x, self._anchor_y

    @anchor_position.setter
    def anchor_position(self, values: tuple[float, float]) -> None:
        self._anchor_x, self._anchor_y = values
        self._update_vertices()

    @property
    def color(self) -> tuple[int, int, int, int]:
        """Get/set the shape's color.

        The color may set to:

        - An RGBA tuple of integers ``(red, green, blue, alpha)``
        - An RGB tuple of integers ``(red, green, blue)``

        If an RGB color is set, the current alpha will be preserved.
        Otherwise, the new alpha value will be used for the shape. Each
        color component must be in the range 0 (dark) to 255 (saturated).
        """
        return self._rgba

    @color.setter
    def color(
            self,
            values: tuple[int, int, int, int] | tuple[int, int, int],
    ) -> None:
        r, g, b, *a = values

        if a:
            self._rgba = r, g, b, a[0]
        else:
            self._rgba = r, g, b, self._rgba[3]

        self._update_color()

    @property
    def opacity(self) -> int:
        """Get/set the blend opacity of the shape.

        .. tip:: To toggle visibility on/off, :py:attr:`.visible` may be
                 more efficient!

        Opacity is implemented as the alpha component of a shape's
        :py:attr:`.color`. When part of a group with a default blend
        mode of ``(GL_SRC_ALPHA, ONE_MINUS_SRC_ALPHA)``, opacities
        below ``255`` draw with fractional opacity over the background:

        .. list-table:: Example Values & Effects
           :header-rows: 1

           * - Opacity
             - Effect

           * - ``255`` (Default)
             - Shape is fully opaque

           * - ``128``
             - Shape looks translucent

           * - ``0``
             - Invisible

        """
        return self._rgba[3]

    @opacity.setter
    def opacity(self, value: int) -> None:
        self._rgba = (*self._rgba[:3], value)
        self._update_color()

    @property
    def visible(self) -> bool:
        """Get/set whether the shape will be drawn at all.

        For absolute showing / hiding, this is
        """
        return self._visible

    @visible.setter
    def visible(self, value: bool) -> None:
        self._visible = value
        self._update_vertices()

    @property
    def group(self) -> Group | None:
        """Get/set the shape's :class:`Group`.

        You can migrate a shape from one group to another by setting
        this property. Note that it can be an expensive (slow) operation.

        If :py:attr:`.batch` isn't ``None``, setting this property will
        also trigger a batch migration.
        """
        return self._user_group

    @group.setter
    def group(self, group: Group) -> None:
        if self._user_group == group:
            return
        self._user_group = group
        self._group = self.get_shape_group()
        if self._batch:
            self._batch.migrate(self._vertex_list, self._draw_mode, self._group, self._batch)

    @property
    def batch(self) -> Batch | None:
        """Get/set the :py:class:`Batch` for this shape.

        .. warning:: Setting this to ``None`` currently breaks things!

                     Known issues include :py:attr:`.group` breaking.

        You can migrate a shape from one batch to another by setting
        this property, but it can be an expensive (slow) operation.
        """
        return self._batch

    @batch.setter
    def batch(self, batch: Batch | None) -> None:
        if self._batch == batch:
            return

        if batch is not None and self._batch is not None:
            self._batch.migrate(self._vertex_list, self._draw_mode, self._group, batch)
            self._batch = batch
        else:
            self._vertex_list.delete()
            self._batch = batch
            self._create_vertex_list()


class Arc(ShapeBase):

    def __init__(
            self,
            x: float, y: float,
            radius: float,
            segments: int | None = None,
            angle: float = 360.0,
            start_angle: float = 0.0,
            closed: bool = False,
            thickness: float = 1.0,
            color: tuple[int, int, int, int] | tuple[int, int, int] = (255, 255, 255, 255),
            blend_src: BlendFactor = BlendFactor.SRC_ALPHA,
            blend_dest: BlendFactor = BlendFactor.ONE_MINUS_SRC_ALPHA,
            batch: Batch | None = None,
            group: Group | None = None,
            program: ShaderProgram | None = None,
    ) -> None:
        """Create an Arc.

        The Arc's anchor point (x, y) defaults to its center.

        Args:
            x:
                X coordinate of the circle.
            y:
                Y coordinate of the circle.
            radius:
                The desired radius.
            segments:
                You can optionally specify how many distinct line segments
                the arc should be made from. If not specified it will be
                automatically calculated using the formula:
                ``max(14, int(radius / 1.25))``.
            angle:
                The angle of the arc, in degrees. Defaults to 360.0, which is
                a full circle.
            start_angle:
                The start angle of the arc, in radians. Defaults to 0.
            closed:
                If ``True``, the ends of the arc will be connected with a line.
                defaults to ``False``.
            thickness:
                The desired thickness or width of the line used for the arc.
            color:
                The RGB or RGBA color of the arc, specified as a
                tuple of 3 or 4 ints in the range of 0-255. RGB colors
                will be treated as having opacity of 255.
            blend_src:
                OpenGL blend source mode; for example, ``GL_SRC_ALPHA``.
            blend_dest:
                OpenGL blend destination mode; for example, ``ONE_MINUS_SRC_ALPHA``.
            batch:
                Optional batch to add the shape to.
            group:
                Optional parent group of the shape.
            program:
                Optional shader program of the shape.
        """
        self._x = x
        self._y = y
        self._z = 0.0
        self._radius = radius
        self._segments = segments or max(14, int(radius / 1.25))

        # handle both 3 and 4 byte colors
        r, g, b, *a = color
        self._rgba = r, g, b, a[0] if a else 255

        self._thickness = thickness
        self._angle = angle
        self._start_angle = start_angle
        # Only set closed if the angle isn't tau
        self._closed = closed if abs(math.tau - self._angle) > 1e-9 else False
        self._rotation = 0

        super().__init__(
            # Each segment is now 6 vertices long
            self._segments * 6 + (6 if self._closed else 0),
            blend_src, blend_dest, batch, group, program,
        )

    def _create_vertex_list(self) -> None:
        self._vertex_list = self._program.vertex_list(
            self._num_verts, self._draw_mode, self._batch, self._group,
            position=('f', self._get_vertices()),
            colors=('Bn', self._rgba * self._num_verts),
            translation=('f', (self._x, self._y, self._z) * self._num_verts),
            rotation=('f', (self._rotation,) * self._num_verts),
        )

    def _get_vertices(self) -> Sequence[float]:
        if not self._visible:
            return (0, 0) * self._num_verts

        x = -self._anchor_x
        y = -self._anchor_y
        r = self._radius
        segment_radians = math.radians(self._angle) / self._segments
        start_radians = math.radians(self._start_angle - self._rotation)

        # Calculate the outer points of the arc:
        points = [(x + (r * math.cos((i * segment_radians) + start_radians)),
                   y + (r * math.sin((i * segment_radians) + start_radians))) for i in range(self._segments + 1)]

        # Create a list of quads from the points
        vertices = []
        prev_miter = None
        prev_scale = None
        for i in range(len(points) - 1):
            prev_point = None
            next_point = None
            if i > 0:
                prev_point = points[i - 1]
            elif self._closed:
                prev_point = points[-1]
            elif abs(self._angle - math.tau) <= 1e-9:
                prev_point = points[-2]

            if i + 2 < len(points):
                next_point = points[i + 2]
            elif self._closed:
                next_point = points[0]
            elif abs(self._angle - math.tau) <= 1e-9:
                next_point = points[1]

            prev_miter, prev_scale, *segment = _get_segment(prev_point, points[i], points[i + 1], next_point,
                                                            self._thickness, prev_miter, prev_scale)
            vertices.extend(segment)

        if self._closed:
            prev_point = None
            next_point = None
            if len(points) > 2:
                prev_point = points[-2]
                next_point = points[1]
            prev_miter, prev_scale, *segment = _get_segment(prev_point, points[-1], points[0], next_point,
                                                            self._thickness, prev_miter, prev_scale)
            vertices.extend(segment)

        return vertices

    def _update_vertices(self) -> None:
        self._vertex_list.position[:] = self._get_vertices()

    @property
    def radius(self) -> float:
        """Get/set the radius of the arc."""
        return self._radius

    @radius.setter
    def radius(self, value: float) -> None:
        self._radius = value
        self._update_vertices()

    @property
    def thickness(self) -> float:
        """Get/set the thickness of the Arc."""
        return self._thickness

    @thickness.setter
    def thickness(self, thickness: float) -> None:
        self._thickness = thickness
        self._update_vertices()

    @property
    def angle(self) -> float:
        """The angle of the arc, in degrees."""
        return self._angle

    @angle.setter
    def angle(self, value: float) -> None:
        self._angle = value
        self._update_vertices()

    @property
    def start_angle(self) -> float:
        """The start angle of the arc, in degrees."""
        return self._start_angle

    @start_angle.setter
    def start_angle(self, angle: float) -> None:
        self._start_angle = angle
        self._update_vertices()


class BezierCurve(ShapeBase):

    def __init__(
            self,
            *points: tuple[float, float],
            t: float = 1.0,
            segments: int = 100,
            thickness: int = 1.0,
            color: tuple[int, int, int, int] | tuple[int, int, int] = (255, 255, 255, 255),
            blend_src: BlendFactor = BlendFactor.SRC_ALPHA,
            blend_dest: BlendFactor = BlendFactor.ONE_MINUS_SRC_ALPHA,
            batch: Batch | None = None,
            group: Group | None = None,
            program: ShaderProgram | None = None,
    ) -> None:
        """Create a Bézier curve.

        The curve's anchor point (x, y) defaults to its first control point.

        Args:
            points:
                Control points of the curve. Points can be specified as multiple
                lists or tuples of point pairs. Ex. (0,0), (2,3), (1,9)
            t:
                Draw `100*t` percent of the curve. 0.5 means the curve
                is half drawn and 1.0 means draw the whole curve.
            segments:
                You can optionally specify how many line segments the
                curve should be made from.
            thickness:
                The desired thickness or width of the line used for the curve.
            color:
                The RGB or RGBA color of the curve, specified as a
                tuple of 3 or 4 ints in the range of 0-255. RGB colors
                will be treated as having an opacity of 255.
            blend_src:
                OpenGL blend source mode; for example, ``GL_SRC_ALPHA``.
            blend_dest:
                OpenGL blend destination mode; for example, ``ONE_MINUS_SRC_ALPHA``.
            batch:
                Optional batch to add the shape to.
            group:
                Optional parent group of the shape.
            program:
                Optional shader program of the shape.
        """
        self._points = list(points)
        self._x, self._y = self._points[0]
        self._t = t
        self._segments = segments
        self._thickness = thickness
        r, g, b, *a = color
        self._rgba = r, g, b, a[0] if a else 255

        super().__init__(
            self._segments * 6,
            blend_src, blend_dest, batch, group, program,
        )

    def _make_curve(self, t: float) -> list[float]:
        n = len(self._points) - 1
        p = [0, 0]
        for i in range(n + 1):
            m = math.comb(n, i) * (1 - t) ** (n - i) * t ** i
            p[0] += m * self._points[i][0]
            p[1] += m * self._points[i][1]
        return p

    def _create_vertex_list(self) -> None:
        self._vertex_list = self._program.vertex_list(
            self._num_verts, self._draw_mode, self._batch, self._group,
            position=('f', self._get_vertices()),
            colors=('Bn', self._rgba * self._num_verts),
            translation=('f', (self._x, self._y, self._z) * self._num_verts),
            rotation=('f', (self._rotation,) * self._num_verts),
        )

    def _get_vertices(self) -> Sequence[float]:
        if not self._visible:
            return (0, 0) * self._num_verts

        x = -self._anchor_x - self._x
        y = -self._anchor_y - self._y

        # Calculate the points of the curve:
        points = [(x + self._make_curve(self._t * t / self._segments)[0],
                   y + self._make_curve(self._t * t / self._segments)[1]) for t in range(self._segments + 1)]
        trans_x, trans_y = points[0]
        trans_x += self._anchor_x
        trans_y += self._anchor_y
        coords = [[x - trans_x, y - trans_y] for x, y in points]

        # Create a list of doubled-up points from the points:
        vertices = []
        prev_miter = None
        prev_scale = None
        for i in range(len(coords) - 1):
            prev_point = None
            next_point = None
            if i > 0:
                prev_point = points[i - 1]

            if i + 2 < len(points):
                next_point = points[i + 2]

            prev_miter, prev_scale, *segment = _get_segment(prev_point, points[i], points[i + 1], next_point,
                                                            self._thickness, prev_miter, prev_scale)
            vertices.extend(segment)

        return vertices

    def _update_vertices(self) -> None:
        self._vertex_list.position[:] = self._get_vertices()

    @property
    def points(self) -> list[tuple[float, float]]:
        """Get/set the control points of the Bézier curve."""
        return self._points

    @points.setter
    def points(self, value: list[tuple[float, float]]) -> None:
        self._points = value
        self._update_vertices()

    @property
    def t(self) -> float:
        """Get/set the t in ``100*t`` percent of the curve to draw."""
        return self._t

    @t.setter
    def t(self, value: float) -> None:
        self._t = value
        self._update_vertices()

    @property
    def thickness(self) -> float:
        """Get/set the line thickness for the Bézier curve."""
        return self._thickness

    @thickness.setter
    def thickness(self, thickness: float) -> None:
        self._thickness = thickness
        self._update_vertices()


class Circle(ShapeBase):

    def __init__(
            self,
            x: float, y: float,
            radius: float,
            segments: int | None = None,
            color: tuple[int, int, int, int] | tuple[int, int, int] = (255, 255, 255, 255),
            blend_src: BlendFactor = BlendFactor.SRC_ALPHA,
            blend_dest: BlendFactor = BlendFactor.ONE_MINUS_SRC_ALPHA,
            batch: Batch | None = None,
            group: Group | None = None,
            program: ShaderProgram | None = None,
    ) -> None:
        """Create a circle.

        The circle's anchor point (x, y) defaults to the center of the circle.

        Args:
            x:
                X coordinate of the circle.
            y:
                Y coordinate of the circle.
            radius:
                The desired radius.
            segments:
                You can optionally specify how many distinct triangles
                the circle should be made from. If not specified it will
                be automatically calculated using the formula:
                `max(14, int(radius / 1.25))`.
            color:
                The RGB or RGBA color of the circle, specified as a
                tuple of 3 or 4 ints in the range of 0-255. RGB colors
                will be treated as having an opacity of 255.
            blend_src:
                OpenGL blend source mode; for example, ``GL_SRC_ALPHA``.
            blend_dest:
                OpenGL blend destination mode; for example, ``ONE_MINUS_SRC_ALPHA``.
            batch:
                Optional batch to add the shape to.
            group:
                Optional parent group of the shape.
            program:
                Optional shader program of the shape.
        """
        self._x = x
        self._y = y
        self._z = 0.0
        self._radius = radius
        self._segments = segments or max(14, int(radius / 1.25))
        r, g, b, *a = color
        self._rgba = r, g, b, a[0] if a else 255

        super().__init__(
            self._segments * 3,
            blend_src, blend_dest, batch, group, program,
        )

    def __contains__(self, point: tuple[float, float]) -> bool:
        assert len(point) == 2
        return math.dist((self._x - self._anchor_x, self._y - self._anchor_y), point) < self._radius

    def _create_vertex_list(self) -> None:
        vert_count = self._segments * 3
        self._vertex_list = self._program.vertex_list(
            vert_count, self._draw_mode, self._batch, self._group,
            position=('f', self._get_vertices()),
            colors=('Bn', self._rgba * vert_count),
            translation=('f', (self._x, self._y, self._z) * vert_count),
            rotation=('f', (self._rotation,) * vert_count),
        )

    def _get_vertices(self) -> Sequence[float]:
        if not self._visible:
            return (0, 0) * self._num_verts

        x = -self._anchor_x
        y = -self._anchor_y
        r = self._radius
        tau_segs = math.pi * 2 / self._segments

        # Calculate the outer points of the circle:
        points = [(x + (r * math.cos(i * tau_segs)),
                   y + (r * math.sin(i * tau_segs))) for i in range(self._segments)]

        # Create a list of triangles from the points:
        vertices = []
        for i, point in enumerate(points):
            triangle = x, y, *points[i - 1], *point
            vertices.extend(triangle)

        return vertices

    def _update_vertices(self) -> None:
        self._vertex_list.position[:] = self._get_vertices()

    @property
    def radius(self) -> float:
        """Gets/set radius of the circle."""
        return self._radius

    @radius.setter
    def radius(self, value: float) -> None:
        self._radius = value
        self._update_vertices()


class Ellipse(ShapeBase):

    def __init__(
            self,
            x: float, y: float,
            a: float, b: float,
            segments: int | None = None,
            color: tuple[int, int, int, int] | tuple[int, int, int] = (255, 255, 255, 255),
            blend_src: BlendFactor = BlendFactor.SRC_ALPHA,
            blend_dest: BlendFactor = BlendFactor.ONE_MINUS_SRC_ALPHA,
            batch: Batch | None = None,
            group: Group | None = None,
            program: ShaderProgram | None = None,
    ) -> None:
        """Create an ellipse.

        The ellipse's anchor point ``(x, y)`` defaults to the center of
        the ellipse.

        Args:
            x:
                X coordinate of the ellipse.
            y:
                Y coordinate of the ellipse.
            a:
                Semi-major axes of the ellipse.
            b:
                Semi-minor axes of the ellipse.
            segments:
                You can optionally specify how many distinct line segments
                the ellipse should be made from. If not specified it will be
                automatically calculated using the formula:
                ``int(max(a, b) / 1.25)``.
            color:
                The RGB or RGBA color of the ellipse, specified as a
                tuple of 3 or 4 ints in the range of 0-255. RGB colors
                will be treated as having an opacity of 255.
            blend_src:
                OpenGL blend source mode; for example, ``GL_SRC_ALPHA``.
            blend_dest:
                OpenGL blend destination mode; for example, ``ONE_MINUS_SRC_ALPHA``.
            batch:
                Optional batch to add the shape to.
            group:
                Optional parent group of the shape.
            program:
                Optional shader program of the shape.
        """
        self._x = x
        self._y = y
        self._z = 0.0
        self._a = a
        self._b = b

        # Break with conventions in other _Shape constructors
        # because a & b are used as meaningful variable names.
        color_r, color_g, color_b, *color_a = color
        self._rgba = color_r, color_g, color_b, color_a[0] if color_a else 255

        self._rotation = 0
        self._segments = segments or int(max(a, b) / 1.25)

        super().__init__(
            self._segments * 3,
            blend_src, blend_dest, batch, group, program,
        )

    def __contains__(self, point: tuple[float, float]) -> bool:
        assert len(point) == 2
        point = _rotate_point((self._x, self._y), point, math.radians(self._rotation))
        # Since directly testing whether a point is inside an ellipse is more
        # complicated, it is more convenient to transform it into a circle.
        point = (self._b / self._a * point[0], point[1])
        shape_center = (self._b / self._a * (self._x - self._anchor_x), self._y - self._anchor_y)
        return math.dist(shape_center, point) < self._b

    def _create_vertex_list(self) -> None:
        self._vertex_list = self._program.vertex_list(
            self._segments * 3, self._draw_mode, self._batch, self._group,
            position=('f', self._get_vertices()),
            colors=('Bn', self._rgba * self._num_verts),
            translation=('f', (self._x, self._y, self._z) * self._num_verts),
            rotation=('f', (self._rotation,) * self._num_verts),
        )

    def _get_vertices(self) -> Sequence[float]:
        if not self._visible:
            return (0, 0) * self._num_verts

        x = -self._anchor_x
        y = -self._anchor_y
        tau_segs = math.pi * 2 / self._segments

        # Calculate the points of the ellipse by formula:
        points = [(x + self._a * math.cos(i * tau_segs),
                   y + self._b * math.sin(i * tau_segs)) for i in range(self._segments)]

        # Create a list of triangles from the points:
        vertices = []
        for i, point in enumerate(points):
            triangle = x, y, *points[i - 1], *point
            vertices.extend(triangle)

        return vertices

    def _update_vertices(self) -> None:
        self._vertex_list.position[:] = self._get_vertices()

    @property
    def a(self) -> float:
        """Get/set the semi-major axes of the ellipse."""
        return self._a

    @a.setter
    def a(self, value: float) -> None:
        self._a = value
        self._update_vertices()

    @property
    def b(self) -> float:
        """Get/set the semi-minor axes of the ellipse."""
        return self._b

    @b.setter
    def b(self, value: float) -> None:
        self._b = value
        self._update_vertices()


class Sector(ShapeBase):

    def __init__(
            self,
            x: float, y: float,
            radius: float,
            segments: int | None = None,
            angle: float = 360.0,
            start_angle: float = 0.0,
            color: tuple[int, int, int, int] | tuple[int, int, int] = (255, 255, 255, 255),
            blend_src: BlendFactor = BlendFactor.SRC_ALPHA,
            blend_dest: BlendFactor = BlendFactor.ONE_MINUS_SRC_ALPHA,
            batch: Batch | None = None,
            group: Group | None = None,
            program: ShaderProgram | None = None,
    ) -> None:
        """Create a Sector of a circle.

        By default, ``(x, y)`` is used as:
        * The sector's anchor point
        * The center of the circle the sector is cut from

        Args:
            x:
                X coordinate of the sector.
            y:
                Y coordinate of the sector.
            radius:
                The desired radius.
            segments:
                You can optionally specify how many distinct triangles
                the sector should be made from. If not specified it will
                be automatically calculated using the formula:
                `max(14, int(radius / 1.25))`.
            angle:
                The angle of the sector, in degrees. Defaults to 360,
                which is a full circle.
            start_angle:
                The start angle of the sector, in degrees. Defaults to 0.
            color:
                The RGB or RGBA color of the circle, specified as a
                tuple of 3 or 4 ints in the range of 0-255. RGB colors
                will be treated as having an opacity of 255.
            blend_src:
                OpenGL blend source mode; for example, ``GL_SRC_ALPHA``.
            blend_dest:
                OpenGL blend destination mode; for example, ``ONE_MINUS_SRC_ALPHA``.
            batch:
                Optional batch to add the shape to.
            group:
                Optional parent group of the shape.
            program:
                Optional shader program of the shape.
        """
        self._x = x
        self._y = y
        self._z = 0.0
        self._radius = radius
        self._segments = segments or max(14, int(radius / 1.25))

        r, g, b, *a = color
        self._rgba = r, g, b, a[0] if a else 255

        self._angle = angle
        self._start_angle = start_angle
        self._rotation = 0

        super().__init__(
            self._segments * 3,
            blend_src, blend_dest, batch, group, program,
        )

    def __contains__(self, point: tuple[float, float]) -> bool:
        assert len(point) == 2
        point = _rotate_point((self._x, self._y), point, math.radians(self._rotation))
        angle = math.atan2(point[1] - self._y + self._anchor_y, point[0] - self._x + self._anchor_x)
        if angle < 0:
            angle += 2 * math.pi
        if self._start_angle < angle < self._start_angle + self._angle:
            return math.dist((self._x - self._anchor_x, self._y - self._anchor_y), point) < self._radius
        return False

    def _create_vertex_list(self) -> None:
        self._vertex_list = self._program.vertex_list(
            self._num_verts, self._draw_mode, self._batch, self._group,
            position=('f', self._get_vertices()),
            colors=('Bn', self._rgba * self._num_verts),
            translation=('f', (self._x, self._y, self._z) * self._num_verts),
            rotation=('f', (self._rotation,) * self._num_verts),
        )

    def _get_vertices(self) -> Sequence[float]:
        if not self._visible:
            return (0, 0) * self._num_verts

        x = -self._anchor_x
        y = -self._anchor_y
        r = self._radius
        segment_radians = math.radians(self._angle) / self._segments
        start_radians = math.radians(self._start_angle - self._rotation)

        # Calculate the outer points of the sector.
        points = [(x + (r * math.cos((i * segment_radians) + start_radians)),
                   y + (r * math.sin((i * segment_radians) + start_radians))) for i in range(self._segments + 1)]

        # Create a list of triangles from the points
        vertices = []
        for i, point in enumerate(points[1:], start=1):
            triangle = x, y, *points[i - 1], *point
            vertices.extend(triangle)

        return vertices

    def _update_vertices(self) -> None:
        self._vertex_list.position[:] = self._get_vertices()

    @property
    def angle(self) -> float:
        """The angle of the sector, in degrees."""
        return self._angle

    @angle.setter
    def angle(self, value: float) -> None:
        self._angle = value
        self._update_vertices()

    @property
    def start_angle(self) -> float:
        """The start angle of the sector, in degrees."""
        return self._start_angle

    @start_angle.setter
    def start_angle(self, angle: float) -> None:
        self._start_angle = angle
        self._update_vertices()

    @property
    def radius(self) -> float:
        """Get/set the radius of the sector.

        By default, this is in screen pixels. Your drawing / GL settings
        may alter how this is drawn.
        """
        return self._radius

    @radius.setter
    def radius(self, value: float) -> None:
        self._radius = value
        self._update_vertices()


class Line(ShapeBase):

    def __init__(
            self,
            x: float, y: float, x2: float, y2: float,
            thickness: float = 1.0,
            color: tuple[int, int, int, int] | tuple[int, int, int] = (255, 255, 255, 255),
            blend_src: BlendFactor = BlendFactor.SRC_ALPHA,
            blend_dest: BlendFactor = BlendFactor.ONE_MINUS_SRC_ALPHA,
            batch: Batch | None = None,
            group: Group | None = None,
            program: ShaderProgram | None = None,
    ):
        """Create a line.

        The line's anchor point defaults to the center of the line's
        thickness on the X axis, and the Y axis.

        Args:
            x:
                The first X coordinate of the line.
            y:
                The first Y coordinate of the line.
            x2:
                The second X coordinate of the line.
            y2:
                The second Y coordinate of the line.
            thickness:
                The desired width of the line.
            color:
                The RGB or RGBA color of the line, specified as a
                tuple of 3 or 4 ints in the range of 0-255. RGB colors
                will be treated as having an opacity of 255.
            blend_src:
                OpenGL blend source mode; for example, ``GL_SRC_ALPHA``.
            blend_dest:
                OpenGL blend destination mode; for example, ``ONE_MINUS_SRC_ALPHA``.
            batch:
                Optional batch to add the shape to.
            group:
                Optional parent group of the shape.
            program:
                Optional shader program of the shape.
        """
        self._x = x
        self._y = y
        self._z = 0.0
        self._x2 = x2
        self._y2 = y2

        self._thickness = thickness
        self._rotation = 0

        r, g, b, *a = color
        self._rgba = r, g, b, a[0] if a else 255

        super().__init__(6,blend_src, blend_dest, batch, group, program)

    def __contains__(self, point: tuple[float, float]) -> bool:
        assert len(point) == 2
        vec_ab = Vec2(self._x2 - self._x, self._y2 - self._y)
        vec_ba = Vec2(self._x - self._x2, self._y - self._y2)
        vec_ap = Vec2(point[0] - self._x - self._anchor_x, point[1] - self._y + self._anchor_y)
        vec_bp = Vec2(point[0] - self._x2 - self._anchor_x, point[1] - self._y2 + self._anchor_y)
        if vec_ab.dot(vec_ap) * vec_ba.dot(vec_bp) < 0:
            return False

        a, b = point[0] + self._anchor_x, point[1] - self._anchor_y
        x1, y1, x2, y2 = self._x, self._y, self._x2, self._y2
        # The following is the expansion of the determinant of a 3x3 matrix
        # used to calculate the area of a triangle.
        double_area = abs(a * y1 + b * x2 + x1 * y2 - x2 * y1 - a * y2 - b * x1)
        h = double_area / math.dist((self._x, self._y), (self._x2, self._y2))
        return h < self._thickness / 2

    def _create_vertex_list(self) -> None:
        self._vertex_list = self._program.vertex_list(
            6, self._draw_mode, self._batch, self._group,
            position=('f', self._get_vertices()),
            colors=('Bn', self._rgba * self._num_verts),
            translation=('f', (self._x, self._y, self._z) * self._num_verts),
            rotation=('f', (self._rotation,) * self._num_verts),
        )

    def _get_vertices(self) -> Sequence[float]:
        if not self._visible:
            return (0, 0) * self._num_verts

        x1 = 0
        y1 = -self._thickness / 2
        x2 = x1 + math.hypot(self._y2 - self._y, self._x2 - self._x)
        y2 = y1 + self._thickness

        r = math.atan2(self._y2 - self._y, self._x2 - self._x)
        cr = math.cos(r)
        sr = math.sin(r)
        anchor_x = self._anchor_x
        anchor_y = self._anchor_y
        ax = x1 * cr - y1 * sr - anchor_x
        ay = x1 * sr + y1 * cr - anchor_y
        bx = x2 * cr - y1 * sr - anchor_x
        by = x2 * sr + y1 * cr - anchor_y
        cx = x2 * cr - y2 * sr - anchor_x
        cy = x2 * sr + y2 * cr - anchor_y
        dx = x1 * cr - y2 * sr - anchor_x
        dy = x1 * sr + y2 * cr - anchor_y

        return ax, ay, bx, by, cx, cy, ax, ay, cx, cy, dx, dy

    def _update_vertices(self) -> None:
        self._vertex_list.position[:] = self._get_vertices()

    @property
    def thickness(self) -> float:
        """The thickness of the line."""
        return self._thickness

    @thickness.setter
    def thickness(self, thickness: float) -> None:
        self._thickness = thickness
        self._update_vertices()

    @property
    def x2(self) -> float:
        """Get/set the 2nd X coordinate of the line."""
        return self._x2

    @x2.setter
    def x2(self, value: float) -> None:
        self._x2 = value
        self._update_vertices()

    @property
    def y2(self) -> float:
        """Get/set the 2nd Y coordinate of the line."""
        return self._y2

    @y2.setter
    def y2(self, value: float) -> None:
        self._y2 = value
        self._update_vertices()


class Rectangle(ShapeBase):

    def __init__(
            self,
            x: float, y: float,
            width: float, height: float,
            color: tuple[int, int, int, int] | tuple[int, int, int] = (255, 255, 255, 255),
            blend_src: BlendFactor = BlendFactor.SRC_ALPHA,
            blend_dest: BlendFactor = BlendFactor.ONE_MINUS_SRC_ALPHA,
            batch: Batch | None = None,
            group: Group | None = None,
            program: ShaderProgram | None = None,
    ):
        """Create a rectangle or square.

        The rectangle's anchor point defaults to the ``(x, y)``
        coordinates, which are at the bottom left.

        Args:
            x:
                The X coordinate of the rectangle.
            y:
                The Y coordinate of the rectangle.
            width:
                The width of the rectangle.
            height:
                The height of the rectangle.
            color:
                The RGB or RGBA color of the circle, specified as a
                tuple of 3 or 4 ints in the range of 0-255. RGB colors
                will be treated as having an opacity of 255.
            blend_src:
                OpenGL blend source mode; for example, ``GL_SRC_ALPHA``.
            blend_dest:
                OpenGL blend destination mode; for example, ``ONE_MINUS_SRC_ALPHA``.
            batch:
                Optional batch to add the shape to.
            group:
                Optional parent group of the shape.
            program:
                Optional shader program of the shape.
        """
        self._x = x
        self._y = y
        self._z = 0.0
        self._width = width
        self._height = height
        self._rotation = 0

        r, g, b, *a = color
        self._rgba = r, g, b, a[0] if a else 255

        super().__init__(6, blend_src, blend_dest, batch, group, program)

    def __contains__(self, point: tuple[float, float]) -> bool:
        assert len(point) == 2
        point = _rotate_point((self._x, self._y), point, math.radians(self._rotation))
        x, y = self._x - self._anchor_x, self._y - self._anchor_y
        return x < point[0] < x + self._width and y < point[1] < y + self._height

    def _create_vertex_list(self) -> None:
        self._vertex_list = self._program.vertex_list(
            6, self._draw_mode, self._batch, self._group,
            position=('f', self._get_vertices()),
            colors=('Bn', self._rgba * self._num_verts),
            translation=('f', (self._x, self._y, self._z) * self._num_verts),
            rotation = ('f', (self._rotation,) * self._num_verts),
        )

    def _get_vertices(self) -> Sequence[float]:
        if not self._visible:
            return (0, 0) * self._num_verts
        else:
            x1 = -self._anchor_x
            y1 = -self._anchor_y
            x2 = x1 + self._width
            y2 = y1 + self._height

            return x1, y1, x2, y1, x2, y2, x1, y1, x2, y2, x1, y2

    def _update_vertices(self) -> None:
        self._vertex_list.position[:] = self._get_vertices()

    @property
    def width(self) -> float:
        """Get/set width of the rectangle.

        The new left and right of the rectangle will be set relative to
        its :py:attr:`.anchor_x` value.
        """
        return self._width

    @width.setter
    def width(self, value: float) -> None:
        self._width = value
        self._update_vertices()

    @property
    def height(self) -> float:
        """Get/set the height of the rectangle.

        The bottom and top of the rectangle will be positioned relative
        to its :py:attr:`.anchor_y` value.
        """
        return self._height

    @height.setter
    def height(self, value: float) -> None:
        self._height = value
        self._update_vertices()


class BorderedRectangle(ShapeBase):

    def __init__(
            self,
            x: float, y: float, width: float, height: float,
            border: float = 1.0,
            color: tuple[int, int, int, int] | tuple[int, int, int] = (255, 255, 255),
            border_color: tuple[int, int, int, int] | tuple[int, int, int] = (100, 100, 100),
            blend_src: BlendFactor = BlendFactor.SRC_ALPHA,
            blend_dest: BlendFactor = BlendFactor.ONE_MINUS_SRC_ALPHA,
            batch: Batch | None = None,
            group: Group | None = None,
            program: ShaderProgram | None = None,
    ):
        """Create a bordered rectangle.

        The rectangle's anchor point defaults to the ``(x, y)`` coordinates,
        which are at the bottom left.

        Args:
            x:
                The X coordinate of the rectangle.
            y:
                The Y coordinate of the rectangle.
            width:
                The width of the rectangle.
            height:
                The height of the rectangle.
            border:
                The thickness of the border.
            color:
                The RGB or RGBA fill color of the rectangle, specified
                as a tuple of 3 or 4 ints in the range of 0-255. RGB
                colors will be treated as having an opacity of 255.
            border_color:
                The RGB or RGBA fill color of the border, specified
                as a tuple of 3 or 4 ints in the range of 0-255. RGB
                colors will be treated as having an opacity of 255.

                The alpha values must match if you pass RGBA values to
                both this argument and `border_color`. If they do not,
                a `ValueError` will be raised informing you of the
                ambiguity.
            blend_src:
                OpenGL blend source mode; for example, ``GL_SRC_ALPHA``.
            blend_dest:
                OpenGL blend destination mode; for example, ``ONE_MINUS_SRC_ALPHA``.
            batch:
                Optional batch to add the shape to.
            group:
                Optional parent group of the shape.
            program:
                Optional shader program of the shape.
        """
        self._x = x
        self._y = y
        self._z = 0.0
        self._width = width
        self._height = height
        self._rotation = 0
        self._border = border

        fill_r, fill_g, fill_b, *fill_a = color
        border_r, border_g, border_b, *border_a = border_color

        # Start with a default alpha value of 255.
        alpha = 255
        # Raise Exception if we have conflicting alpha values
        if fill_a and border_a and fill_a[0] != border_a[0]:
            raise ValueError("When color and border_color are both RGBA values,"
                             "they must both have the same opacity")

        # Choose a value to use if there is no conflict
        elif fill_a:
            alpha = fill_a[0]
        elif border_a:
            alpha = border_a[0]

        # Although the shape is only allowed one opacity, the alpha is
        # stored twice to keep other code concise and reduce cpu usage
        # from stitching together sequences.
        self._rgba = fill_r, fill_g, fill_b, alpha
        self._border_rgba = border_r, border_g, border_b, alpha

        super().__init__(8, blend_src, blend_dest, batch, group, program)

    def __contains__(self, point: tuple[float, float]) -> bool:
        assert len(point) == 2
        point = _rotate_point((self._x, self._y), point, math.radians(self._rotation))
        x, y = self._x - self._anchor_x, self._y - self._anchor_y
        return x < point[0] < x + self._width and y < point[1] < y + self._height

    def _create_vertex_list(self) -> None:
        indices = [0, 1, 2, 0, 2, 3, 0, 4, 3, 4, 7, 3, 0, 1, 5, 0, 5, 4, 1, 2, 5, 5, 2, 6, 6, 2, 3, 6, 3, 7]
        self._vertex_list = self._program.vertex_list_indexed(
            8, self._draw_mode, indices, self._batch, self._group,
            position=('f', self._get_vertices()),
            colors=('Bn', self._rgba * 4 + self._border_rgba * 4),
            translation=('f', (self._x, self._y, self._z) * self._num_verts),
            rotation=('f', (self._rotation,) * self._num_verts),
        )

    def _update_color(self) -> None:
        self._vertex_list.colors[:] = self._rgba * 4 + self._border_rgba * 4

    def _get_vertices(self) -> Sequence[float]:
        if not self._visible:
            return (0, 0) * self._num_verts

        bx1 = -self._anchor_x
        by1 = -self._anchor_y
        bx2 = bx1 + self._width
        by2 = by1 + self._height
        b = self._border
        ix1 = bx1 + b
        iy1 = by1 + b
        ix2 = bx2 - b
        iy2 = by2 - b

        return (ix1, iy1, ix2, iy1, ix2, iy2, ix1, iy2,
                bx1, by1, bx2, by1, bx2, by2, bx1, by2)

    def _update_vertices(self) -> None:
        self._vertex_list.position[:] = self._get_vertices()

    @property
    def border(self) -> float:
        """The border thickness of the bordered rectangle.

        This extends inward from the edge of the rectangle toward the
        center.
        """
        return self._border

    @border.setter
    def border(self, thickness: float) -> None:
        self._border = thickness
        self._update_vertices()

    @property
    def width(self) -> float:
        """Get/set width of the bordered rectangle.

        The new left and right of the rectangle will be set relative to
        its :py:attr:`.anchor_x` value.
        """
        return self._width

    @width.setter
    def width(self, value: float) -> None:
        self._width = value
        self._update_vertices()

    @property
    def height(self) -> float:
        """Get/set the height of the bordered rectangle.

        The bottom and top of the rectangle will be positioned relative
        to its :py:attr:`.anchor_y` value.
        """
        return self._height

    @height.setter
    def height(self, value: float) -> None:
        self._height = value
        self._update_vertices()

    @property
    def border_color(self) -> tuple[int, int, int, int]:
        """Get/set the bordered rectangle's border color.

        To set the color of the interior fill, see :py:attr:`.color`.

        You can set the border color to either of the following:

        * An RGBA tuple of integers ``(red, green, blue, alpha)``
        * An RGB tuple of integers ``(red, green, blue)``

        Setting the alpha on this property will change the alpha of
        the entire shape, including both the fill and the border.

        Each color component must be in the range 0 (dark) to 255 (saturated).
        """
        return self._border_rgba

    @border_color.setter
    def border_color(
            self,
            values: tuple[int, int, int, int] | tuple[int, int, int],
    ) -> None:
        r, g, b, *a = values

        if a:
            alpha = a[0]
        else:
            alpha = self._rgba[3]

        self._border_rgba = r, g, b, alpha
        self._rgba = *self._rgba[:3], alpha

        self._update_color()

    @property
    def color(self) -> tuple[int, int, int, int] | tuple[int, int, int]:
        """Get/set the bordered rectangle's interior fill color.

        To set the color of the border outline, see
        :py:attr:`.border_color`.

        The color may be specified as either of the following:

        * An RGBA tuple of integers ``(red, green, blue, alpha)``
        * An RGB tuple of integers ``(red, green, blue)``

        Setting the alpha through this property will change the alpha
        of the entire shape, including both the fill and the border.

        Each color component must be in the range 0 (dark) to 255
        (saturated).
        """
        return self._rgba

    @color.setter
    def color(
            self,
            values: tuple[int, int, int, int] | tuple[int, int, int],
    ) -> None:
        r, g, b, *a = values

        if a:
            alpha = a[0]
        else:
            alpha = self._rgba[3]

        self._rgba = r, g, b, alpha
        self._border_rgba = *self._border_rgba[:3], alpha
        self._update_color()


class Box(ShapeBase):

    def __init__(
            self,
            x: float, y: float,
            width: float, height: float,
            thickness: float = 1.0,
            color: tuple[int, int, int, int] | tuple[int, int, int] = (255, 255, 255, 255),
            blend_src: BlendFactor = BlendFactor.SRC_ALPHA,
            blend_dest: BlendFactor = BlendFactor.ONE_MINUS_SRC_ALPHA,
            batch: Batch | None = None,
            group: Group | None = None,
            program: ShaderProgram | None = None,
    ) -> None:
        """Create an unfilled rectangular shape, with optional thickness.

        The box's anchor point defaults to the ``(x, y)`` coordinates,
        which are placed at the bottom left.
        Changing the thickness of the box will extend the walls inward;
        the outward dimensions will not be affected.

        Args:
            x:
                The X coordinate of the box.
            y:
                The Y coordinate of the box.
            width:
                The width of the box.
            height:
                The height of the box.
            thickness:
                The thickness of the lines that make up the box.
            color:
                The RGB or RGBA color of the box, specified as a tuple
                of 3 or 4 ints in the range of 0-255. RGB colors will
                be treated as having an opacity of 255.
            blend_src:
                OpenGL blend source mode; for example, ``GL_SRC_ALPHA``.
            blend_dest:
                OpenGL blend destination mode; for example, ``ONE_MINUS_SRC_ALPHA``.
            batch:
                Optional batch to add the shape to.
            group:
                Optional parent group of the shape.
            program:
                Optional shader program of the shape.
        """
        self._x = x
        self._y = y
        self._z = 0.0
        self._width = width
        self._height = height
        self._thickness = thickness

        r, g, b, *a = color
        self._rgba = r, g, b, a[0] if a else 255

        super().__init__(8, blend_src, blend_dest, batch, group, program)

    def __contains__(self, point: tuple[float, float]) -> bool:
        assert len(point) == 2
        point = _rotate_point((self._x, self._y), point, math.radians(self._rotation))
        x, y = self._x - self._anchor_x, self._y - self._anchor_y
        return x < point[0] < x + self._width and y < point[1] < y + self._height

    def _create_vertex_list(self) -> None:
        #   3        6
        #     2    7
        #     1    4
        #   0        5
        indices = [0, 1, 2, 0, 2, 3, 0, 5, 4, 0, 4, 1, 4, 5, 6, 4, 6, 7, 2, 7, 6, 2, 6, 3]
        self._vertex_list = self._program.vertex_list_indexed(
            self._num_verts, self._draw_mode, indices, self._batch, self._group,
            position=('f', self._get_vertices()),
            colors=('Bn', self._rgba * self._num_verts),
            translation=('f', (self._x, self._y, self._z) * self._num_verts),
            rotation = ('f', (self._rotation,) * self._num_verts),
        )

    def _update_color(self):
        self._vertex_list.colors[:] = self._rgba * self._num_verts

    def _get_vertices(self) -> Sequence[float]:
        if not self._visible:
            return (0, 0) * self._num_verts

        t = self._thickness
        left = -self._anchor_x
        bottom = -self._anchor_y
        right = left + self._width
        top = bottom + self._height

        x1 = left
        x2 = left + t
        x3 = right - t
        x4 = right
        y1 = bottom
        y2 = bottom + t
        y3 = top - t
        y4 = top
        #     |  0   |   1   |   2   |   3   |   4   |   5   |   6   |   7   |
        return x1, y1, x2, y2, x2, y3, x1, y4, x3, y2, x4, y1, x4, y4, x3, y3

    def _update_vertices(self) -> None:
        self._vertex_list.position[:] = self._get_vertices()

    @property
    def width(self) -> float:
        """Get/set the width of the box.

        Setting the width will position the left and right sides
        relative to the box's :py:attr:`.anchor_x` value.
        """
        return self._width

    @width.setter
    def width(self, value: float) -> None:
        self._width = value
        self._update_vertices()

    @property
    def height(self) -> float:
        """Get/set the height of the Box.

        Setting the height will set the bottom and top relative to the
        box's :py:attr:`.anchor_y` value.
        """
        return self._height

    @height.setter
    def height(self, value: float) -> None:
        self._height = float(value)
        self._update_vertices()

    @property
    def thickness(self) -> float:
        """Get/set the line thickness of the Box."""
        return self._thickness

    @thickness.setter
    def thickness(self, thickness: float) -> None:
        self._thickness = thickness
        self._update_vertices()


_RadiusT = Union[float, Tuple[float, float]]


class RoundedRectangle(pyglet.shapes.ShapeBase):

    def __init__(
            self,
            x: float, y: float,
            width: float, height: float,
            radius: _RadiusT | tuple[_RadiusT, _RadiusT, _RadiusT, _RadiusT],
            segments: int | tuple[int, int, int, int] | None = None,
            color: tuple[int, int, int, int] | tuple[int, int, int] = (255, 255, 255, 255),
            blend_src: BlendFactor = BlendFactor.SRC_ALPHA,
            blend_dest: BlendFactor = BlendFactor.ONE_MINUS_SRC_ALPHA,
            batch: Batch | None = None,
            group: Group | None = None,
            program: ShaderProgram | None = None,
    ) -> None:
        """Create a rectangle with rounded corners.

        The rectangle's anchor point defaults to the ``(x, y)``
        coordinates, which are at the bottom left.

        Args:
            x:
                The X coordinate of the rectangle.
            y:
                The Y coordinate of the rectangle.
            width:
                The width of the rectangle.
            height:
                The height of the rectangle.
            radius:
                One or four values to specify the radii used for the rounded corners.
                If one value is given, all corners will use the same value. If four values
                are given, it will specify the radii used for the rounded corners clockwise:
                bottom-left, top-left, top-right, bottom-right. A value can be either a single
                float, or a tuple of two floats to specify different x,y dimensions.
            segments:
                You can optionally specify how many distinct triangles each rounded corner
                should be made from. This can be one int for all corners, or a tuple of
                four ints for each corner, specified clockwise: bottom-left, top-left,
                top-right, bottom-right. If no value is specified, it will automatically
                calculated using the formula: ``max(14, int(radius / 1.25))``.
            color:
                The RGB or RGBA color of the rectangle, specified as a
                tuple of 3 or 4 ints in the range of 0-255. RGB colors
                will be treated as having an opacity of 255.
            blend_src:
                OpenGL blend source mode; for example, ``GL_SRC_ALPHA``.
            blend_dest:
                OpenGL blend destination mode; for example, ``ONE_MINUS_SRC_ALPHA``.
            batch:
                Optional batch to add the shape to.
            group:
                Optional parent group of the shape.
            program:
                Optional shader program of the shape.
        """
        self._x = x
        self._y = y
        self._z = 0.0
        self._width = width
        self._height = height
        self._set_radius(radius)
        self._set_segments(segments)
        self._rotation = 0

        r, g, b, *a = color
        self._rgba = r, g, b, a[0] if a else 255

        super().__init__(
            (sum(self._segments) + 4) * 3,
            blend_src, blend_dest, batch, group, program,
        )

    def _set_radius(self, radius: _RadiusT | tuple[_RadiusT, _RadiusT, _RadiusT, _RadiusT]) -> None:
        if isinstance(radius, (int, float)):
            self._radius = ((radius, radius),) * 4
        elif len(radius) == 2:
            self._radius = (radius,) * 4
        else:
            assert len(radius) == 4
            self._radius = []
            for value in radius:
                if isinstance(value, (int, float)):
                    self._radius.append((value, value))
                else:
                    assert len(value) == 2
                    self._radius.append(value)

    def _set_segments(self, segments: int | tuple[int, int, int, int] | None) -> None:
        if segments is None:
            self._segments = tuple(int(max(a, b) / 1.25) for a, b in self._radius)
        elif isinstance(segments, int):
            self._segments = (segments,) * 4
        else:
            assert len(segments) == 4
            self._segments = segments

    def __contains__(self, point: tuple[float, float]) -> bool:
        assert len(point) == 2
        point = _rotate_point((self._x, self._y), point, math.radians(self._rotation))
        x, y = self._x - self._anchor_x, self._y - self._anchor_y
        return x < point[0] < x + self._width and y < point[1] < y + self._height

    def _create_vertex_list(self) -> None:
        self._vertex_list = self._program.vertex_list(
            self._num_verts, self._draw_mode, self._batch, self._group,
            position=('f', self._get_vertices()),
            colors=('Bn', self._rgba * self._num_verts),
            translation=('f', (self._x, self._y, self._z) * self._num_verts),
            rotation=('f', (self._rotation,) * self._num_verts),
        )

    def _get_vertices(self) -> Sequence[float]:
        if not self._visible:
            return (0, 0) * self._num_verts

        x = -self._anchor_x
        y = -self._anchor_y

        points = []
        # arc_x, arc_y, start_angle
        arc_positions = [
            # bottom-left
            (x + self._radius[0][0],
             y + self._radius[0][1], math.pi * 3 / 2),
            # top-left
            (x + self._radius[1][0],
             y + self._height - self._radius[1][1], math.pi),
            # top-right
            (x + self._width - self._radius[2][0],
             y + self._height - self._radius[2][1], math.pi / 2),
            # bottom-right
            (x + self._width - self._radius[3][0],
             y + self._radius[3][1], 0),
        ]

        for (rx, ry), (arc_x, arc_y, arc_start), segments in zip(self._radius, arc_positions, self._segments):
            tau_segs = -math.pi / 2 / segments
            points.extend([(arc_x + rx * math.cos(i * tau_segs + arc_start),
                            arc_y + ry * math.sin(i * tau_segs + arc_start)) for i in range(segments + 1)])

        center_x = self._width / 2
        center_y = self._height / 2
        vertices = []
        for i, point in enumerate(points):
            triangle = center_x, center_y, *points[i - 1], *point
            vertices.extend(triangle)

        return vertices

    def _update_vertices(self) -> None:
        self._vertex_list.position[:] = self._get_vertices()

    @property
    def width(self) -> float:
        """Get/set width of the rectangle.

        The new left and right of the rectangle will be set relative to
        its :py:attr:`.anchor_x` value.
        """
        return self._width

    @width.setter
    def width(self, value: float) -> None:
        self._width = value
        self._update_vertices()

    @property
    def height(self) -> float:
        """Get/set the height of the rectangle.

        The bottom and top of the rectangle will be positioned relative
        to its :py:attr:`.anchor_y` value.
        """
        return self._height

    @height.setter
    def height(self, value: float) -> None:
        self._height = value
        self._update_vertices()

    @property
    def radius(self) -> tuple[tuple[float, float], tuple[float, float], tuple[float, float], tuple[float, float]]:
        return self._radius

    @radius.setter
    def radius(self, value: _RadiusT | tuple[_RadiusT, _RadiusT, _RadiusT, _RadiusT]) -> None:
        self._set_radius(value)
        self._update_vertices()


class Triangle(ShapeBase):
    def __init__(
            self,
            x: float, y: float,
            x2: float, y2: float,
            x3: float, y3: float,
            color: tuple[int, int, int, int] | tuple[int, int, int] = (255, 255, 255, 255),
            blend_src: BlendFactor = BlendFactor.SRC_ALPHA,
            blend_dest: BlendFactor = BlendFactor.ONE_MINUS_SRC_ALPHA,
            batch: Batch | None = None,
            group: Group | None = None,
            program: ShaderProgram | None = None,
    ) -> None:
        """Create a triangle.

        The triangle's anchor point defaults to the first vertex point.

        Args:
            x:
                The first X coordinate of the triangle.
            y:
                The first Y coordinate of the triangle.
            x2:
                The second X coordinate of the triangle.
            y2:
                The second Y coordinate of the triangle.
            x3:
                The third X coordinate of the triangle.
            y3:
                The third Y coordinate of the triangle.
            color:
                The RGB or RGBA color of the triangle, specified as a
                tuple of 3 or 4 ints in the range of 0-255. RGB colors
                will be treated as having an opacity of 255.
            blend_src:
                OpenGL blend source mode; for example, ``GL_SRC_ALPHA``.
            blend_dest:
                OpenGL blend destination mode; for example, ``ONE_MINUS_SRC_ALPHA``.
            batch:
                Optional batch to add the shape to.
            group:
                Optional parent group of the shape.
            program:
                Optional shader program of the shape.
        """
        self._x = x
        self._y = y
        self._z = 0.0
        self._x2 = x2
        self._y2 = y2
        self._x3 = x3
        self._y3 = y3
        self._rotation = 0

        r, g, b, *a = color
        self._rgba = r, g, b, a[0] if a else 255

        super().__init__(3, blend_src, blend_dest, batch, group, program)

    def __contains__(self, point: tuple[float, float]) -> bool:
        assert len(point) == 2
        return _point_in_polygon(
            [(self._x, self._y), (self._x2, self._y2), (self._x3, self._y3), (self._x, self._y)],
            point)

    def _create_vertex_list(self) -> None:
        self._vertex_list = self._program.vertex_list(
            3, self._draw_mode, self._batch, self._group,
            position=('f', self._get_vertices()),
            colors=('Bn', self._rgba * self._num_verts),
            translation=('f', (self._x, self._y, self._z) * self._num_verts),
            rotation=('f', (self._rotation,) * self._num_verts),
        )

    def _get_vertices(self) -> Sequence[float]:
        if not self._visible:
            return (0, 0) * self._num_verts
        else:
            x1 = -self._anchor_x
            y1 = -self._anchor_y
            x2 = self._x2 + x1 - self._x
            y2 = self._y2 + y1 - self._y
            x3 = self._x3 + x1 - self._x
            y3 = self._y3 + y1 - self._y
            return x1, y1, x2, y2, x3, y3

    def _update_vertices(self) -> None:
        self._vertex_list.position[:] = self._get_vertices()

    @property
    def x2(self) -> float:
        """Get/set the X coordinate of the triangle's 2nd vertex."""
        return self._x + self._x2

    @x2.setter
    def x2(self, value: float) -> None:
        self._x2 = value
        self._update_vertices()

    @property
    def y2(self) -> float:
        """Get/set the Y coordinate of the triangle's 2nd vertex."""
        return self._y + self._y2

    @y2.setter
    def y2(self, value: float) -> None:
        self._y2 = value
        self._update_vertices()

    @property
    def x3(self) -> float:
        """Get/set the X coordinate of the triangle's 3rd vertex."""
        return self._x + self._x3

    @x3.setter
    def x3(self, value: float) -> None:
        self._x3 = value
        self._update_vertices()

    @property
    def y3(self) -> float:
        """Get/set the Y value of the triangle's 3rd vertex."""
        return self._y + self._y3

    @y3.setter
    def y3(self, value: float) -> None:
        self._y3 = value
        self._update_vertices()


class Star(ShapeBase):
    def __init__(
            self,
            x: float, y: float,
            outer_radius: float,
            inner_radius: float,
            num_spikes: int,
            rotation: float = 0.0,
            color: tuple[int, int, int, int] | tuple[int, int, int] = (255, 255, 255, 255),
            blend_src: BlendFactor = BlendFactor.SRC_ALPHA,
            blend_dest: BlendFactor = BlendFactor.ONE_MINUS_SRC_ALPHA,
            batch: Batch | None = None,
            group: Group | None = None,
            program: ShaderProgram | None = None,
    ) -> None:
        """Create a star.

        The star's anchor point ``(x, y)`` defaults to the on-screen
        center of the star.

        Args:
            x:
                The X coordinate of the star.
            y:
                The Y coordinate of the star.
            outer_radius:
                The desired outer radius of the star.
            inner_radius:
                The desired inner radius of the star.
            num_spikes:
                The desired number of spikes of the star.
            rotation:
                The rotation of the star in degrees. A rotation of 0 degrees
                will result in one spike lining up with the X axis in
                positive direction.
            color:
                The RGB or RGBA color of the star, specified as a
                tuple of 3 or 4 ints in the range of 0-255. RGB colors
                will be treated as having an opacity of 255.
            blend_src:
                OpenGL blend source mode; for example, ``GL_SRC_ALPHA``.
            blend_dest:
                OpenGL blend destination mode; for example, ``ONE_MINUS_SRC_ALPHA``.
            batch:
                Optional batch to add the shape to.
            group:
                Optional parent group of the shape.
            program:
                Optional shader program of the shape.
        """
        self._x = x
        self._y = y
        self._z = 0.0
        self._outer_radius = outer_radius
        self._inner_radius = inner_radius
        self._num_spikes = num_spikes
        self._rotation = rotation

        r, g, b, *a = color
        self._rgba = r, g, b, a[0] if a else 255

        super().__init__(
            num_spikes * 6,
            blend_src, blend_dest, batch, group, program,
        )

    def __contains__(self, point: tuple[float, float]) -> bool:
        assert len(point) == 2
        point = _rotate_point((self._x, self._y), point, math.radians(self._rotation))
        center = (self._x - self._anchor_x, self._y - self._anchor_y)
        radius = (self._outer_radius + self._inner_radius) / 2
        return math.dist(center, point) < radius

    def _create_vertex_list(self) -> None:
        self._vertex_list = self._program.vertex_list(
            self._num_verts, self._draw_mode, self._batch, self._group,
            position=('f', self._get_vertices()),
            colors=('Bn', self._rgba * self._num_verts),
            rotation=('f', (self._rotation,) * self._num_verts),
            translation=('f', (self._x, self._y, self._z) * self._num_verts),
        )

    def _get_vertices(self) -> Sequence[float]:
        if not self._visible:
            return (0, 0) * self._num_verts

        x = -self._anchor_x
        y = -self._anchor_y
        r_i = self._inner_radius
        r_o = self._outer_radius

        # get angle covered by each line (= half a spike)
        d_theta = math.pi / self._num_spikes

        # calculate alternating points on outer and outer circles
        points = []
        for i in range(self._num_spikes):
            points.append((x + (r_o * math.cos(2 * i * d_theta)),
                           y + (r_o * math.sin(2 * i * d_theta))))
            points.append((x + (r_i * math.cos((2 * i + 1) * d_theta)),
                           y + (r_i * math.sin((2 * i + 1) * d_theta))))

        # create a list of doubled-up points from the points
        vertices = []
        for i, point in enumerate(points):
            triangle = x, y, *points[i - 1], *point
            vertices.extend(triangle)

        return vertices

    def _update_vertices(self) -> None:
        self._vertex_list.position[:] = self._get_vertices()

    @property
    def outer_radius(self) -> float:
        """Get/set outer radius of the star."""
        return self._outer_radius

    @outer_radius.setter
    def outer_radius(self, value: float) -> None:
        self._outer_radius = value
        self._update_vertices()

    @property
    def inner_radius(self) -> float:
        """Get/set the inner radius of the star."""
        return self._inner_radius

    @inner_radius.setter
    def inner_radius(self, value: float) -> None:
        self._inner_radius = value
        self._update_vertices()

    @property
    def num_spikes(self) -> int:
        """Number of spikes of the star."""
        return self._num_spikes

    @num_spikes.setter
    def num_spikes(self, value: int) -> None:
        self._num_spikes = value
        self._update_vertices()


class Polygon(ShapeBase):
    def __init__(
            self,
            *coordinates: tuple[float, float] | Sequence[float],
            color: tuple[int, int, int, int] | tuple[int, int, int] = (255, 255, 255, 255),
            blend_src: BlendFactor = BlendFactor.SRC_ALPHA,
            blend_dest: BlendFactor = BlendFactor.ONE_MINUS_SRC_ALPHA,
            batch: Batch | None = None,
            group: Group | None = None,
            program: ShaderProgram | None = None,
    ) -> None:
        """Create a polygon.

        The polygon's anchor point defaults to the first vertex point.

        Args:
            coordinates:
                The coordinates for each point in the polygon. Each one
                must be able to unpack to a pair of float-like X and Y
                values.
            color:
                The RGB or RGBA color of the polygon, specified as a
                tuple of 3 or 4 ints in the range of 0-255. RGB colors
                will be treated as having an opacity of 255.
            blend_src:
                OpenGL blend source mode; for example, ``GL_SRC_ALPHA``.
            blend_dest:
                OpenGL blend destination mode; for example, ``ONE_MINUS_SRC_ALPHA``.
            batch:
                Optional batch to add the shape to.
            group:
                Optional parent group of the shape.
            program:
                Optional shader program of the shape.
        """
        # len(self._coordinates) = the number of vertices and sides in the shape.
        self._rotation = 0
        self._coordinates = list(coordinates)
        self._x, self._y = self._coordinates[0]

        r, g, b, *a = color
        self._rgba = r, g, b, a[0] if a else 255
        super().__init__(
            len(self._coordinates),
            blend_src, blend_dest, batch, group, program,
        )

    def __contains__(self, point: tuple[float, float]) -> bool:
        assert len(point) == 2
        point = _rotate_point(self._coordinates[0], point, math.radians(self._rotation))
        return _point_in_polygon(self._coordinates + [self._coordinates[0]], point)

    def _create_vertex_list(self) -> None:
        vertices = self._get_vertices()
        self._vertex_list = self._program.vertex_list_indexed(
            self._num_verts, self._draw_mode,
            earcut.earcut(vertices),
            self._batch, self._group,
            position=('f', vertices),
            colors=('Bn', self._rgba * self._num_verts),
            translation=('f', (self._x, self._y, self._z) * self._num_verts),
            rotation=('f', (self._rotation,) * self._num_verts),
        )

    def _get_vertices(self) -> Sequence[float]:
        if not self._visible:
            return (0, 0) * self._num_verts

        # Adjust all coordinates by the anchor.
        trans_x, trans_y = self._coordinates[0]
        trans_x += self._anchor_x
        trans_y += self._anchor_y
        coords = [[x - trans_x, y - trans_y] for x, y in self._coordinates]

        # Return the flattened coords.
        return earcut.flatten([coords])["vertices"]

    def _update_vertices(self) -> None:
        self._vertex_list.position[:] = self._get_vertices()


class MultiLine(ShapeBase):

    def __init__(
            self,
            *coordinates: tuple[float, float] | Sequence[float],
            closed: bool = False,
            thickness: float = 1.0,
            color: tuple[int, int, int, int] = (255, 255, 255, 255),
            blend_src: BlendFactor = BlendFactor.SRC_ALPHA,
            blend_dest: BlendFactor = BlendFactor.ONE_MINUS_SRC_ALPHA,
            batch: Batch | None = None,
            group: Group | None = None,
            program: ShaderProgram | None = None,
    ) -> None:
        """Create multiple connected lines from a series of coordinates.

        The shape's anchor point defaults to the first vertex point.

        Args:
            coordinates:
                The coordinates for each point in the shape. Each must
                unpack like a tuple consisting of an X and Y float-like
                value.
            closed:
                Set this to ``True`` to add a line connecting the first
                and last points. The default is ``False``
            thickness:
                The desired thickness or width used for the line segments.
            color:
                The RGB or RGBA color of the shape, specified as a
                tuple of 3 or 4 ints in the range of 0-255. RGB colors
                will be treated as having an opacity of 255.
            blend_src:
                OpenGL blend source mode; for example, ``GL_SRC_ALPHA``.
            blend_dest:
                OpenGL blend destination mode; for example, ``ONE_MINUS_SRC_ALPHA``.
            batch:
                Optional batch to add the shape to.
            group:
                Optional parent group of the shape.
            program:
                Optional shader program of the shape.
        """
        # len(self._coordinates) = the number of vertices in the shape.
        self._thickness = thickness
        self._closed = closed
        self._rotation = 0
        self._coordinates = list(coordinates)
        if closed:
            # connect final point with first
            self._coordinates.append(self._coordinates[0])
        self._x, self._y = self._coordinates[0]

        r, g, b, *a = color
        self._rgba = r, g, b, a[0] if a else 255

        super().__init__(
            (len(self._coordinates) - 1) * 6,
            blend_src, blend_dest, batch, group, program,
        )

    def _create_vertex_list(self) -> None:
        self._vertex_list = self._program.vertex_list(
            self._num_verts, self._draw_mode, self._batch, self._group,
            position=('f', self._get_vertices()),
            colors=('Bn', self._rgba * self._num_verts),
            translation=('f', (self._x, self._y, self._z) * self._num_verts),
            rotation=('f', (self._rotation,) * self._num_verts),
        )

    def _get_vertices(self) -> Sequence[float]:
        if not self._visible:
            return (0, 0) * self._num_verts

        trans_x, trans_y = self._coordinates[0]
        trans_x += self._anchor_x
        trans_y += self._anchor_y
        coords: list[list[float]] = [[x - trans_x, y - trans_y] for x, y in self._coordinates]

        # Create a list of triangles from segments between 2 points:
        triangles = []
        prev_miter = None
        prev_scale = None
        for i in range(len(coords) - 1):
            prev_point: list[float] | None = None
            next_point: list[float] | None = None
            if i > 0:
                prev_point = coords[i - 1]

            if i + 2 < len(coords):
                next_point = coords[i + 2]

            prev_miter, prev_scale, *segment = _get_segment(prev_point, coords[i], coords[i + 1], next_point,
                                                            self._thickness, prev_miter, prev_scale)
            triangles.extend(segment)

        return triangles

    def _update_vertices(self) -> None:
        self._vertex_list.position[:] = self._get_vertices()

    @property
    def thickness(self) -> float:
        """Get/set the line thickness of the multi-line."""
        return self._thickness

    @thickness.setter
    def thickness(self, thickness: float) -> None:
        self._thickness = thickness
        self._update_vertices()


__all__ = ('Arc', 'Box', 'BezierCurve', 'Circle', 'Ellipse', 'Line', 'MultiLine', 'Rectangle',
           'BorderedRectangle', 'Triangle', 'Star', 'Polygon', 'Sector', 'ShapeBase')<|MERGE_RESOLUTION|>--- conflicted
+++ resolved
@@ -72,12 +72,8 @@
 
 import pyglet
 from pyglet.extlibs import earcut
-<<<<<<< HEAD
 from pyglet.graphics import GeometryMode
 
-=======
-from pyglet.gl import GL_BLEND, GL_ONE_MINUS_SRC_ALPHA, GL_SRC_ALPHA, GL_TRIANGLES, glBlendFunc, glDisable, glEnable
->>>>>>> 4990003f
 from pyglet.graphics import Batch, Group
 from pyglet.enums import BlendFactor
 from pyglet.math import Vec2
@@ -201,55 +197,6 @@
     v6 = (p1[0] - miter1_scaled_p[0], p1[1] - miter1_scaled_p[1])
 
     return v_miter2, scale2, v1[0], v1[1], v2[0], v2[1], v3[0], v3[1], v4[0], v4[1], v5[0], v5[1], v6[0], v6[1]
-
-
-
-<<<<<<< HEAD
-=======
-    The group is automatically coalesced with other shape groups
-    sharing the same parent group and blend parameters.
-    """
-
-    def __init__(self, blend_src: int, blend_dest: int, program: ShaderProgram, parent: Group | None = None) -> None:
-        """Create a Shape group.
-
-        The group is created internally. Usually you do not
-        need to explicitly create it.
-
-        Args:
-            blend_src:
-                OpenGL blend source mode; for example, ``GL_SRC_ALPHA``.
-            blend_dest:
-                OpenGL blend destination mode; for example, ``GL_ONE_MINUS_SRC_ALPHA``.
-            program:
-                The ShaderProgram to use.
-            parent:
-                Optional parent group.
-        """
-        super().__init__(parent=parent)
-        self.program = program
-        self.blend_src = blend_src
-        self.blend_dest = blend_dest
-
-    def set_state(self) -> None:
-        self.program.bind()
-        glEnable(GL_BLEND)
-        glBlendFunc(self.blend_src, self.blend_dest)
-
-    def unset_state(self) -> None:
-        glDisable(GL_BLEND)
-        self.program.unbind()
-
-    def __eq__(self, other: Group | _ShapeGroup) -> None:
-        return (other.__class__ is self.__class__ and
-                self.program == other.program and
-                self.parent == other.parent and
-                self.blend_src == other.blend_src and
-                self.blend_dest == other.blend_dest)
-
-    def __hash__(self) -> int:
-        return hash((self.program, self.parent, self.blend_src, self.blend_dest))
->>>>>>> 4990003f
 
 
 class ShapeBase(ABC):
