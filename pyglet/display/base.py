from __future__ import annotations

import abc
from typing import TYPE_CHECKING, Literal

<<<<<<< HEAD
from pyglet import app, display
=======
from pyglet import app, display, gl, window
>>>>>>> 202332f9

if TYPE_CHECKING:
    from pyglet.window import BaseWindow


class Display:
    """A display device supporting one or more screens."""

    name: str = None
    """Name of this display, if applicable."""

    x_screen: int = None
    """The X11 screen number of this display, if applicable."""

    def __init__(self, name: str = None, x_screen: int = None) -> None:
        """Create a display connection for the given name and screen.

        On X11, :attr:`name` is of the form ``"hostname:display"``, where the
        default is usually ``":1"``.  On X11, :attr:`x_screen` gives the X 
        screen number to use with this display.  A pyglet display can only be 
        used with one X screen; open multiple display connections to access
        multiple X screens.

        Note that TwinView, Xinerama, xrandr and other extensions present
        multiple monitors on a single X screen; this is usually the preferred
        mechanism for working with multiple monitors under X11 and allows each
        screen to be accessed through a single pyglet`~pyglet.display.Display`

        On platforms other than X11, :attr:`name` and :attr:`x_screen` are 
        ignored; there is only a single display device on these systems.
        """
        display._displays.add(self)

    def get_screens(self) -> list[Screen]:
        """Get the available screens.

        A typical multi-monitor workstation comprises one :class:`Display`
        with multiple :class:`Screen` s.  This method returns a list of 
        screens which can be enumerated to select one for full-screen display.

        For the purposes of creating an OpenGL config, the default screen
        will suffice.

        :rtype: list of :class:`Screen`
        """
        raise NotImplementedError('abstract')

    def get_default_screen(self) -> Screen:
        """Get the default (primary) screen as specified by the user's operating system preferences."""
        screens = self.get_screens()
        for screen in screens:
            if screen.x == 0 and screen.y == 0:
                return screen

        # No Primary screen found?
        return screens[0]

    def get_windows(self) -> list[BaseWindow]:
        """Get the windows currently attached to this display."""
        return [win for win in app.windows if win.display is self]


class Screen(abc.ABC):
    """A virtual monitor that supports fullscreen windows.

    Screens typically map onto a physical display such as a
    monitor, television or projector.  Selecting a screen for a window
    has no effect unless the window is made fullscreen, in which case
    the window will fill only that particular virtual screen.

    The :attr:`width` and :attr:`height` attributes of a screen give the 
    current resolution of the screen.  The :attr:`x` and :attr:`y` attributes 
    give the global location of the top-left corner of the screen.  This is 
    useful for determining if screens are arranged above or next to one 
    another.

    Use :func:`~Display.get_screens` or :func:`~Display.get_default_screen`
    to obtain an instance of this class.
    """

    def __init__(self, display: Display, x: int, y: int, width: int, height: int) -> None:
        self.display = display
        """Display this screen belongs to."""
        self.x = x
        """Left edge of the screen on the virtual desktop."""
        self.y = y
        """Top edge of the screen on the virtual desktop."""
        self.width = width
        """Width of the screen, in pixels."""
        self.height = height
        """Height of the screen, in pixels."""

    def __repr__(self) -> str:
        return f"{self.__class__.__name__}(x={self.x}, y={self.y}, width={self.width}, height={self.height})"

    def get_modes(self) -> list[ScreenMode]:
        """Get a list of screen modes supported by this screen.

        .. versionadded:: 1.2
        """
        raise NotImplementedError('abstract')

    def get_mode(self) -> ScreenMode:
        """Get the current display mode for this screen.

        .. versionadded:: 1.2
        """
        raise NotImplementedError('abstract')

    def get_closest_mode(self, width: int, height: int) -> ScreenMode:
        """Get the screen mode that best matches a given size.

        If no supported mode exactly equals the requested size, a larger one
        is returned; or ``None`` if no mode is large enough.

        .. versionadded:: 1.2
        """
        # Best mode is one with the smallest resolution larger than width/height,
        # with depth and refresh rate equal to current mode.
        current = self.get_mode()

        best = None
        for mode in self.get_modes():
            # Reject resolutions that are too small
            if mode.width < width or mode.height < height:
                continue

            if best is None:
                best = mode

            # Must strictly dominate dimensions
            if (mode.width <= best.width and mode.height <= best.height and
                    (mode.width < best.width or mode.height < best.height)):
                best = mode

            # Preferably match rate, then depth.
            if mode.width == best.width and mode.height == best.height:
                points = 0
                if mode.rate == current.rate:
                    points += 2
                if best.rate == current.rate:
                    points -= 2
                if mode.depth == current.depth:
                    points += 1
                if best.depth == current.depth:
                    points -= 1
                if points > 0:
                    best = mode
        return best

    def set_mode(self, mode: ScreenMode) -> None:
        """Set the display mode for this screen.

        The mode must be one previously returned by :meth:`get_mode` or
        :meth:`get_modes`.
        """
        raise NotImplementedError('abstract')

    def restore_mode(self) -> None:
        """Restore the screen mode to the user's default."""
        raise NotImplementedError('abstract')

    def get_dpi(self):
        """Get the DPI of the screen."""
        raise NotImplementedError('abstract')

    def get_scale(self) -> float:
        """Get the pixel scale ratio of the screen."""
        raise NotImplementedError('abstract')

    @abc.abstractmethod
    def get_display_id(self) -> str | int:
        """Get a unique identifier for the screen.

        .. versionadded: 2.1.8
        """

    @abc.abstractmethod
    def get_monitor_name(self) -> str | Literal["Unknown"]:
        """Get a friendly name for the screen if available.

        Windows and Mac OSX report what the system will see the screen as.

        On Linux, there is no API for retrieving the monitor name, other than manually decoding the EDID information.
        Instead, it will return the connection name.

        If no name can be queried, a default name of Unknown will be returned.

        .. versionadded: 2.1.8
        """


class ScreenMode:
    """Screen resolution and display settings.

    Applications should not construct `ScreenMode` instances themselves; see
    :meth:`Screen.get_modes`.

    The :attr:`depth` and :attr:`rate` variables may be ``None`` if the 
    operating system does not provide relevant data.

    .. versionadded:: 1.2
    """

    width: int = None
    """Width of screen, in pixels."""

    height: int = None
    """Height of screen, in pixels."""

    depth: int = None
    """Pixel color depth, in bits per pixel."""

    rate: int = None
    """Screen refresh rate in Hz."""

    def __init__(self, screen: Screen) -> None:
        self.screen = screen

    def __repr__(self) -> str:
        return f'{self.__class__.__name__}(width={self.width!r}, height={self.height!r}, depth={self.depth!r}, rate={self.rate})'
<|MERGE_RESOLUTION|>--- conflicted
+++ resolved
@@ -3,11 +3,7 @@
 import abc
 from typing import TYPE_CHECKING, Literal
 
-<<<<<<< HEAD
 from pyglet import app, display
-=======
-from pyglet import app, display, gl, window
->>>>>>> 202332f9
 
 if TYPE_CHECKING:
     from pyglet.window import BaseWindow
