--- conflicted
+++ resolved
@@ -1,13 +1,9 @@
 from __future__ import annotations
-<<<<<<< HEAD
-=======
 
 import ctypes
 from ctypes import byref, sizeof
 from typing import TYPE_CHECKING
->>>>>>> 202332f9
-
-from ctypes import byref
+
 from pyglet.libs.win32 import _gdi32, _shcore, _user32
 from pyglet.libs.win32.constants import (
     CDS_FULLSCREEN,
@@ -35,11 +31,7 @@
     MONITORINFOEX,
     PROCESS_PER_MONITOR_DPI_AWARE,
     UINT,
-<<<<<<< HEAD
-    sizeof,
-=======
     UINT32,
->>>>>>> 202332f9
 )
 
 from .base import Display, Screen, ScreenMode
@@ -172,9 +164,6 @@
 
         return "Unknown"
 
-<<<<<<< HEAD
-    def get_device_name(self):
-=======
     def get_matching_configs(self, template):
         with device_context(None) as hdc:
             canvas = Win32Canvas(self.display, 0, hdc)
@@ -186,7 +175,6 @@
         return configs
 
     def _get_monitor_info(self) -> MONITORINFOEX:
->>>>>>> 202332f9
         info = MONITORINFOEX()
         info.cbSize = sizeof(MONITORINFOEX)
         _user32.GetMonitorInfoW(self._handle, byref(info))
@@ -282,11 +270,3 @@
         return (f'{self.__class__.__name__}(width={self.width!r}, height={self.height!r}, depth={self.depth!r},'
                 f'rate={self.rate}, scaling={_win32_scale_name.get(self.scaling)})')
 
-<<<<<<< HEAD
-=======
-class Win32Canvas(Canvas):  # noqa: D101
-    def __init__(self, display: Win32Display, hwnd: HWND, hdc: HDC) -> None:  # noqa: D107
-        super().__init__(display)
-        self.hwnd = hwnd
-        self.hdc = hdc
->>>>>>> 202332f9
