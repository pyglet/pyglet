--- conflicted
+++ resolved
@@ -266,18 +266,5 @@
         self.info = info
         self.width = info.hdisplay
         self.height = info.vdisplay
-<<<<<<< HEAD
-        self.rate = info.dotclock
-        self.depth = None
-=======
         self.rate = (info.dotclock * 1000) / (info.htotal * info.vtotal)
-        self.depth = None
-
-
-class XlibCanvas(Canvas):  # noqa: D101
-    display: XlibDisplay
-
-    def __init__(self, display: XlibDisplay, x_window: Window) -> None:  # noqa: D107
-        super().__init__(display)
-        self.x_window = x_window
->>>>>>> 9a6b9d18
+        self.depth = None