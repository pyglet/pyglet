from __future__ import annotations

import ctypes
<<<<<<< HEAD
from ctypes import POINTER, byref, c_buffer, c_char_p, c_int, cast
=======
import warnings
from ctypes import POINTER, byref, c_buffer, c_char_p, c_int, cast
from typing import TYPE_CHECKING
>>>>>>> 202332f9

import pyglet
from pyglet import app
<<<<<<< HEAD
from pyglet.app.linux import LinuxSelectDevice
=======
from pyglet.app.xlib import XlibSelectDevice
from pyglet.libs.x11 import xlib
>>>>>>> 202332f9
from pyglet.util import asbytes

from . import xlib_vidmoderestore
from .base import Display, Screen, ScreenMode

<<<<<<< HEAD

# XXX
# from pyglet.window import NoSuchDisplayException
class NoSuchDisplayException(Exception):
    pass


from pyglet.libs.linux.x11 import xlib
=======
if TYPE_CHECKING:
    from pyglet.gl import Config
>>>>>>> 202332f9

try:
    from pyglet.libs.linux.x11 import xinerama

    _have_xinerama = True
except:
    _have_xinerama = False

try:
    from pyglet.libs.linux.x11 import xsync

    _have_xsync = True
except:
    _have_xsync = False

try:
    from pyglet.libs.linux.x11 import xf86vmode

    _have_xf86vmode = True
except:
    _have_xf86vmode = False

try:
    from pyglet.libs.x11 import xrandr

    _have_xrandr = True
except ImportError:
    _have_xrandr = False


class NoSuchDisplayException(Exception):
    pass


# Set up error handler
def _error_handler(display, event):
    # By default, all errors are silently ignored: this has a better chance
    # of working than the default behaviour of quitting ;-)
    #
    # We've actually never seen an error that was our fault; they're always
    # driver bugs (and so the reports are useless).  Nevertheless, set
    # environment variable PYGLET_DEBUG_X11 to 1 to get dumps of the error
    # and a traceback (execution will continue).
<<<<<<< HEAD
    import pyglet
    if pyglet.options.debug_x11:
=======
    if pyglet.options['debug_x11']:
>>>>>>> 202332f9
        event = event.contents
        buf = c_buffer(1024)
        xlib.XGetErrorText(display, event.error_code, buf, len(buf))
        print('X11 error:', buf.value)
        print('   serial:', event.serial)
        print('  request:', event.request_code)
        print('    minor:', event.minor_code)
        print(' resource:', event.resourceid)

        import traceback

        print('Python stack trace (innermost last):')
        traceback.print_stack()
    return 0


_error_handler_ptr = xlib.XErrorHandler(_error_handler)
xlib.XSetErrorHandler(_error_handler_ptr)


class XlibDisplay(LinuxSelectDevice, Display):
    _display = None  # POINTER(xlib.Display)

    _x_im = None  # X input method
    # TODO close _x_im when display connection closed.
    _enable_xsync = False
    _screens: list[XlibScreen | XlibScreenXrandr | XlibScreenXinerama]

    def __init__(self, name=None, x_screen=None):
        self._screens = []

        if x_screen is None:
            x_screen = 0

        if isinstance(name, str):
            name = c_char_p(name.encode('ascii'))

        self._display = xlib.XOpenDisplay(name)
        if not self._display:
            raise NoSuchDisplayException(f'Cannot connect to "{name}"')

        screen_count = xlib.XScreenCount(self._display)
        if x_screen >= screen_count:
            raise NoSuchDisplayException(f'Display "{name}" has no screen {x_screen:d}')

        super().__init__()
        self.name = name
        self.x_screen = x_screen

        self._fileno = xlib.XConnectionNumber(self._display)
        self._window_map = {}

        # Initialise XSync
        if _have_xsync:
            event_base = c_int()
            error_base = c_int()
            if xsync.XSyncQueryExtension(self._display, byref(event_base), byref(error_base)):
                major_version = c_int()
                minor_version = c_int()
                if xsync.XSyncInitialize(self._display, byref(major_version), byref(minor_version)):
                    self._enable_xsync = True

        # Add to event loop select list.  Assume we never go away.
        app.platform_event_loop.select_devices.add(self)

    def get_default_screen(self) -> Screen:
        screens = self.get_screens()
        if _have_xrandr:
            for screen in screens:
                if screen.is_primary:
                    return screen

        # Couldn't find a default screen, use the first in the list.
        return self._screens[0]

    def get_screens(self) -> list[XlibScreen]:
        self._screens = []

        # Use XRandr if available, as it appears more maintained and widely supported.
        if _have_xrandr:
            root = xlib.XDefaultRootWindow(self._display)

            res_ptr = xrandr.XRRGetScreenResources(self._display, root)
            if res_ptr:
                primary = xrandr.XRRGetOutputPrimary(self._display, root)

                res = res_ptr.contents
                for i in range(res.noutput):
                    output_id = res.outputs[i]
                    output_info_ptr = xrandr.XRRGetOutputInfo(self._display, res_ptr, output_id)
                    if not output_info_ptr:
                        xrandr.XRRFreeOutputInfo(output_info_ptr)
                        continue

                    output_info: xrandr.XRROutputInfo = output_info_ptr.contents

                    crtc_info_ptr = xrandr.XRRGetCrtcInfo(self._display, res_ptr, output_info.crtc)
                    if not crtc_info_ptr:
                        xrandr.XRRFreeCrtcInfo(crtc_info_ptr)
                        continue

                    crtc_info: xrandr.XRRCrtcInfo = crtc_info_ptr.contents

                    self._screens.append(
                        XlibScreenXrandr(
                            self,
                            crtc_info.x,
                            crtc_info.y,
                            crtc_info.width,
                            crtc_info.height,
                            output_info.crtc,
                            output_id,
                            ctypes.string_at(output_info.name, output_info.nameLen).decode(),
                            output_id == primary,
                        ),
                    )
                    xrandr.XRRFreeCrtcInfo(crtc_info_ptr)
                    xrandr.XRRFreeOutputInfo(output_info_ptr)

            xrandr.XRRFreeScreenResources(res_ptr)

        if not self._screens and _have_xinerama and xinerama.XineramaIsActive(self._display):
            number = c_int()
            infos = xinerama.XineramaQueryScreens(self._display, byref(number))
            infos = cast(infos, POINTER(xinerama.XineramaScreenInfo * number.value)).contents

            using_xinerama = number.value > 1
            for idx, info in enumerate(infos):
                self._screens.append(
                    XlibScreenXinerama(self, info.x_org, info.y_org, info.width, info.height, using_xinerama, idx),
                )
            xlib.XFree(infos)
        elif not self._screens:
            # No xinerama
            screen_info = xlib.XScreenOfDisplay(self._display, self.x_screen)
            screen = XlibScreen(self, 0, 0, screen_info.contents.width, screen_info.contents.height)
            self._screens = [screen]
        return self._screens

    # LinuxSelectDevice interface

    def fileno(self) -> int:
        return self._fileno

    def select(self) -> None:
        e = xlib.XEvent()
        while xlib.XPending(self._display):
            xlib.XNextEvent(self._display, e)

            # Key events are filtered by the xlib window event
            # handler so they get a shot at the prefiltered event.
            if e.xany.type not in (xlib.KeyPress, xlib.KeyRelease):
                if xlib.XFilterEvent(e, e.xany.window):
                    continue
            try:
                dispatch = self._window_map[e.xany.window]
            except KeyError:
                continue

            dispatch(e)

    def poll(self) -> int:
        return xlib.XPending(self._display)


class XlibScreen(Screen):
    _initial_mode = None

    def __init__(self, display: XlibDisplay, x: int, y: int, width: int, height: int):
        super().__init__(display, x, y, width, height)

    def get_dpi(self) -> int:
        resource = xlib.XResourceManagerString(self.display._display)
        dpi = 96
        if resource:
            xlib.XrmInitialize()

            db = xlib.XrmGetStringDatabase(resource)
            if db:
                rs_type = c_char_p()
                value = xlib.XrmValue()
<<<<<<< HEAD
                if xlib.XrmGetResource(db, asbytes("Xft.dpi"), asbytes("Xft.dpi"),
                                       byref(rs_type), byref(value)):
=======
                if xlib.XrmGetResource(db, asbytes("Xft.dpi"), asbytes("Xft.dpi"), byref(rs_type), byref(value)):
>>>>>>> 202332f9
                    if value.addr and rs_type.value == b'String':
                        dpi = int(value.addr)

                xlib.XrmDestroyDatabase(db)

        return dpi

    def get_scale(self) -> float:
        return self.get_dpi() / 96

<<<<<<< HEAD
    def get_modes(self):
=======
    def get_matching_configs(self, template: Config):
        canvas = XlibCanvas(self.display, None)
        configs = template.match(canvas)
        # XXX deprecate
        for config in configs:
            config.screen = self
        return configs

    def get_modes(self) -> list[XlibScreenModeXF86]:
>>>>>>> 202332f9
        if not _have_xf86vmode:
            return []

        count = ctypes.c_int()
        info_array = ctypes.POINTER(ctypes.POINTER(xf86vmode.XF86VidModeModeInfo))()
        xf86vmode.XF86VidModeGetAllModeLines(self.display._display, self.display.x_screen, count, info_array)

        depth = xlib.XDefaultDepth(self.display._display, self.display.x_screen)

        # Copy modes out of list and free list
        modes = []
        for i in range(count.value):
            info = xf86vmode.XF86VidModeModeInfo()
            ctypes.memmove(
                ctypes.byref(info),
                ctypes.byref(info_array.contents[i]),
                ctypes.sizeof(info),
            )

            modes.append(XlibScreenModeXF86(self, info, depth))
            if info.privsize:
                xlib.XFree(info.private)
        xlib.XFree(info_array)

        return modes

    def get_mode(self) -> XlibScreenMode:
        modes = self.get_modes()
        if modes:
            return modes[0]
        return None

    def set_mode(self, mode: XlibScreenModeXF86):
        assert mode.screen is self

        if not self._initial_mode:
            self._initial_mode = self.get_mode()
            xlib_vidmoderestore.set_initial_mode(self._initial_mode)

        xf86vmode.XF86VidModeSwitchToMode(self.display._display, self.display.x_screen, mode.info)
        xlib.XFlush(self.display._display)
        xf86vmode.XF86VidModeSetViewPort(self.display._display, self.display.x_screen, 0, 0)
        xlib.XFlush(self.display._display)

        self.width = mode.width
        self.height = mode.height

    def restore_mode(self):
        if self._initial_mode:
            self.set_mode(self._initial_mode)

    def get_display_id(self) -> int:
        # No real unique ID is available, just hash together the properties.
        return hash((self.x, self.y, self.width, self.height))

    def get_monitor_name(self) -> str:
        # No way to get any screen name without XRandr or EDID information.
        return "Unknown"

    def __repr__(self):
        return (
            f"{self.__class__.__name__}(display={self.display!r}, x={self.x}, y={self.y}, "
            f"width={self.width}, height={self.height})"
        )


class XlibScreenXinerama(XlibScreen):
    def __init__(self, display: XlibDisplay, x: int, y: int, width: int, height: int, using_xinerama: bool, idx: int) -> None:
        super().__init__(display, x, y, width, height)
        self._xinerama = using_xinerama
        self.idx = idx

    def get_display_id(self) -> int:
        # No real unique ID is available, just hash together the properties.
        return hash((self.idx, self.x, self.y, self.width, self.height))

    def get_modes(self):
        if self._xinerama:
            # If Xinerama/TwinView is enabled, xf86vidmode's modelines
            # correspond to metamodes, which don't distinguish one screen from
            # another.  XRandR (broken) or NV (complicated) extensions needed.
            return []

        return super().get_modes()


class XlibScreenXrandr(XlibScreen):
    def __init__(
        self,
        display: XlibDisplay,
        x: int,
        y: int,
        width: int,
        height: int,
        crtc_id: int,
        output_id: int,
        name: str,
        is_primary: bool,
    ):
        super().__init__(display, x, y, width, height)
        self.crtc_id = crtc_id
        self.output_id = output_id
        self.name = name
        self._is_primary = is_primary

    @property
    def is_primary(self):
        return self._is_primary

    @staticmethod
    def _get_mode_info(resource: xrandr.XRRScreenResources, rrmode_id: int) -> xrandr.XRRModeInfo | None:
        for i in range(resource.nmode):
            if resource.modes[i].id == rrmode_id:
                return resource.modes[i]

        return None

    def set_mode(self, mode: XlibScreenModeXrandr) -> None:
        assert mode.screen is self

        if not self._initial_mode:
            self._initial_mode = self.get_mode()

        root = xlib.XDefaultRootWindow(self.display._display)
        res_ptr = xrandr.XRRGetScreenResourcesCurrent(self.display._display, root)
        if res_ptr:
            crtc_info_ptr = xrandr.XRRGetCrtcInfo(self.display._display, res_ptr, self.crtc_id)
            if crtc_info_ptr:
                crtc_info = crtc_info_ptr.contents
                status = xrandr.XRRSetCrtcConfig(
                    self.display._display,
                    res_ptr,
                    self.crtc_id,
                    xlib.CurrentTime,
                    crtc_info.x,
                    crtc_info.y,
                    mode.mode_id,
                    crtc_info.rotation,
                    crtc_info.outputs,
                    crtc_info.noutput,
                )
                if status != 0 and pyglet.options['debug_x11']:
                    warnings.warn(f"Could not set screen mode: {status}")
                xlib.XFlush(self.display._display)

                self.width = mode.width
                self.height = mode.height

            xrandr.XRRFreeCrtcInfo(crtc_info_ptr)
        xrandr.XRRFreeScreenResources(res_ptr)

    def get_modes(self) -> list[XlibScreenModeXrandr]:
        modes = []
        root = xlib.XDefaultRootWindow(self.display._display)
        res_ptr = xrandr.XRRGetScreenResourcesCurrent(self.display._display, root)
        output_info_ptr = xrandr.XRRGetOutputInfo(self.display._display, res_ptr, self.output_id)

        res = res_ptr.contents
        output_info = output_info_ptr.contents

        depth = xlib.XDefaultDepth(self.display._display, self.display.x_screen)

        for i in range(output_info_ptr.contents.nmode):
            mode_id = output_info.modes[i]
            xrandr_mode = self._get_mode_info(res, mode_id)
            if xrandr_mode:
                mode = XlibScreenModeXrandr(self, xrandr_mode, mode_id, depth)
                modes.append(mode)

        xrandr.XRRFreeOutputInfo(output_info_ptr)
        xrandr.XRRFreeScreenResources(res_ptr)
        return modes

    def get_mode(self) -> XlibScreenModeXrandr | None:
        # Return the current mode.
        root = xlib.XDefaultRootWindow(self.display._display)
        res_ptr = xrandr.XRRGetScreenResourcesCurrent(self.display._display, root)
        crtc_info_ptr = xrandr.XRRGetCrtcInfo(self.display._display, res_ptr, self.crtc_id)

        crtc_info = crtc_info_ptr.contents
        found_mode = None

        for mode in self.get_modes():
            if crtc_info.mode == mode.mode_id:
                found_mode = mode
                break

        xrandr.XRRFreeCrtcInfo(crtc_info_ptr)
        xrandr.XRRFreeScreenResources(res_ptr)
        return found_mode

    def get_display_id(self) -> int:
        return self.output_id

    def get_monitor_name(self) -> str:
        return self.name


class XlibScreenMode(ScreenMode):
    def __init__(self, screen: XlibScreen, width: int, height: int, rate: int, depth: int):
        super().__init__(screen)
        self.width = width
        self.height = height
        self.rate = rate
        self.depth = depth


class XlibScreenModeXF86(XlibScreenMode):
    def __init__(self, screen: XlibScreen, info: xf86vmode.XF86VidModeModeInfo, depth: int) -> None:
        self.info = info
<<<<<<< HEAD
        self.width = info.hdisplay
        self.height = info.vdisplay
        self.rate = (info.dotclock * 1000) / (info.htotal * info.vtotal)
        self.depth = None
=======
        width = info.hdisplay
        height = info.vdisplay
        rate = round((info.dotclock * 1000) / (info.htotal * info.vtotal))
        super().__init__(screen, width, height, rate, depth)

    def __repr__(self) -> str:
        return f'XlibScreenMode(width={self.width!r}, height={self.height!r}, depth={self.depth!r}, rate={self.rate})'


class XlibScreenModeXrandr(XlibScreenMode):
    def __init__(self, screen: XlibScreen, mode_info: xrandr.XRRModeInfo, mode_id: int, depth: int) -> None:
        self.mode_id = mode_id
        super().__init__(screen, mode_info.width, mode_info.height, self._calculate_refresh_rate(mode_info), depth)

    @staticmethod
    def _calculate_refresh_rate(mode_info: xrandr.XRRModeInfo) -> int:
        if mode_info.hTotal > 0 and mode_info.vTotal > 0:
            return round(mode_info.dotClock / (mode_info.hTotal * mode_info.vTotal))
        return 0

    def __repr__(self) -> str:
        return f'XlibScreenMode(width={self.width!r}, height={self.height!r}, depth={self.depth!r}, rate={self.rate})'


class XlibCanvas(Canvas):  # noqa: D101
    display: XlibDisplay

    def __init__(self, display: XlibDisplay, x_window: xlib.Window) -> None:  # noqa: D107
        super().__init__(display)
        self.x_window = x_window
>>>>>>> 202332f9
<|MERGE_RESOLUTION|>--- conflicted
+++ resolved
@@ -1,28 +1,19 @@
 from __future__ import annotations
 
 import ctypes
-<<<<<<< HEAD
+import warnings
+from typing import TYPE_CHECKING
 from ctypes import POINTER, byref, c_buffer, c_char_p, c_int, cast
-=======
-import warnings
-from ctypes import POINTER, byref, c_buffer, c_char_p, c_int, cast
-from typing import TYPE_CHECKING
->>>>>>> 202332f9
 
 import pyglet
+
 from pyglet import app
-<<<<<<< HEAD
 from pyglet.app.linux import LinuxSelectDevice
-=======
-from pyglet.app.xlib import XlibSelectDevice
-from pyglet.libs.x11 import xlib
->>>>>>> 202332f9
 from pyglet.util import asbytes
 
 from . import xlib_vidmoderestore
 from .base import Display, Screen, ScreenMode
 
-<<<<<<< HEAD
 
 # XXX
 # from pyglet.window import NoSuchDisplayException
@@ -31,10 +22,8 @@
 
 
 from pyglet.libs.linux.x11 import xlib
-=======
 if TYPE_CHECKING:
     from pyglet.gl import Config
->>>>>>> 202332f9
 
 try:
     from pyglet.libs.linux.x11 import xinerama
@@ -78,12 +67,7 @@
     # driver bugs (and so the reports are useless).  Nevertheless, set
     # environment variable PYGLET_DEBUG_X11 to 1 to get dumps of the error
     # and a traceback (execution will continue).
-<<<<<<< HEAD
-    import pyglet
     if pyglet.options.debug_x11:
-=======
-    if pyglet.options['debug_x11']:
->>>>>>> 202332f9
         event = event.contents
         buf = c_buffer(1024)
         xlib.XGetErrorText(display, event.error_code, buf, len(buf))
@@ -265,12 +249,7 @@
             if db:
                 rs_type = c_char_p()
                 value = xlib.XrmValue()
-<<<<<<< HEAD
-                if xlib.XrmGetResource(db, asbytes("Xft.dpi"), asbytes("Xft.dpi"),
-                                       byref(rs_type), byref(value)):
-=======
                 if xlib.XrmGetResource(db, asbytes("Xft.dpi"), asbytes("Xft.dpi"), byref(rs_type), byref(value)):
->>>>>>> 202332f9
                     if value.addr and rs_type.value == b'String':
                         dpi = int(value.addr)
 
@@ -281,9 +260,6 @@
     def get_scale(self) -> float:
         return self.get_dpi() / 96
 
-<<<<<<< HEAD
-    def get_modes(self):
-=======
     def get_matching_configs(self, template: Config):
         canvas = XlibCanvas(self.display, None)
         configs = template.match(canvas)
@@ -293,7 +269,6 @@
         return configs
 
     def get_modes(self) -> list[XlibScreenModeXF86]:
->>>>>>> 202332f9
         if not _have_xf86vmode:
             return []
 
@@ -504,12 +479,6 @@
 class XlibScreenModeXF86(XlibScreenMode):
     def __init__(self, screen: XlibScreen, info: xf86vmode.XF86VidModeModeInfo, depth: int) -> None:
         self.info = info
-<<<<<<< HEAD
-        self.width = info.hdisplay
-        self.height = info.vdisplay
-        self.rate = (info.dotclock * 1000) / (info.htotal * info.vtotal)
-        self.depth = None
-=======
         width = info.hdisplay
         height = info.vdisplay
         rate = round((info.dotclock * 1000) / (info.htotal * info.vtotal))
@@ -539,5 +508,4 @@
 
     def __init__(self, display: XlibDisplay, x_window: xlib.Window) -> None:  # noqa: D107
         super().__init__(display)
-        self.x_window = x_window
->>>>>>> 202332f9
+        self.x_window = x_window