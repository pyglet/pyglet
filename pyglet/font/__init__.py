"""Load fonts.

pyglet will automatically load any system-installed fonts.  You can add additional fonts
(for example, from your program resources) using :meth:`add_file` or
:meth:`add_directory`. These fonts are then available in the same way as system-installed fonts::

    from pyglet import font
    font.add_file('action_man.ttf')
    action_man = font.load('Action Man', 16)
    # or
    from pyglet import resource
    resource.add_font('action_man.ttf')
    action_man = font.load('Action Man')

See the :mod:`pyglet.font.base` module for documentation on the base classes used
by this package.
"""
from __future__ import annotations

import os
import sys
import weakref
from typing import TYPE_CHECKING, BinaryIO, Iterable

import pyglet
<<<<<<< HEAD
=======
from pyglet.graphics.api import core
>>>>>>> 916e2007
from pyglet.font.user import UserDefinedFontBase

if TYPE_CHECKING:
    from pyglet.font.base import Font


def _get_system_font_class() -> type[Font]:
    """Get the appropriate class for the system being used.

    Pyglet relies on OS dependent font systems for loading fonts and glyph creation.
    """
    if pyglet.compat_platform == "darwin":
        from pyglet.font.quartz import QuartzFont
        _font_class = QuartzFont

    elif pyglet.compat_platform in ("win32", "cygwin"):
        from pyglet.libs.win32.constants import WINDOWS_7_OR_GREATER
        if WINDOWS_7_OR_GREATER and not pyglet.options["win32_gdi_font"]:
            from pyglet.font.dwrite import Win32DirectWriteFont
            _font_class = Win32DirectWriteFont
        else:
            from pyglet.font.win32 import GDIPlusFont
            _font_class = GDIPlusFont
    elif pyglet.compat_platform == "linux":
        from pyglet.font.freetype import FreeTypeFont
        _font_class = FreeTypeFont
    elif pyglet.compat_platform == "emscripten":
        from pyglet.font.pyodide_js import PyodideFont
        _font_class = PyodideFont

    return _font_class


def add_user_font(font: UserDefinedFontBase) -> None:
    """Add a custom font created by the user.

    A strong reference needs to be applied to the font object,
    otherwise pyglet may not find the font later.

    Args:
        font:
            A font class instance defined by user.

    Raises:
        Exception: If font provided is not derived from :py:class:`~pyglet.font.user.UserDefinedFontBase`.
    """
    if not isinstance(font, UserDefinedFontBase):
        msg = "Font is not must be created fromm the UserDefinedFontBase."
        raise Exception(msg)

    # Locate or create font cache
<<<<<<< HEAD
    from pyglet.graphics.api import global_backend
    shared_object_space = global_backend.current_context.object_space
=======
    shared_object_space = core.current_context.object_space
>>>>>>> 916e2007
    if not hasattr(shared_object_space, "pyglet_font_font_cache"):
        shared_object_space.pyglet_font_font_cache = weakref.WeakValueDictionary()
        shared_object_space.pyglet_font_font_hold = []
        # Match a tuple to specific name to reduce lookups.
        shared_object_space.pyglet_font_font_name_match = {}
    font_cache = shared_object_space.pyglet_font_font_cache
    font_hold = shared_object_space.pyglet_font_font_hold

    # Look for font name in font cache
    descriptor = (font.name, font.size, font.weight, font.italic, font.stretch, font.dpi)
    if descriptor in font_cache:
        msg = f"A font with parameters {descriptor} has already been created."
        raise Exception(msg)
    if _system_font_class.have_font(font.name):
        msg = f"Font name '{font.name}' already exists within the system fonts."
        raise Exception(msg)

    if font.name not in _user_fonts:
        _user_fonts.append(font.name)
    # Cache font in weak-ref dictionary to avoid reloading while still in use
    font_cache[descriptor] = font
    # Hold onto refs of last three loaded fonts to prevent them being
    # collected if momentarily dropped.
    del font_hold[3:]
    font_hold.insert(0, font)


def have_font(name: str) -> bool:
    """Check if specified font name is available in the system database or user font database."""
    return name in _user_fonts or _system_font_class.have_font(name)


def load(name: str | Iterable[str] | None = None, size: float | None = None, weight: str = "normal",
         italic: bool | str = False, stretch: bool | str = False, dpi: int | None = None) -> Font:
    """Load a font for rendering.

    Args:
        name:
            Font family, for example, "Times New Roman".  If a list of names
            is provided, the first one matching a known font is used.  If no
            font can be matched to the name(s), a default font is used. The default font
            will be platform dependent.
        size:
            Size of the font, in points.  The returned font may be an exact
            match or the closest available.
        weight:
            If set, a specific weight variant is returned if one exists for the given font
            family and size. The weight is provided as a string. For example: "bold" or "light".
        italic:
            If True, an italic variant is returned, if one exists for the given family and size. For some Font
            renderers, italics may have an "oblique" variation which can be specified as a string.
        stretch:
            If True, a stretch variant is returned, if one exists for the given family and size.  Currently only
            supported by Windows through the ``DirectWrite`` font renderer. For example, "condensed" or "expanded".
        dpi: int
            The assumed resolution of the display device, for the purposes of
            determining the pixel size of the font.  Defaults to 96.
    """
    # Arbitrary default size
    if size is None:
        size = 12
    if dpi is None:
        dpi = 96

    # Locate or create font cache
    #shared_object_space = global_backend.current_context.object_space
<<<<<<< HEAD
    from pyglet.graphics.api import global_backend
    shared_object_space = global_backend.object_space
=======
    shared_object_space = core.object_space
>>>>>>> 916e2007
    if not hasattr(shared_object_space, "pyglet_font_font_cache"):
        shared_object_space.pyglet_font_font_cache = weakref.WeakValueDictionary()
        shared_object_space.pyglet_font_font_hold = []
        # Match a tuple to specific name to reduce lookups.
        shared_object_space.pyglet_font_font_name_match = {}
    font_cache = shared_object_space.pyglet_font_font_cache
    font_hold = shared_object_space.pyglet_font_font_hold
    font_name_match = shared_object_space.pyglet_font_font_name_match

    if isinstance(name, (tuple, list)):
        if isinstance(name, list):
            name = tuple(name)
        if name in font_name_match:
            name = font_name_match[name]
        else:
            # Find first matching name, cache it.
            found_name = None
            for n in name:
                if n in _user_fonts or _system_font_class.have_font(n):
                    found_name = n
                    break

            font_name_match[name] = found_name
            name = found_name

    # Look for font name in font cache
    descriptor = (name, size, weight, italic, stretch, dpi)
    if descriptor in font_cache:
        return font_cache[descriptor]

    # Not in cache, create from scratch
    font = _system_font_class(name, size, weight=weight, italic=italic, stretch=stretch, dpi=dpi)

    # Save parameters for new-style layout classes to recover
    # TODO: add properties to the base Font so completion is proper:
    font.size = size
    font.weight = weight
    font.italic = italic
    font.stretch = stretch
    font.dpi = dpi

    # Cache font in weak-ref dictionary to avoid reloading while still in use
    font_cache[descriptor] = font
    # Hold onto refs of last three loaded fonts to prevent them being
    # collected if momentarily dropped.
    del font_hold[3:]
    font_hold.insert(0, font)
    return font


if not getattr(sys, "is_pyglet_doc_run", False):
    _system_font_class = _get_system_font_class()
    _user_fonts = []


def add_file(font: str | BinaryIO | bytes) -> None:
    """Add a font to pyglet's search path.

    In order to load a font that is not installed on the system, you must
    call this method to tell pyglet that it exists.  You can supply
    either a filename or any file-like object.

    The font format is platform-dependent, but is typically a TrueType font
    file containing a single font face. Note that to use a font added with this method,
    you should pass the face name (not the file name) to :meth::py:func:`pyglet.font.load` or any
    other place where you normally specify a font.

    Args:
        font:
            Filename, file-like object, or bytes to load fonts from.

    """
    if isinstance(font, str):
        font = open(font, "rb")  # noqa: SIM115
    if hasattr(font, "read"):
        font = font.read()
    _system_font_class.add_font_data(font)


def add_directory(directory: str) -> None:
    """Add a directory of fonts to pyglet's search path.

    This function simply calls :meth:`pyglet.font.add_file` for each file with a ``.ttf``
    extension in the given directory. Subdirectories are not searched.

    Args:
        directory:
            Directory that contains font files.

    """
    for file in os.listdir(directory):
        if file[-4:].lower() == ".ttf":
            add_file(os.path.join(directory, file))


__all__ = ("add_directory", "add_file", "add_user_font", "have_font", "load")<|MERGE_RESOLUTION|>--- conflicted
+++ resolved
@@ -15,6 +15,7 @@
 See the :mod:`pyglet.font.base` module for documentation on the base classes used
 by this package.
 """
+
 from __future__ import annotations
 
 import os
@@ -23,11 +24,8 @@
 from typing import TYPE_CHECKING, BinaryIO, Iterable
 
 import pyglet
-<<<<<<< HEAD
-=======
+from pyglet.font.user import UserDefinedFontBase
 from pyglet.graphics.api import core
->>>>>>> 916e2007
-from pyglet.font.user import UserDefinedFontBase
 
 if TYPE_CHECKING:
     from pyglet.font.base import Font
@@ -40,21 +38,27 @@
     """
     if pyglet.compat_platform == "darwin":
         from pyglet.font.quartz import QuartzFont
+
         _font_class = QuartzFont
 
     elif pyglet.compat_platform in ("win32", "cygwin"):
         from pyglet.libs.win32.constants import WINDOWS_7_OR_GREATER
+
         if WINDOWS_7_OR_GREATER and not pyglet.options["win32_gdi_font"]:
             from pyglet.font.dwrite import Win32DirectWriteFont
+
             _font_class = Win32DirectWriteFont
         else:
             from pyglet.font.win32 import GDIPlusFont
+
             _font_class = GDIPlusFont
     elif pyglet.compat_platform == "linux":
         from pyglet.font.freetype import FreeTypeFont
+
         _font_class = FreeTypeFont
     elif pyglet.compat_platform == "emscripten":
         from pyglet.font.pyodide_js import PyodideFont
+
         _font_class = PyodideFont
 
     return _font_class
@@ -78,12 +82,7 @@
         raise Exception(msg)
 
     # Locate or create font cache
-<<<<<<< HEAD
-    from pyglet.graphics.api import global_backend
-    shared_object_space = global_backend.current_context.object_space
-=======
     shared_object_space = core.current_context.object_space
->>>>>>> 916e2007
     if not hasattr(shared_object_space, "pyglet_font_font_cache"):
         shared_object_space.pyglet_font_font_cache = weakref.WeakValueDictionary()
         shared_object_space.pyglet_font_font_hold = []
@@ -116,8 +115,14 @@
     return name in _user_fonts or _system_font_class.have_font(name)
 
 
-def load(name: str | Iterable[str] | None = None, size: float | None = None, weight: str = "normal",
-         italic: bool | str = False, stretch: bool | str = False, dpi: int | None = None) -> Font:
+def load(
+    name: str | Iterable[str] | None = None,
+    size: float | None = None,
+    weight: str = "normal",
+    italic: bool | str = False,
+    stretch: bool | str = False,
+    dpi: int | None = None,
+) -> Font:
     """Load a font for rendering.
 
     Args:
@@ -149,13 +154,8 @@
         dpi = 96
 
     # Locate or create font cache
-    #shared_object_space = global_backend.current_context.object_space
-<<<<<<< HEAD
-    from pyglet.graphics.api import global_backend
-    shared_object_space = global_backend.object_space
-=======
+    # shared_object_space = global_backend.current_context.object_space
     shared_object_space = core.object_space
->>>>>>> 916e2007
     if not hasattr(shared_object_space, "pyglet_font_font_cache"):
         shared_object_space.pyglet_font_font_cache = weakref.WeakValueDictionary()
         shared_object_space.pyglet_font_font_hold = []
