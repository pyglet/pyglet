"""Load fonts.

pyglet will automatically load any system-installed fonts.  You can add additional fonts
(for example, from your program resources) using :meth:`add_file` or
:meth:`add_directory`. These fonts are then available in the same way as system-installed fonts::

    from pyglet import font
    font.add_file('action_man.ttf')
    action_man = font.load('Action Man', 16)
    # or
    from pyglet import resource
    resource.add_font('action_man.ttf')
    action_man = font.load('Action Man')

See the :mod:`pyglet.font.base` module for documentation on the base classes used
by this package.
"""
from __future__ import annotations

import os
import sys
import weakref
from typing import TYPE_CHECKING, BinaryIO, Iterable

import pyglet
from pyglet.graphics.api import global_backend
from pyglet.font.user import UserDefinedFontBase

if TYPE_CHECKING:
    from pyglet.font.base import Font


def _get_system_font_class() -> type[Font]:
    """Get the appropriate class for the system being used.

    Pyglet relies on OS dependent font systems for loading fonts and glyph creation.
    """
    if pyglet.compat_platform == "darwin":
        from pyglet.font.quartz import QuartzFont
        _font_class = QuartzFont

    elif pyglet.compat_platform in ("win32", "cygwin"):
        from pyglet.libs.win32.constants import WINDOWS_7_OR_GREATER
<<<<<<< HEAD
        if WINDOWS_7_OR_GREATER and not pyglet.options.win32_gdi_font:
            from pyglet.font.directwrite import Win32DirectWriteFont
=======
        if WINDOWS_7_OR_GREATER and not pyglet.options["win32_gdi_font"]:
            from pyglet.font.dwrite import Win32DirectWriteFont
>>>>>>> c38b6fea
            _font_class = Win32DirectWriteFont
        else:
            from pyglet.font.win32 import GDIPlusFont
            _font_class = GDIPlusFont
    else:
        from pyglet.font.freetype import FreeTypeFont
        _font_class = FreeTypeFont

    return _font_class


def add_user_font(font: UserDefinedFontBase) -> None:
    """Add a custom font created by the user.

    A strong reference needs to be applied to the font object,
    otherwise pyglet may not find the font later.

    Args:
        font:
            A font class instance defined by user.

    Raises:
        Exception: If font provided is not derived from :py:class:`~pyglet.font.user.UserDefinedFontBase`.
    """
    if not isinstance(font, UserDefinedFontBase):
        msg = "Font is not must be created fromm the UserDefinedFontBase."
        raise Exception(msg)

    # Locate or create font cache
    shared_object_space = global_backend.current_context.object_space
    if not hasattr(shared_object_space, "pyglet_font_font_cache"):
        shared_object_space.pyglet_font_font_cache = weakref.WeakValueDictionary()
        shared_object_space.pyglet_font_font_hold = []
        # Match a tuple to specific name to reduce lookups.
        shared_object_space.pyglet_font_font_name_match = {}
    font_cache = shared_object_space.pyglet_font_font_cache
    font_hold = shared_object_space.pyglet_font_font_hold

    # Look for font name in font cache
    descriptor = (font.name, font.size, font.weight, font.italic, font.stretch, font.dpi)
    if descriptor in font_cache:
        msg = f"A font with parameters {descriptor} has already been created."
        raise Exception(msg)
    if _system_font_class.have_font(font.name):
        msg = f"Font name '{font.name}' already exists within the system fonts."
        raise Exception(msg)

    if font.name not in _user_fonts:
        _user_fonts.append(font.name)
    # Cache font in weak-ref dictionary to avoid reloading while still in use
    font_cache[descriptor] = font
    # Hold onto refs of last three loaded fonts to prevent them being
    # collected if momentarily dropped.
    del font_hold[3:]
    font_hold.insert(0, font)


def have_font(name: str) -> bool:
    """Check if specified font name is available in the system database or user font database."""
    return name in _user_fonts or _system_font_class.have_font(name)


def load(name: str | Iterable[str] | None = None, size: float | None = None, weight: str = "normal",
         italic: bool | str = False, stretch: bool | str = False, dpi: int | None = None) -> Font:
    """Load a font for rendering.

    Args:
        name:
            Font family, for example, "Times New Roman".  If a list of names
            is provided, the first one matching a known font is used.  If no
            font can be matched to the name(s), a default font is used. The default font
            will be platform dependent.
        size:
            Size of the font, in points.  The returned font may be an exact
            match or the closest available.
        weight:
            If set, a specific weight variant is returned if one exists for the given font
            family and size. The weight is provided as a string. For example: "bold" or "light".
        italic:
            If True, an italic variant is returned, if one exists for the given family and size. For some Font
            renderers, italics may have an "oblique" variation which can be specified as a string.
        stretch:
            If True, a stretch variant is returned, if one exists for the given family and size.  Currently only
            supported by Windows through the ``DirectWrite`` font renderer. For example, "condensed" or "expanded".
        dpi: int
            The assumed resolution of the display device, for the purposes of
            determining the pixel size of the font.  Defaults to 96.
    """
    # Arbitrary default size
    if size is None:
        size = 12
    if dpi is None:
        dpi = 96

    # Locate or create font cache
    #shared_object_space = global_backend.current_context.object_space
    shared_object_space = global_backend.object_space
    if not hasattr(shared_object_space, "pyglet_font_font_cache"):
        shared_object_space.pyglet_font_font_cache = weakref.WeakValueDictionary()
        shared_object_space.pyglet_font_font_hold = []
        # Match a tuple to specific name to reduce lookups.
        shared_object_space.pyglet_font_font_name_match = {}
    font_cache = shared_object_space.pyglet_font_font_cache
    font_hold = shared_object_space.pyglet_font_font_hold
    font_name_match = shared_object_space.pyglet_font_font_name_match

    if isinstance(name, (tuple, list)):
        if isinstance(name, list):
            name = tuple(name)
        if name in font_name_match:
            name = font_name_match[name]
        else:
            # Find first matching name, cache it.
            found_name = None
            for n in name:
                if n in _user_fonts or _system_font_class.have_font(n):
                    found_name = n
                    break

            font_name_match[name] = found_name
            name = found_name

    # Look for font name in font cache
    descriptor = (name, size, weight, italic, stretch, dpi)
    if descriptor in font_cache:
        return font_cache[descriptor]

    # Not in cache, create from scratch
    font = _system_font_class(name, size, weight=weight, italic=italic, stretch=stretch, dpi=dpi)

    # Save parameters for new-style layout classes to recover
    # TODO: add properties to the base Font so completion is proper:
    font.size = size
    font.weight = weight
    font.italic = italic
    font.stretch = stretch
    font.dpi = dpi

    # Cache font in weak-ref dictionary to avoid reloading while still in use
    font_cache[descriptor] = font
    # Hold onto refs of last three loaded fonts to prevent them being
    # collected if momentarily dropped.
    del font_hold[3:]
    font_hold.insert(0, font)
    return font


if not getattr(sys, "is_pyglet_doc_run", False):
    _system_font_class = _get_system_font_class()
    _user_fonts = []


def add_file(font: str | BinaryIO | bytes) -> None:
    """Add a font to pyglet's search path.

    In order to load a font that is not installed on the system, you must
    call this method to tell pyglet that it exists.  You can supply
    either a filename or any file-like object.

    The font format is platform-dependent, but is typically a TrueType font
    file containing a single font face. Note that to use a font added with this method,
    you should pass the face name (not the file name) to :meth::py:func:`pyglet.font.load` or any
    other place where you normally specify a font.

    Args:
        font:
            Filename, file-like object, or bytes to load fonts from.

    """
    if isinstance(font, str):
        font = open(font, "rb")  # noqa: SIM115
    if hasattr(font, "read"):
        font = font.read()
    _system_font_class.add_font_data(font)


def add_directory(directory: str) -> None:
    """Add a directory of fonts to pyglet's search path.

    This function simply calls :meth:`pyglet.font.add_file` for each file with a ``.ttf``
    extension in the given directory. Subdirectories are not searched.

    Args:
        directory:
            Directory that contains font files.

    """
    for file in os.listdir(directory):
        if file[-4:].lower() == ".ttf":
            add_file(os.path.join(directory, file))


__all__ = ("add_file", "add_directory", "add_user_font", "load", "have_font")<|MERGE_RESOLUTION|>--- conflicted
+++ resolved
@@ -41,13 +41,8 @@
 
     elif pyglet.compat_platform in ("win32", "cygwin"):
         from pyglet.libs.win32.constants import WINDOWS_7_OR_GREATER
-<<<<<<< HEAD
-        if WINDOWS_7_OR_GREATER and not pyglet.options.win32_gdi_font:
-            from pyglet.font.directwrite import Win32DirectWriteFont
-=======
         if WINDOWS_7_OR_GREATER and not pyglet.options["win32_gdi_font"]:
             from pyglet.font.dwrite import Win32DirectWriteFont
->>>>>>> c38b6fea
             _font_class = Win32DirectWriteFont
         else:
             from pyglet.font.win32 import GDIPlusFont
