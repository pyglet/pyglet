# ----------------------------------------------------------------------------
# pyglet
# Copyright (c) 2006-2008 Alex Holkner
# Copyright (c) 2008-2021 pyglet contributors
# All rights reserved.
#
# Redistribution and use in source and binary forms, with or without
# modification, are permitted provided that the following conditions
# are met:
#
#  * Redistributions of source code must retain the above copyright
#    notice, this list of conditions and the following disclaimer.
#  * Redistributions in binary form must reproduce the above copyright
#    notice, this list of conditions and the following disclaimer in
#    the documentation and/or other materials provided with the
#    distribution.
#  * Neither the name of pyglet nor the names of its
#    contributors may be used to endorse or promote products
#    derived from this software without specific prior written
#    permission.
#
# THIS SOFTWARE IS PROVIDED BY THE COPYRIGHT HOLDERS AND CONTRIBUTORS
# "AS IS" AND ANY EXPRESS OR IMPLIED WARRANTIES, INCLUDING, BUT NOT
# LIMITED TO, THE IMPLIED WARRANTIES OF MERCHANTABILITY AND FITNESS
# FOR A PARTICULAR PURPOSE ARE DISCLAIMED. IN NO EVENT SHALL THE
# COPYRIGHT OWNER OR CONTRIBUTORS BE LIABLE FOR ANY DIRECT, INDIRECT,
# INCIDENTAL, SPECIAL, EXEMPLARY, OR CONSEQUENTIAL DAMAGES (INCLUDING,
# BUT NOT LIMITED TO, PROCUREMENT OF SUBSTITUTE GOODS OR SERVICES;
# LOSS OF USE, DATA, OR PROFITS; OR BUSINESS INTERRUPTION) HOWEVER
# CAUSED AND ON ANY THEORY OF LIABILITY, WHETHER IN CONTRACT, STRICT
# LIABILITY, OR TORT (INCLUDING NEGLIGENCE OR OTHERWISE) ARISING IN
# ANY WAY OUT OF THE USE OF THIS SOFTWARE, EVEN IF ADVISED OF THE
# POSSIBILITY OF SUCH DAMAGE.
# ----------------------------------------------------------------------------
"""
Query system Windows fonts with pure Python.

Public domain work by anatoly techtonik <techtonik@gmail.com>
Use MIT License if public domain doesn't make sense for you.



The task: Get monospace font for an application in the order of
preference.

A problem: Font ID in Windows is its name. Windows doesn't provide
any information about filenames they contained in. From two different
files with the same font name you can get only one.

Windows also doesn't have a clear concept of _generic font family_
familiar from CSS specification. Here is how fontquery maps Windows
LOGFONT properties to generic CSS font families:

  serif      -   (LOGFONT.lfPitchAndFamily >> 4) == FF_ROMAN
  sans-serif -   (LOGFONT.lfPitchAndFamily >> 4) == FF_SWISS
  cursive    -   (LOGFONT.lfPitchAndFamily >> 4) == FF_SCRIPT
  fantasy    -   (LOGFONT.lfPitchAndFamily >> 4) == FF_DECORATIVE
  monospace  -   (lf.lfPitchAndFamily & 0b11) == FIXED_PITCH

NOTE: ATM, May 2015, the Microsoft documentation related to monospace
is misleading due to poor wording:
 - FF_MODERN in the description of LOGFONT structure tells
   "Fonts with constant stroke width (monospace), with or without serifs.
    Monospace fonts are usually modern.
    Pica, Elite, and CourierNew are examples.
   "
   
   Stroke width is the 'pen width', not glyph width. It should read

   "Fonts with constant stroke width, with or without serifs.
    Monospace fonts are usually modern, but not all modern are monospace
   "

PYGLET NOTE:
Examination of all fonts in a windows xp machine shows that all fonts
with

  fontentry.vector and fontentry.family != FF_DONTCARE

are rendered fine.


Use cases:
 [x] get the list of all available system font names
 [ ] get the list of all fonts for generic family
 [ ] get the list of all fonts for specific charset
 [ ] check if specific font is available

Considerations:
 - performance of querying all system fonts is not measured
 - Windows doesn't allow to get filenames of the fonts, so if there
   are two fonts with the same name, one will be missing

MSDN:

    If you request a font named Palatino, but no such font is available
on the system, the font mapper will substitute a font that has similar
attributes but a different name.

   [ ] check if font chosen by the system has required family

    To get the appropriate font, call EnumFontFamiliesEx with the
desired font characteristics in the LOGFONT structure, then retrieve the
appropriate typeface name and create the font using CreateFont or
CreateFontIndirect.

"""

DEBUG = False

__all__ = ['have_font', 'font_list']

__version__ = '0.3'
__url__ = 'https://bitbucket.org/techtonik/fontquery'


# -- INTRO: MAINTAIN CACHED FONTS DB --

# [ ] make it Django/NDB style model definition
class FontEntry:
    """
    Font classification.
    Level 0:
    - name
    - vector (True if font is vector, False for raster fonts)
    - format: ttf | ...
    """

    def __init__(self, name, vector, format, monospace, family):
        self.name = name
        self.vector = vector
        self.format = format
        self.monospace = monospace
        self.family = family


# List of FontEntry objects
FONTDB = []

# -- CHAPTER 1: GET ALL SYSTEM FONTS USING EnumFontFamiliesEx FROM GDI --

"""
Q: Why GDI? Why not GDI+? 
A: Wikipedia:

    Because of the additional text processing and resolution independence
capabilities in GDI+, text rendering is performed by the CPU [2] and it
is nearly an order of magnitude slower than in hardware accelerated GDI.[3]
Chris Jackson published some tests indicating that a piece of text
rendering code he had written could render 99,000 glyphs per second in GDI,
but the same code using GDI+ rendered 16,600 glyphs per second.
"""

import ctypes
from ctypes import wintypes

user32 = ctypes.windll.user32
gdi32 = ctypes.windll.gdi32

# --- define necessary data structures from wingdi.h

# for calling ANSI functions of Windows API (end with A) TCHAR is
# defined as single char, for Unicode ones (end witn W) it is WCHAR
CHAR = ctypes.c_char  # Python 2.7 compatibility
TCHAR = CHAR
BYTE = ctypes.c_ubyte  # http://bugs.python.org/issue16376

# charset codes for LOGFONT structure
ANSI_CHARSET = 0
ARABIC_CHARSET = 178
BALTIC_CHARSET = 186
CHINESEBIG5_CHARSET = 136
DEFAULT_CHARSET = 1
# - charset for current system locale -
#   means function can be called several times
#   for the single font (for each charset)
EASTEUROPE_CHARSET = 238
GB2312_CHARSET = 134
GREEK_CHARSET = 161
HANGUL_CHARSET = 129
HEBREW_CHARSET = 177
JOHAB_CHARSET = 130
MAC_CHARSET = 77
OEM_CHARSET = 255  # OS dependent system charset
RUSSIAN_CHARSET = 204
SHIFTJIS_CHARSET = 128
SYMBOL_CHARSET = 2
THAI_CHARSET = 222
TURKISH_CHARSET = 162
VIETNAMESE_CHARSET = 163

# build lookup dictionary to get charset name from its code
CHARSET_NAMES = {}
for (name, value) in locals().copy().items():
    if name.endswith('_CHARSET'):
        CHARSET_NAMES[value] = name

# font pitch constants ('fixed pitch' means 'monospace')
DEFAULT_PITCH = 0
FIXED_PITCH = 1
VARIABLE_PITCH = 2

# Windows font family constants
FF_DONTCARE = 0  # Don't care or don't know
FF_ROMAN = 1  # with serifs, proportional
FF_SWISS = 2  # w/out serifs, proportional
FF_MODERN = 3  # constant stroke width
FF_SCRIPT = 4  # handwritten
FF_DECORATIVE = 5  # novelty


class LOGFONT(ctypes.Structure):
    # EnumFontFamiliesEx examines only 3 fields:
    #  - lfCharSet
    #  - lfFaceName  - empty string enumerates one font in each available
    #                  typeface name, valid typeface name gets all fonts
    #                  with that name
    #  - lfPitchAndFamily - must be set to 0 [ ]
    _fields_ = [
        ('lfHeight', wintypes.LONG),
        # value > 0  specifies the largest size of *char cell* to match
        #            char cell = char height + internal leading
        # value = 0  makes matched use default height for search
        # value < 0  specifies the largest size of *char height* to match
        ('lfWidth', wintypes.LONG),
        # average width also in *logical units*, which are pixels in
        # default _mapping mode_ (MM_TEXT) for device
        ('lfEscapement', wintypes.LONG),
        # string baseline rotation in tenths of degrees
        ('lfOrientation', wintypes.LONG),
        # character rotation in tenths of degrees
        ('lfWeight', wintypes.LONG),
        # 0 through 1000  400 is normal, 700 is bold, 0 is default
        ('lfItalic', BYTE),
        ('lfUnderline', BYTE),
        ('lfStrikeOut', BYTE),
        ('lfCharSet', BYTE),
        # ANSI_CHARSET, BALTIC_CHARSET, ... - see *_CHARSET constants above
        ('lfOutPrecision', BYTE),
        # many constants how the output must match height, width, pitch etc.
        # OUT_DEFAULT_PRECIS
        # [ ] TODO
        ('lfClipPrecision', BYTE),
        # how to clip characters, no useful properties, leave default value
        # CLIP_DEFAULT_PRECIS
        ('lfQuality', BYTE),
        # ANTIALIASED_QUALITY
        # CLEARTYPE_QUALITY
        # DEFAULT_QUALITY
        # DRAFT_QUALITY
        # NONANTIALIASED_QUALITY
        # PROOF_QUALITY
        ('lfPitchAndFamily', BYTE),
        # DEFAULT_PITCH
        # FIXED_PITCH      - authoritative for monospace
        # VARIABLE_PITCH
        #    stacked with any of
        # FF_DECORATIVE   - novelty
        # FF_DONTCARE     - default font
        # FF_MODERN       - stroke width ('pen width') near constant
        # FF_ROMAN        - proportional (variable char width) with serifs
        # FF_SCRIPT       - handwritten
        # FF_SWISS        - proportional without serifs
        ('lfFaceName', TCHAR * 32)]
    # typeface name of the font - null-terminated string


class FONTSIGNATURE(ctypes.Structure):
    # supported code pages and Unicode subranges for the font
    # needed for NEWTEXTMETRICEX structure
    _fields_ = [
        ('sUsb', wintypes.DWORD * 4),  # 128-bit Unicode subset bitfield (USB)
        ('sCsb', wintypes.DWORD * 2)]  # 64-bit, code-page bitfield (CPB)


class NEWTEXTMETRIC(ctypes.Structure):
    # physical font attributes for True Type fonts
    # needed for NEWTEXTMETRICEX structure
    _fields_ = [
        ('tmHeight', wintypes.LONG),
        ('tmAscent', wintypes.LONG),
        ('tmDescent', wintypes.LONG),
        ('tmInternalLeading', wintypes.LONG),
        ('tmExternalLeading', wintypes.LONG),
        ('tmAveCharWidth', wintypes.LONG),
        ('tmMaxCharWidth', wintypes.LONG),
        ('tmWeight', wintypes.LONG),
        ('tmOverhang', wintypes.LONG),
        ('tmDigitizedAspectX', wintypes.LONG),
        ('tmDigitizedAspectY', wintypes.LONG),
        ('mFirstChar', TCHAR),
        ('mLastChar', TCHAR),
        ('mDefaultChar', TCHAR),
        ('mBreakChar', TCHAR),
        ('tmItalic', BYTE),
        ('tmUnderlined', BYTE),
        ('tmStruckOut', BYTE),
        ('tmPitchAndFamily', BYTE),
        ('tmCharSet', BYTE),
        ('tmFlags', wintypes.DWORD),
        ('ntmSizeEM', wintypes.UINT),
        ('ntmCellHeight', wintypes.UINT),
        ('ntmAvgWidth', wintypes.UINT)]


class NEWTEXTMETRICEX(ctypes.Structure):
    # physical font attributes for True Type fonts
    # needed for FONTENUMPROC callback function
    _fields_ = [
        ('ntmTm', NEWTEXTMETRIC),
        ('ntmFontSig', FONTSIGNATURE)]


# type for a function that is called by the system for
# each font during execution of EnumFontFamiliesEx
FONTENUMPROC = ctypes.WINFUNCTYPE(
    ctypes.c_int,  # return non-0 to continue enumeration, 0 to stop
    ctypes.POINTER(LOGFONT),
    ctypes.POINTER(NEWTEXTMETRICEX),
    wintypes.DWORD,  # font type, a combination of
    #   DEVICE_FONTTYPE
    #   RASTER_FONTTYPE
    #   TRUETYPE_FONTTYPE
    wintypes.LPARAM
)

# When running 64 bit windows, some types are not 32 bit, so Python/ctypes guesses wrong
gdi32.EnumFontFamiliesExA.argtypes = [
    wintypes.HDC,
    ctypes.POINTER(LOGFONT),
    FONTENUMPROC,
    wintypes.LPARAM,
    wintypes.DWORD]


def _enum_font_names(logfont, textmetricex, fonttype, param):
    """callback function to be executed during EnumFontFamiliesEx
       call for each font name. it stores names in global variable
    """
    global FONTDB

    lf = logfont.contents
    try:
        name = lf.lfFaceName.decode('utf-8')
    except UnicodeDecodeError:
        name = lf.lfFaceName.decode('ANSI')
<<<<<<< HEAD

=======
>>>>>>> e15930dd

    # detect font type (vector|raster) and format (ttf)
    # [ ] use Windows constant TRUETYPE_FONTTYPE
    if fonttype & 4:
        vector = True
        fmt = 'ttf'
    else:
        vector = False
        # [ ] research Windows raster format structure
        fmt = 'unknown'

    pitch = lf.lfPitchAndFamily & 0b11
    family = lf.lfPitchAndFamily >> 4

    # [ ] check FIXED_PITCH, VARIABLE_PITCH and FF_MODERN
    #     combination
    #
    # FP T NM     400 CHARSET:   0  DFKai-SB
    # FP T NM     400 CHARSET: 136  DFKai-SB
    # FP T NM     400 CHARSET:   0  @DFKai-SB
    # FP T NM     400 CHARSET: 136  @DFKai-SB
    # VP T M      400 CHARSET:   0  OCR A Extended

    monospace = (pitch == FIXED_PITCH)

    charset = lf.lfCharSet

    FONTDB.append(FontEntry(name, vector, fmt, monospace, family))

    if DEBUG:
        info = ''

        if pitch == FIXED_PITCH:
            info += 'FP '
        elif pitch == VARIABLE_PITCH:
            info += 'VP '
        else:
            info += '   '

        # [ ] check exact fonttype values meaning
        info += '%s ' % {0: 'U', 1: 'R', 4: 'T'}[fonttype]

        if monospace:
            info += 'M  '
        else:
            info += 'NM '

        style = [' '] * 3
        if lf.lfItalic:
            style[0] = 'I'
        if lf.lfUnderline:
            style[1] = 'U'
        if lf.lfStrikeOut:
            style[2] = 'S'
        info += ''.join(style)

        info += ' %s' % lf.lfWeight

        # if pitch == FIXED_PITCH:
        if 1:
            print('%s CHARSET: %3s  %s' % (info, lf.lfCharSet, lf.lfFaceName))

    return 1  # non-0 to continue enumeration


enum_font_names = FONTENUMPROC(_enum_font_names)


# --- /define


# --- prepare and call EnumFontFamiliesEx

def query(charset=DEFAULT_CHARSET):
    """
    Prepare and call EnumFontFamiliesEx.

    query()
      - return tuple with sorted list of all available system fonts
    query(charset=ANSI_CHARSET)
      - return tuple sorted list of system fonts supporting ANSI charset

    """
    global FONTDB

    # 1. Get device context of the entire screen
    hdc = user32.GetDC(None)

    # 2. Call EnumFontFamiliesExA (ANSI version)

    # 2a. Call with empty font name to query all available fonts
    #     (or fonts for the specified charset)
    #
    # NOTES:
    #
    #  * there are fonts that don't support ANSI charset
    #  * for DEFAULT_CHARSET font is passed to callback function as
    #    many times as charsets it supports

    # [ ] font name should be less than 32 symbols with terminating \0
    # [ ] check double purpose - enumerate all available font names
    #      - enumerate all available charsets for a single font
    #      - other params?

    logfont = LOGFONT(0, 0, 0, 0, 0, 0, 0, 0, charset, 0, 0, 0, 0, b'\0')
    FONTDB = []  # clear cached FONTDB for enum_font_names callback
    res = gdi32.EnumFontFamiliesExA(
        hdc,  # handle to device context
        ctypes.byref(logfont),
        enum_font_names,  # pointer to callback function
        0,  # lParam  - application-supplied data
        0)  # dwFlags - reserved = 0
    # res here is the last value returned by callback function

    # 3. Release DC
    user32.ReleaseDC(None, hdc)

    return FONTDB


# --- Public API ---

def have_font(name, refresh=False):
    """
    Return True if font with specified `name` is present. The result
    of querying system font names is cached. Set `refresh` parameter
    to True to purge cache and reload font information.
    """
    if not FONTDB or refresh:
        query()
    if any(f.name == name for f in FONTDB):
        return True
    else:
        return False


def font_list(vector_only=False, monospace_only=False):
    """Return list of system installed font names."""

    if not FONTDB:
        query()

    fonts = FONTDB
    if vector_only:
        fonts = [f for f in fonts if f.vector]
    if monospace_only:
        fonts = [f for f in fonts if f.monospace]

    return sorted([f.name for f in fonts])


# TODO: move this into tests/
if __name__ == '__main__':
    import sys

    if sys.argv[1:] == ['debug']:
        DEBUG = True

    if sys.argv[1:] == ['test'] or DEBUG:
        print('Running tests..')
        # test have_font (Windows)
        test_arial = have_font('Arial')
        print('Have font "Arial"? %s' % test_arial)
        print('Have font "missing-one"? %s' % have_font('missing-one'))
        # test cache is not rebuilt
        FONTDB = [FontEntry('stub', False, '', False, FF_MODERN)]
        assert (have_font('Arial') != test_arial)
        # test cache is rebiult
        assert (have_font('Arial', refresh=True) == test_arial)
        if not DEBUG:
            sys.exit()

    if sys.argv[1:] == ['vector']:
        fonts = font_list(vector_only=True)
    elif sys.argv[1:] == ['mono']:
        fonts = font_list(monospace_only=True)
    elif sys.argv[1:] == ['vector', 'mono']:
        fonts = font_list(vector_only=True, monospace_only=True)
    else:
        fonts = font_list()
    print('\n'.join(fonts))

    if DEBUG:
        print("Total: %s" % len(font_list()))


# -- CHAPTER 2: WORK WITH FONT DIMENSIONS --
#
# Essential info about font metrics http://support.microsoft.com/kb/32667
# And about logical units at http://www.winprog.org/tutorial/fonts.html

# x. Convert desired font size from points into logical units (pixels)

# By default logical for the screen units are pixels. This is defined
# by default MM_TEXT mapping mode.

# Point is ancient unit of measurement for physical size of a font.
# 10pt is equal to 3.527mm. To make sure a char on screen has physical
# size equal to 3.527mm, we need to know display size to calculate how
# many pixels are in 3.527mm, and then fetch font that best matches
# this size.

# Essential info about conversion http://support.microsoft.com/kb/74299

# x.1 Get pixels per inch using GetDeviceCaps() or ...


# -- CHAPTER 3: LAYERED FONT API --
#
# y. Font object with several layers of info

# Font object should contains normalized font information. This
# information is split according to usage. For example, level 0 property
# is font id - its name. Level 1 can be information about loaded font
# characters - in pyglet it could be cached/used glyphs and video memory
# taken by those glyphs.

# [ ] (pyglet) investigate if it is possible to get video memory size
#              occupied by the font glyphs

# [ ] (pyglet) investigate if it is possible to unload font from video
#              memory if its unused<|MERGE_RESOLUTION|>--- conflicted
+++ resolved
@@ -344,10 +344,6 @@
         name = lf.lfFaceName.decode('utf-8')
     except UnicodeDecodeError:
         name = lf.lfFaceName.decode('ANSI')
-<<<<<<< HEAD
-
-=======
->>>>>>> e15930dd
 
     # detect font type (vector|raster) and format (ttf)
     # [ ] use Windows constant TRUETYPE_FONTTYPE
