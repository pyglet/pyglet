--- conflicted
+++ resolved
@@ -12,7 +12,6 @@
 
 import unicodedata
 
-<<<<<<< HEAD
 from pyglet.enums import (
     ComponentFormat,
     TextureFilter,
@@ -22,9 +21,6 @@
     Stretch,
     Style,
 )
-=======
-from pyglet.enums import TextureFilter
->>>>>>> f379db14
 from pyglet.graphics import atlas
 from pyglet.graphics.texture import Texture, TextureRegion
 from pyglet.image import ImageData
