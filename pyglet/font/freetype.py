from __future__ import annotations

import warnings
from ctypes import POINTER, byref, c_ubyte, cast, memmove
from typing import NamedTuple, Sequence

import pyglet
from pyglet import image
from pyglet.font import base
from pyglet.font.base import GlyphPosition
from pyglet.font.fontconfig import get_fontconfig
from pyglet.font.freetype_lib import (
    FT_LOAD_RENDER,
    FT_PIXEL_MODE_GRAY,
    FT_PIXEL_MODE_MONO,
    FT_STYLE_FLAG_BOLD,
    FT_STYLE_FLAG_ITALIC,
    FT_Byte,
    FT_Done_Face,
    FT_Face,
    FT_GlyphSlot,
    FT_Load_Glyph,
    FT_New_Face,
    FT_New_Memory_Face,
    FT_Reference_Face,
    FT_Set_Char_Size,
    f26p6_to_float,
    float_to_f26p6,
    ft_get_library, FT_LOAD_TARGET_MONO, FT_LOAD_COLOR, FT_FACE_FLAG_SCALABLE, FT_FACE_FLAG_FIXED_SIZES,
    FT_FACE_FLAG_COLOR, FT_Select_Size, FT_PIXEL_MODE_BGRA, FT_Get_Char_Index, FT_FACE_FLAG_KERNING, FT_Vector,
    FT_Get_Kerning, FT_KERNING_DEFAULT, FT_LOAD_NO_BITMAP, FT_Load_Char
)
from pyglet.font.harfbuzz import harfbuzz_available, get_resource_from_ft_font, get_harfbuzz_shaped_glyphs
from pyglet.util import asbytes, asstr


class FreeTypeGlyphRenderer(base.GlyphRenderer):
    def __init__(self, font: FreeTypeFont) -> None:
        super().__init__(font)
        self.font = font

        self._glyph_slot = None
        self._bitmap = None

        self._width = None
        self._height = None
        self._mode = None
        self._pitch = None

        self._baseline = None
        self._lsb = None
        self._advance_x = None

        self._data = None

    def _get_glyph_by_char(self, character: str) -> None:
        assert self.font
        assert len(character) == 1

        self._glyph_slot = self.font.get_glyph_slot(character)
        self._bitmap = self._glyph_slot.bitmap

    def _get_glyph_by_index(self, glyph_index: int) -> None:
        self._glyph_slot = self.font.get_glyph_slot_index(glyph_index)
        self._bitmap = self._glyph_slot.bitmap

    def _get_glyph_metrics(self) -> None:
        self._width = self._glyph_slot.bitmap.width
        self._height = self._glyph_slot.bitmap.rows
        self._mode = self._glyph_slot.bitmap.pixel_mode
        self._pitch = self._glyph_slot.bitmap.pitch

        # Hack! Adjust baseline position depending backends for now.
        if pyglet.options.backend == "vulkan":
            self._baseline = self._glyph_slot.bitmap_top - self.font.descent - self.font.ascent
        else:
            self._baseline = self._height - self._glyph_slot.bitmap_top

        self._lsb = self._glyph_slot.bitmap_left
        self._advance_x = int(f26p6_to_float(self._glyph_slot.advance.x))

    def _expand_to_rgba(self, data: bytes, src_format: str, dst_format: str) -> bytes:
        """Expands data type to 4 components with putting values into A.

        Will re-evaluate on a better system later.
        """
        src_len = len(src_format)
        dst_len = len(dst_format)

        if src_len >= dst_len:
            return data

        expanded_data = bytearray(len(data) // src_len * dst_len)
        mapping = {c: i for i, c in enumerate(src_format)}

        for i in range(len(data) // src_len):
            default_value = data[i * src_len + 0] if src_len > 0 else 0

            for j, c in enumerate(dst_format):
                if c in mapping:
                    expanded_data[i * dst_len + j] = 255
                elif c == 'A':
                    # Default alpha to fully opaque
                    expanded_data[i * dst_len + j] = default_value
                else:
                    expanded_data[i * dst_len + j] = 255

        return bytes(expanded_data)

    def _get_bitmap_data(self) -> None:
        if self._mode == FT_PIXEL_MODE_MONO:
            # BCF fonts always render to 1 bit mono, regardless of render
            # flags. (freetype 2.3.5)
            self._convert_mono_to_gray_bitmap()
        elif self._mode == FT_PIXEL_MODE_GRAY:
            # Usual case
            assert self._glyph_slot.bitmap.num_grays == 256
            self._data = self._glyph_slot.bitmap.buffer
        elif self._mode == FT_PIXEL_MODE_BGRA:
            # as of freetype 2.5
            self._data = self._glyph_slot.bitmap.buffer
        else:
            msg = "Unsupported render mode for this glyph"
            raise base.FontException(msg)

    def _convert_mono_to_gray_bitmap(self) -> None:
        if self._bitmap.buffer:
            bitmap_data = cast(self._bitmap.buffer,
                               POINTER(c_ubyte * (self._pitch * self._height))).contents

            data = (c_ubyte * (self._width * self._height))()

            # Tightly pack the data, as freetype pads it.
            for y in range(self._height):
                for x in range(self._width):
                    byte = bitmap_data[y * self._pitch + (x // 8)]
                    bit = 7 - (x % 8)  # Data is MSB; left-most pixel in a byte has value 128.
                    data[y * self._width + x] = 255 if (byte & (1 << bit)) else 0
        else:
            # No pointer in the buffer, no default or fallback in this font.
            data = (c_ubyte * 0)()
        self._data = data
        self._pitch = self._width

    def _expand_to_rgba(self, data: bytes, src_format: str, dst_format: str) -> bytes:
        """Expands data type to RGBA with putting values into A.

        Will re-evaluate on a better system later.
        """
        src_len = len(src_format)
        dst_len = len(dst_format)

        if src_len >= dst_len:
            return data

        expanded_data = bytearray(len(data) // src_len * dst_len)
        mapping = {c: i for i, c in enumerate(src_format)}

        for i in range(len(data) // src_len):
            default_value = data[i * src_len + 0] if src_len > 0 else 0

            for j, c in enumerate(dst_format):
                if c in mapping:
                    expanded_data[i * dst_len + j] = 255
                elif c == 'A':
                    # Default alpha to fully opaque
                    expanded_data[i * dst_len + j] = default_value
                else:
                    expanded_data[i * dst_len + j] = 255

        return bytes(expanded_data)

    def _create_glyph(self) -> base.Glyph:
        # Textures should be a minimum of 1x1.
        if self._width == 0 and self._height == 0:
            width = 1
            height = 1
            data = bytes(bytearray([0, 0, 0, 0]))
            pitch = 4
        else:
<<<<<<< HEAD
            size = self._width * self._height
            ptr = cast(self._data, POINTER(c_ubyte * size))
            img = image.ImageData(self._width,
                                  self._height,
                                  "RGBA",
                                  self._expand_to_rgba(ptr.contents, 'R', 'RGBA'),
                                  -self._pitch * 4)

        # HACK: Get text working in GLES until image data can be converted properly
        #       GLES don't support coversion during pixel transfer so we have to
        #       force specify the glyph format to be GL_ALPHA. This format is not
        #       supported in 3.3+ core, but are present in ES because of pixel transfer
        #       limitations.
        # if pyglet.graphics.api.core.current_context.get_info().get_opengl_api() == "gles":
        #     GL_ALPHA = 0x1906
        #     glyph = self.font.create_glyph(img, fmt=GL_ALPHA)
        # else:

        # Understand why a R texture doesn't work later.
        # glyph = self.font.create_glyph(img,
        #                                descriptor=TextureDescriptor(min_filter=TextureFilter.NEAREST,
        #                                                             mag_filter=TextureFilter.NEAREST,
        #                                                             internal_format=TextureInternalFormat(
        #                                                                 ComponentFormat.R)
        #                                                             ,
        #                                                             pixel_format=ComponentFormat.R)
        #                                 )
=======
            width = self._width
            height = self._height
            # If it's not in BGRA, convert it manually.
            if self._mode != FT_PIXEL_MODE_BGRA:
                size = self._width * self._height
                ptr = cast(self._data, POINTER(c_ubyte * size))
                data = self._expand_to_rgba(ptr.contents, 'R', 'BGRA')
                pitch = self._pitch * 4
            else:
                data = self._data
                pitch = self._pitch

        img = image.ImageData(width, height, "BGRA", data, pitch)

>>>>>>> 2d634b72
        glyph = self.font.create_glyph(img)
        glyph.set_bearings(self._baseline, self._lsb, self._advance_x)

        # In FT positive pitch means `down` flow, in Pyglet ImageData
        # negative values indicate a top-to-bottom arrangement. So pitch must be inverted.
        # Using negative pitch causes a CPU re-ordering. For now, swap texture coordinates for speed.
        if self._pitch > 0:
            t = list(glyph.tex_coords)
            glyph.tex_coords = t[9:12] + t[6:9] + t[3:6] + t[:3]

        return glyph

    def render_index(self, glyph_index: int):
        self._get_glyph_by_index(glyph_index)
        self._get_glyph_metrics()
        self._get_bitmap_data()
        return self._create_glyph()

    def render(self, text: str) -> base.Glyph:
        self._get_glyph_by_char(text[0])
        self._get_glyph_metrics()
        self._get_bitmap_data()
        return self._create_glyph()


class FreeTypeFontMetrics(NamedTuple):
    ascent: int
    descent: int


class MemoryFaceStore:
    _dict: dict[tuple[str, str, bool], FreeTypeMemoryFace]

    def __init__(self) -> None:
        self._dict = {}

    def add(self, face: FreeTypeMemoryFace) -> None:
        self._dict[face.name.lower(), face.weight, face.italic] = face

    def contains(self, name: str) -> bool:
        lname = name and name.lower() or ""
        return len([name for name, _, _ in self._dict if name == lname]) > 0

    def get(self, name: str, weight: str, italic: bool) -> FreeTypeMemoryFace | None:
        lname = name and name.lower() or ""
        return self._dict.get((lname, weight, italic), None)


class FreeTypeFont(base.Font):
    glyph_renderer_class = FreeTypeGlyphRenderer
    _glyph_renderer: FreeTypeGlyphRenderer

    # Map font (name, weight, italic) to FreeTypeMemoryFace
    _memory_faces = MemoryFaceStore()
    face: FreeTypeFace
    fallbacks: list[FreeTypeFont]

    def __init__(self, name: str, size: float, weight: str = "normal", italic: bool = False,
                 stretch: bool | str = False, dpi: int | None = None) -> None:

        if stretch:
            warnings.warn("The current font render does not support stretching.")

        super().__init__()
        self._name = name
        self.size = size
        self.weight = weight
        self.italic = italic
        self.stretch = stretch
        self.dpi = dpi or 96
        self.pixel_size = (self.size * self.dpi) // 72

        self._load_font_face()
        self.metrics = self.face.get_font_metrics(self.size, self.dpi)

        if pyglet.options.text_shaping == 'harfbuzz' and harfbuzz_available():
            self.hb_resource = get_resource_from_ft_font(self)

    @property
    def name(self) -> str:
        return self.face.family_name

    @property
    def ascent(self) -> int:
        return self.metrics.ascent

    @property
    def descent(self) -> int:
        return self.metrics.descent

    def add_fallback(self, font):
        self.fallbacks.append(font)

    def _get_slot_from_fallbacks(self, character: str) -> FT_GlyphSlot | None:
        """Checks all fallback fonts in order to find a valid glyph index."""
        # Check if fallback has this glyph, if so.
        for fallback_font in self.fallbacks:
            fb_index = fallback_font.face.get_character_index(character)
            if fb_index:
                fallback_font.face.set_char_size(self.size, self.dpi)
                return fallback_font.get_glyph_slot(character)

        return None

    def get_glyph_slot_index(self, glyph_index: int) -> FT_GlyphSlot:
        self.face.set_char_size(self.size, self.dpi)
        return self.face.get_glyph_slot(glyph_index)

    def get_glyph_slot(self, character: str) -> FT_GlyphSlot:
        glyph_index = self.face.get_character_index(character)
        # Glyph index does not exist, so check fallback fonts.
        if glyph_index == 0 and (self.name not in self.fallbacks):
            glyph_slot = self._get_slot_from_fallbacks(character)
            if glyph_slot is not None:
                return glyph_slot

        self.face.set_char_size(self.size, self.dpi)
        return self.face.get_glyph_slot(glyph_index)

    def _load_font_face(self) -> None:
        self.face = self._memory_faces.get(self._name, self.weight, self.italic)
        if self.face is None:
            self._load_font_face_from_system()

    def _load_font_face_from_system(self) -> None:
        match = get_fontconfig().find_font(self._name, self.size, self.weight, self.italic, self.stretch)
        if not match:
            msg = f"Could not match font '{self._name}'"
            raise base.FontException(msg)
        self.filename = match.file
        self.face = FreeTypeFace.from_fontconfig(match)

    @classmethod
    def have_font(cls: type[FreeTypeFont], name: str) -> bool:
        if cls._memory_faces.contains(name):
            return True

        return get_fontconfig().have_font(name)

    @classmethod
    def add_font_data(cls: type[FreeTypeFont], data: bytes) -> None:
        font_data = (FT_Byte * len(data))()
        memmove(font_data, data, len(data))

        face = FreeTypeMemoryFace(font_data, 0)
        cls._memory_faces.add(face)
        count = face.face_count
        # Some fonts may be a collection. Load each one.
        if count > 1:
            for i in range(1, count):
                face = FreeTypeMemoryFace(font_data, i)
                cls._memory_faces.add(face)

    def render_glyph_indices(self, indices: Sequence[int]):
        # Process any glyphs that have not been rendered.
        self._initialize_renderer()

        missing = set()
        for glyph_indice in set(indices):
            if glyph_indice not in self.glyphs:
                missing.add(glyph_indice)

        # Missing glyphs, get their info.
        for glyph_indice in missing:
            self.glyphs[glyph_indice] = self._glyph_renderer.render_index(glyph_indice)

    def get_glyphs(self, text: str) -> tuple[list[base.Glyph], list[base.GlyphPosition]]:
        """Create and return a list of Glyphs for `text`.

        If any characters do not have a known glyph representation in this
        font, a substitution will be made.

        Args:
            text:
                Text to render.
        """
        self._initialize_renderer()
        if pyglet.options.text_shaping == "harfbuzz" and harfbuzz_available():
            return get_harfbuzz_shaped_glyphs(self, text)
        else:
            glyphs = []  # glyphs that are committed.
            for idx, c in enumerate(text):
                # Get the glyph for 'c'.  Hide tabs (Windows and Linux render
                # boxes)
                if c == "\t":
                    c = " "  # noqa: PLW2901
                if c not in self.glyphs:
                    self.glyphs[c] = self._glyph_renderer.render(c)
                glyphs.append(self.glyphs[c])

            return glyphs, [GlyphPosition(0, 0, 0, 0)] * len(text)

    def get_text_size(self, text: str) -> tuple[int, int]:
        width = 0
        max_top = 0
        min_bottom = 0
        length = len(text)
        self.face.set_char_size(self.size, self.dpi)
        for i, char in enumerate(text):
            FT_Load_Char(self.face.ft_face, ord(char), FT_LOAD_NO_BITMAP)
            slot = self.face.ft_face.contents.glyph.contents

            if i == length-1:
                # Last glyph, use just the width.
                width += slot.metrics.width >> 6
            else:
                width += slot.advance.x >> 6

            glyph_top = slot.metrics.horiBearingY >> 6
            glyph_bottom = (slot.metrics.horiBearingY - slot.metrics.height) >> 6

            max_top = max(max_top, glyph_top)
            min_bottom = min(min_bottom, glyph_bottom)

        return width, max_top - min_bottom

class FreeTypeFace:
    """FreeType typographic face object.

    Keeps the reference count to the face at +1 as long as this object exists. If other objects
    want to keep a face without a reference to this object, they should increase the reference
    counter themselves and decrease it again when done.
    """
    _name: str
    ft_face: FT_Face

    def __init__(self, ft_face: FT_Face) -> None:
        assert ft_face is not None
        self.ft_face = ft_face
        self._get_best_name()

        self._italic = self.style_flags & FT_STYLE_FLAG_ITALIC != 0
        bold = self.style_flags & FT_STYLE_FLAG_BOLD != 0
        if bold:
            self._weight = "bold"
        else:
            # Sometimes it may have a weight, but FT_STYLE_FLAG_BOLD is not accurate. Check the font config.
            config = get_fontconfig()
            self._weight, italic, self._stretch = config.style_from_face(self.ft_face)
            if italic != self._italic:
                # Discrepancy in italics?
                self._italic = italic

    @classmethod
    def from_file(cls: type[FreeTypeFace], file_name: str) -> FreeTypeFace:
        ft_library = ft_get_library()
        ft_face = FT_Face()
        FT_New_Face(ft_library,
                    asbytes(file_name),
                    0,
                    byref(ft_face))
        return cls(ft_face)

    @classmethod
    def from_fontconfig(cls: type[FreeTypeFace], match):
        if match.face is not None:
            FT_Reference_Face(match.face)
            return cls(match.face)
        else:
            if not match.file:
                msg = f'No filename for "{match.name}"'
                raise base.FontException(msg)
            return cls.from_file(match.file)

    @property
    def name(self) -> str:
        return self._name

    @property
    def family_name(self) -> str:
        return asstr(self.ft_face.contents.family_name)

    @property
    def style_name(self) -> str:
        return asstr(self.ft_face.contents.style_name)

    @property
    def style_flags(self) -> int:
        return self.ft_face.contents.style_flags

    @property
    def bold(self) -> bool:
        return self.style_flags & FT_STYLE_FLAG_BOLD != 0

    @property
    def weight(self) -> str:
        return self._weight

    @property
    def italic(self) -> bool:
        return self._italic

    @property
    def face_flags(self) -> int:
        return self.ft_face.contents.face_flags

    def __del__(self) -> None:
        if self.ft_face is not None:
            FT_Done_Face(self.ft_face)
            self.ft_face = None

    def set_char_size(self, size: float, dpi: int) -> bool:
        if self.face_flags & FT_FACE_FLAG_SCALABLE:
            face_size = float_to_f26p6(size)
            FT_Set_Char_Size(self.ft_face, 0, face_size, dpi, dpi)

        elif self.face_flags & FT_FACE_FLAG_COLOR:
            if FT_Select_Size:
                FT_Select_Size(self.ft_face, 0)
            else:
                return False

        elif self.face_flags & FT_FACE_FLAG_FIXED_SIZES:
            if self.ft_face.contents.num_fixed_sizes:
                if FT_Select_Size:
                    FT_Select_Size(self.ft_face, 0)
                else:
                    return False
            else:
                warnings.warn(f"{self.name} no fixed sizes, but is flagged as a fixed size font.")

        return True

    def get_character_index(self, character: str) -> int:
        return FT_Get_Char_Index(self.ft_face, ord(character))

    def get_glyph_slot(self, glyph_index: int) -> FT_GlyphSlot:
        flags = FT_LOAD_RENDER
        if pyglet.options.text_antialiasing is False:
            flags |= FT_LOAD_TARGET_MONO

        if self.face_flags & FT_FACE_FLAG_COLOR:
            flags |= FT_LOAD_COLOR

        FT_Load_Glyph(self.ft_face, glyph_index, flags)
        return self.ft_face.contents.glyph.contents

    def get_font_metrics(self, size: float, dpi: int) -> FreeTypeFontMetrics:
        if self.set_char_size(size, dpi):
            metrics = self.ft_face.contents.size.contents.metrics
            if metrics.ascender == 0 and metrics.descender == 0:
                return self._get_font_metrics_workaround()

            return FreeTypeFontMetrics(ascent=int(f26p6_to_float(metrics.ascender)),
                                       descent=int(f26p6_to_float(metrics.descender)),
                                       )

        return self._get_font_metrics_workaround()

    def _get_font_metrics_workaround(self) -> FreeTypeFontMetrics:
        # Workaround broken fonts with no metrics.  Has been observed with
        # courR12-ISO8859-1.pcf.gz: "Courier" "Regular"
        #
        # None of the metrics fields are filled in, so render a glyph and
        # grab its height as the ascent, and make up an arbitrary
        # descent.
        i = self.get_character_index("X")
        self.get_glyph_slot(i)
        ascent = self.ft_face.contents.available_sizes.contents.height
        return FreeTypeFontMetrics(ascent=ascent,
                                   descent=-ascent // 4)  # arbitrary.

    def _get_best_name(self) -> None:
        self._name = asstr(self.ft_face.contents.family_name)
        self._get_font_family_from_ttf()

    def _get_font_family_from_ttf(self) -> None:
        # Replace Freetype's generic family name with TTF/OpenType specific
        # name if we can find one; there are some instances where Freetype
        # gets it wrong.

        return  # FIXME: This is broken

        if self.face_flags & FT_FACE_FLAG_SFNT:
            name = FT_SfntName()
            for i in range(FT_Get_Sfnt_Name_Count(self.ft_face)):
                try:
                    FT_Get_Sfnt_Name(self.ft_face, i, name)
                    if not (name.platform_id == TT_PLATFORM_MICROSOFT and
                            name.encoding_id == TT_MS_ID_UNICODE_CS):
                        continue
                    # name.string is not 0 terminated! use name.string_len
                    self._name = name.string.decode("utf-16be", "ignore")
                except:
                    continue


class FreeTypeMemoryFace(FreeTypeFace):
    def __init__(self, data: bytes, face_index: int = 0) -> None:
        self.font_data = data
        ft_library = ft_get_library()
        ft_face = FT_Face()
        FT_New_Memory_Face(ft_library,
                           self.font_data,
                           len(self.font_data),
                           face_index,
                           byref(ft_face))

        super().__init__(ft_face)

    @property
    def face_count(self) -> int:
        return self.ft_face.contents.num_faces<|MERGE_RESOLUTION|>--- conflicted
+++ resolved
@@ -178,35 +178,6 @@
             data = bytes(bytearray([0, 0, 0, 0]))
             pitch = 4
         else:
-<<<<<<< HEAD
-            size = self._width * self._height
-            ptr = cast(self._data, POINTER(c_ubyte * size))
-            img = image.ImageData(self._width,
-                                  self._height,
-                                  "RGBA",
-                                  self._expand_to_rgba(ptr.contents, 'R', 'RGBA'),
-                                  -self._pitch * 4)
-
-        # HACK: Get text working in GLES until image data can be converted properly
-        #       GLES don't support coversion during pixel transfer so we have to
-        #       force specify the glyph format to be GL_ALPHA. This format is not
-        #       supported in 3.3+ core, but are present in ES because of pixel transfer
-        #       limitations.
-        # if pyglet.graphics.api.core.current_context.get_info().get_opengl_api() == "gles":
-        #     GL_ALPHA = 0x1906
-        #     glyph = self.font.create_glyph(img, fmt=GL_ALPHA)
-        # else:
-
-        # Understand why a R texture doesn't work later.
-        # glyph = self.font.create_glyph(img,
-        #                                descriptor=TextureDescriptor(min_filter=TextureFilter.NEAREST,
-        #                                                             mag_filter=TextureFilter.NEAREST,
-        #                                                             internal_format=TextureInternalFormat(
-        #                                                                 ComponentFormat.R)
-        #                                                             ,
-        #                                                             pixel_format=ComponentFormat.R)
-        #                                 )
-=======
             width = self._width
             height = self._height
             # If it's not in BGRA, convert it manually.
@@ -221,7 +192,6 @@
 
         img = image.ImageData(width, height, "BGRA", data, pitch)
 
->>>>>>> 2d634b72
         glyph = self.font.create_glyph(img)
         glyph.set_bearings(self._baseline, self._lsb, self._advance_x)
 
