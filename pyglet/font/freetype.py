--- conflicted
+++ resolved
@@ -171,41 +171,6 @@
         return bytes(expanded_data)
 
     def _create_glyph(self) -> base.Glyph:
-<<<<<<< HEAD
-        # Spaces may appear with 0 width and 0 height for metrics and bitmap. We need a minimum of 1x1 for textures.
-        if self._width == 0 and self._height == 0:
-            img = image.ImageData(1, 1, "RGBA", bytes(bytearray([0, 0, 0, 0])))
-        else:
-            size = self._width * self._height
-            ptr = cast(self._data, POINTER(c_ubyte * size))
-            img = image.ImageData(self._width,
-                                  self._height,
-                                  "RGBA",
-                                  self._expand_to_rgba(ptr.contents, 'R', 'RGBA'),
-                                  -self._pitch * 4)
-
-        # HACK: Get text working in GLES until image data can be converted properly
-        #       GLES don't support coversion during pixel transfer so we have to
-        #       force specify the glyph format to be GL_ALPHA. This format is not
-        #       supported in 3.3+ core, but are present in ES because of pixel transfer
-        #       limitations.
-        # if pyglet.graphics.api.global_backend.current_context.get_info().get_opengl_api() == "gles":
-        #     GL_ALPHA = 0x1906
-        #     glyph = self.font.create_glyph(img, fmt=GL_ALPHA)
-        # else:
-
-        # Understand why a R texture doesn't work later.
-        # glyph = self.font.create_glyph(img,
-        #                                descriptor=TextureDescriptor(min_filter=TextureFilter.NEAREST,
-        #                                                             mag_filter=TextureFilter.NEAREST,
-        #                                                             internal_format=TextureInternalFormat(
-        #                                                                 ComponentFormat.R)
-        #                                                             ,
-        #                                                             pixel_format=ComponentFormat.R)
-        #                                 )
-        glyph = self.font.create_glyph(img)
-        glyph.set_bearings(self._baseline, self._lsb, self._advance_x)
-=======
         # Textures should be a minimum of 1x1.
         if self._width == 0 and self._height == 0:
             width = 1
@@ -237,7 +202,6 @@
             t = list(glyph.tex_coords)
             glyph.tex_coords = t[9:12] + t[6:9] + t[3:6] + t[:3]
 
->>>>>>> c38b6fea
         return glyph
 
     def render_index(self, glyph_index: int):
@@ -285,17 +249,12 @@
     face: FreeTypeFace
     fallbacks: list[FreeTypeFont]
 
-<<<<<<< HEAD
-    def __init__(self, name: str, size: float, weight: str = "normal", italic: bool = False, stretch: bool = False,
-                 dpi: int | None = None) -> None:
+    def __init__(self, name: str, size: float, weight: str = "normal", italic: bool = False,
+                 stretch: bool | str = False, dpi: int | None = None) -> None:
 
         if stretch:
             warnings.warn("The current font render does not support stretching.")
 
-=======
-    def __init__(self, name: str, size: float, weight: str = "normal", italic: bool = False,
-                 stretch: bool | str = False, dpi: int | None = None) -> None:
->>>>>>> c38b6fea
         super().__init__()
         self._name = name
         self.size = size
