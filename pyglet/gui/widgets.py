--- conflicted
+++ resolved
@@ -2,13 +2,7 @@
 
 from __future__ import annotations
 
-<<<<<<< HEAD
-from typing import Tuple
-
-import pyglet
-=======
 from typing import TYPE_CHECKING
->>>>>>> 5a130e14
 
 import pyglet
 from pyglet.event import EventDispatcher
@@ -21,12 +15,9 @@
     from pyglet.image import AbstractImage
 
 
-<<<<<<< HEAD
-    def __init__(self, x: float, y: float, width: float, height: float) -> None:
-=======
 class WidgetBase(EventDispatcher):
+
     def __init__(self, x: int, y: int, width: int, height: int) -> None:
->>>>>>> 5a130e14
         self._x = x
         self._y = y
         self._width = width
@@ -68,45 +59,28 @@
         pass
 
     @property
-<<<<<<< HEAD
-    def x(self) -> float:
-=======
     def x(self) -> int:
->>>>>>> 5a130e14
         """X coordinate of the widget."""
         return self._x
 
     @x.setter
-<<<<<<< HEAD
-    def x(self, value: float):
-=======
     def x(self, value: int) -> None:
->>>>>>> 5a130e14
         self._x = value
         self._update_position()
         self.dispatch_event("on_reposition", self)
 
     @property
-<<<<<<< HEAD
-    def y(self) -> float:
-=======
     def y(self) -> int:
->>>>>>> 5a130e14
         """Y coordinate of the widget."""
         return self._y
 
     @y.setter
-<<<<<<< HEAD
-    def y(self, value: float):
-=======
     def y(self, value: int) -> None:
->>>>>>> 5a130e14
         self._y = value
         self._update_position()
         self.dispatch_event("on_reposition", self)
 
     @property
-<<<<<<< HEAD
     def parent(self):
         """The frame this widget belongs to.
 
@@ -119,59 +93,32 @@
         self._parent = value
 
     @property
-    def position(self) -> Tuple[float, float]:
-        """The x, y coordinate of the widget as a tuple.
-
-        :type: tuple(int, int)
-        """
-        return self._x, self._y
-
-    @position.setter
-    def position(self, values: Tuple[float, float]):
-=======
     def position(self) -> tuple[int, int]:
         """The x, y coordinate of the widget as a tuple."""
         return self._x, self._y
 
     @position.setter
     def position(self, values: tuple[int, int]) -> None:
->>>>>>> 5a130e14
         self._x, self._y = values
         self._update_position()
         self.dispatch_event("on_reposition", self)
 
     @property
-<<<<<<< HEAD
-    def width(self) -> float:
-=======
     def width(self) -> int:
->>>>>>> 5a130e14
         """Width of the widget."""
         return self._width
 
     @property
-<<<<<<< HEAD
-    def height(self) -> float:
-=======
     def height(self) -> int:
->>>>>>> 5a130e14
         """Height of the widget."""
         return self._height
 
     @property
-<<<<<<< HEAD
-    def aabb(self) -> Tuple[float, float, float, float]:
-        """Bounding box of the widget.
-
-        Expressed as (x, y, x + width, y + height),
-        also referred to as (left, bottom, right, top).
-=======
     def aabb(self) -> tuple[int, int, int, int]:
         """Bounding box of the widget.
 
         The "left", "bottom", "right", and "top" coordinates of the
         widget. This is expressed as (x, y, x + width, y + height).
->>>>>>> 5a130e14
         """
         return self._x, self._y, self._x + self._width, self._y + self._height
 
@@ -191,11 +138,7 @@
     def value(self, value: int | float | bool):
         raise NotImplementedError("Value depends on control type!")
 
-<<<<<<< HEAD
-    def _check_hit(self, x: float, y: float) -> bool:
-=======
     def _check_hit(self, x: int, y: int) -> bool:
->>>>>>> 5a130e14
         return self._x < x < self._x + self._width and self._y < y < self._y + self._height
 
     def _update_position(self) -> None:
@@ -244,16 +187,12 @@
     Triggers the event 'on_release' when the mouse is released.
     """
 
-<<<<<<< HEAD
-    def __init__(self, x, y, pressed, unpressed, hover=None, batch=None, group=None):
-=======
     def __init__(self, x: int, y: int,
                  pressed: AbstractImage,
-                 depressed: AbstractImage,
+                 unpressed: AbstractImage,
                  hover: AbstractImage | None = None,
                  batch: Batch | None = None,
                  group: Group | None = None) -> None:
->>>>>>> 5a130e14
         """Create a push button.
 
         Args:
@@ -263,15 +202,9 @@
                 Y coordinate of the push button.
             pressed:
                 Image to display when the button is pressed.
-<<<<<<< HEAD
-            `unpressed` : `~pyglet.image.AbstractImage`
-                Image to display when the button is not pressed.
-            `hover` : `~pyglet.image.AbstractImage`
-=======
-            depressed:
+            unpressed:
                 Image to display when the button isn't pressed.
             hover:
->>>>>>> 5a130e14
                 Image to display when the button is being hovered over.
             batch:
                 Optional batch to add the push button to.
@@ -312,22 +245,14 @@
             return
         self._sprite.image = self._pressed_img
         self._pressed = True
-<<<<<<< HEAD
         self.dispatch_event('on_press', self)
-=======
-        self.dispatch_event("on_press")
->>>>>>> 5a130e14
 
     def on_mouse_release(self, x: int, y: int, buttons: int, modifiers: int) -> None:
         if not self.enabled or not self._pressed:
             return
         self._sprite.image = self._hover_img if self._check_hit(x, y) else self._unpressed_img
         self._pressed = False
-<<<<<<< HEAD
         self.dispatch_event('on_release', self)
-=======
-        self.dispatch_event("on_release")
->>>>>>> 5a130e14
 
     def on_mouse_motion(self, x: int, y: int, dx: int, dy: int) -> None:
         if not self.enabled or self._pressed:
@@ -339,17 +264,10 @@
             return
         self._sprite.image = self._hover_img if self._check_hit(x, y) else self._unpressed_img
 
-<<<<<<< HEAD
-    def on_press(self, widget: PushButton):
+    def on_press(self, widget: PushButton) -> None:
         """Event: Dispatched when the button is clicked."""
 
-    def on_release(self, widget: PushButton):
-=======
-    def on_press(self) -> None:
-        """Event: Dispatched when the button is clicked."""
-
-    def on_release(self) -> None:
->>>>>>> 5a130e14
+    def on_release(self, widget: PushButton) -> None:
         """Event: Dispatched when the button is released."""
 
 
@@ -363,13 +281,8 @@
     Triggers the event 'on_toggle' when the mouse is pressed or released.
     """
 
-<<<<<<< HEAD
-    def _get_release_image(self, x, y):
+    def _get_release_image(self, x: int, y: int):
         return self._hover_img if self._check_hit(x, y) else self._unpressed_img
-=======
-    def _get_release_image(self, x: int, y: int):
-        return self._hover_img if self._check_hit(x, y) else self._depressed_img
->>>>>>> 5a130e14
 
     def on_mouse_press(self, x: int, y: int, buttons: int, modifiers: int) -> None:
         if not self.enabled or not self._check_hit(x, y):
@@ -383,11 +296,7 @@
             return
         self._sprite.image = self._get_release_image(x, y)
 
-<<<<<<< HEAD
-    def on_toggle(self, widget: ToggleButton, value: bool):
-=======
-    def on_toggle(self, value: bool) -> None:
->>>>>>> 5a130e14
+    def on_toggle(self, widget: ToggleButton, value: bool) -> None:
         """Event: returns True or False to indicate the current state."""
 
 
@@ -451,12 +360,7 @@
         self._knob_spr.position = self._x + self._edge, self._y + self._base_img.height / 2, 0
 
     @property
-<<<<<<< HEAD
-    def value(self):
-        """Value of the slider."""
-=======
     def value(self) -> float:
->>>>>>> 5a130e14
         return self._value
 
     @value.setter
@@ -518,15 +422,11 @@
             return
         self._in_update = False
 
-<<<<<<< HEAD
-    def on_change(self, widget: Slider, value: float):
-=======
-    def on_change(self, value: float) -> None:
->>>>>>> 5a130e14
+    def on_change(self, widget: Slider, value: float) -> None:
         """Event: Returns the current value when the slider is changed."""
 
 
-Slider.register_event_type("on_change")
+Slider.register_event_type('on_change')
 
 
 class TextEntry(WidgetBase):
@@ -592,12 +492,7 @@
         self._outline.position = self._x - self._pad, self._y - self._pad
 
     @property
-<<<<<<< HEAD
-    def value(self):
-        """Text displayed in the entry."""
-=======
     def value(self) -> str:
->>>>>>> 5a130e14
         return self._doc.text
 
     @value.setter
@@ -687,11 +582,7 @@
         if self._focus:
             self._caret.on_text_motion_select(motion)
 
-<<<<<<< HEAD
-    def on_commit(self, widget: TextEntry, text: str):
-=======
-    def on_commit(self, text: str) -> None:
->>>>>>> 5a130e14
+    def on_commit(self, widget: TextEntry, text: str) -> None:
         """Event: dispatches the current text when commited via Enter/Return key."""
 
 
