# ----------------------------------------------------------------------------
# pyglet
# Copyright (c) 2006-2008 Alex Holkner
# Copyright (c) 2008-2021 pyglet contributors
# All rights reserved.
#
# Redistribution and use in source and binary forms, with or without
# modification, are permitted provided that the following conditions
# are met:
#
#  * Redistributions of source code must retain the above copyright
#    notice, this list of conditions and the following disclaimer.
#  * Redistributions in binary form must reproduce the above copyright
#    notice, this list of conditions and the following disclaimer in
#    the documentation and/or other materials provided with the
#    distribution.
#  * Neither the name of pyglet nor the names of its
#    contributors may be used to endorse or promote products
#    derived from this software without specific prior written
#    permission.
#
# THIS SOFTWARE IS PROVIDED BY THE COPYRIGHT HOLDERS AND CONTRIBUTORS
# "AS IS" AND ANY EXPRESS OR IMPLIED WARRANTIES, INCLUDING, BUT NOT
# LIMITED TO, THE IMPLIED WARRANTIES OF MERCHANTABILITY AND FITNESS
# FOR A PARTICULAR PURPOSE ARE DISCLAIMED. IN NO EVENT SHALL THE
# COPYRIGHT OWNER OR CONTRIBUTORS BE LIABLE FOR ANY DIRECT, INDIRECT,
# INCIDENTAL, SPECIAL, EXEMPLARY, OR CONSEQUENTIAL DAMAGES (INCLUDING,
# BUT NOT LIMITED TO, PROCUREMENT OF SUBSTITUTE GOODS OR SERVICES;
# LOSS OF USE, DATA, OR PROFITS; OR BUSINESS INTERRUPTION) HOWEVER
# CAUSED AND ON ANY THEORY OF LIABILITY, WHETHER IN CONTRACT, STRICT
# LIABILITY, OR TORT (INCLUDING NEGLIGENCE OR OTHERWISE) ARISING IN
# ANY WAY OUT OF THE USE OF THIS SOFTWARE, EVEN IF ADVISED OF THE
# POSSIBILITY OF SUCH DAMAGE.
# ----------------------------------------------------------------------------
<<<<<<< HEAD
=======


class SpatialHash:
    """A 2D spatial hash.
>>>>>>> cfa10706

    `SpatialHash` provides an efficient way to handle dispatching
    keyboard and mouse events to Widgets.
    """

    def __init__(self, window, cell_size=64, order=0):
        """Create an instance of a Spatial Hash.

        :Parameters:
            `window` : `~pyglet.window.Window`
                The SpatialHash will recieve events from this Window.
                Appropriate events will be passed on to all added Widgets.
            `cell_size` : int
                The cell ("bucket") size for each cell in the hash.
                Widgets may span multiple cells.
            `order` : int
                Widgets use internal OrderedGroups for draw sorting.
                This is the base value for these Groups.
        """
        window.push_handlers(self)
        self._cell_size = cell_size
        self._cells = {}
        self._active_widgets = set()
        self._order = order
        self._mouse_pos = 0, 0

    def _hash(self, x, y):
        """Normalize position to cell"""
        return int(x / self._cell_size), int(y / self._cell_size)

    def add_widget(self, widget):
        """Add a Widget to the spatial hash."""
        min_vec, max_vec = self._hash(*widget.aabb[0:2]), self._hash(*widget.aabb[2:4])
        for i in range(min_vec[0], max_vec[0] + 1):
            for j in range(min_vec[1], max_vec[1] + 1):
                self._cells.setdefault((i, j), set()).add(widget)
        widget.update_groups(self._order)

    def remove_widget(self, widget):
        """Remove a Widget from the spatial hash."""
        min_vec, max_vec = self._hash(*widget.aabb[0:2]), self._hash(*widget.aabb[2:4])
        for i in range(min_vec[0], max_vec[0] + 1):
            for j in range(min_vec[1], max_vec[1] + 1):
                self._cells.get((i, j)).remove(widget)

    def on_mouse_press(self, x, y, buttons, modifiers):
        """Pass the event to any widgets within range of the mouse"""
        for widget in self._cells.get(self._hash(x, y), set()):
            widget.on_mouse_press(x, y, buttons, modifiers)
            self._active_widgets.add(widget)

    def on_mouse_release(self, x, y, buttons, modifiers):
        """Pass the event to any widgets that are currently active"""
        for widget in self._active_widgets:
            widget.on_mouse_release(x, y, buttons, modifiers)
        self._active_widgets.clear()

    def on_mouse_drag(self, x, y, dx, dy, buttons, modifiers):
        """Pass the event to any widgets that are currently active"""
        for widget in self._active_widgets:
            widget.on_mouse_drag(x, y, dx, dy, buttons, modifiers)
        self._mouse_pos = x, y

    def on_mouse_scroll(self, x, y, index, direction):
        """Pass the event to any widgets within range of the mouse"""
        for widget in self._cells.get(self._hash(x, y), set()):
            widget.on_mouse_scroll(x, y, index, direction)

    def on_mouse_motion(self, x, y, dx, dy):
        """Pass the event to any widgets within range of the mouse"""
<<<<<<< HEAD
        for widget in self._cells.get(self._hash(x, y), set()):
            widget.dispatch_event('on_mouse_motion', x, y, dx, dy)
=======
        for widget in self._active_widgets:
            widget.on_mouse_motion(x, y, dx, dy)
        for widget in self._cells.get(self._hash(x, y), set()):
            widget.on_mouse_motion(x, y, dx, dy)
            self._active_widgets.add(widget)
>>>>>>> cfa10706
        self._mouse_pos = x, y

    def on_text(self, text):
        """Pass the event to any widgets within range of the mouse"""
        for widget in self._cells.get(self._hash(*self._mouse_pos), set()):
            widget.on_text(text)

    def on_text_motion(self, motion):
        """Pass the event to any widgets within range of the mouse"""
        for widget in self._cells.get(self._hash(*self._mouse_pos), set()):
            widget.on_text_motion(motion)

    def on_text_motion_select(self, motion):
        """Pass the event to any widgets within range of the mouse"""
        for widget in self._cells.get(self._hash(*self._mouse_pos), set()):
<<<<<<< HEAD
            widget.dispatch_event('on_text_motion_select', motion)
=======
            widget.on_text_motion_select(motion)


class Frame(SpatialHash):
    pass
>>>>>>> cfa10706
<|MERGE_RESOLUTION|>--- conflicted
+++ resolved
@@ -32,13 +32,10 @@
 # ANY WAY OUT OF THE USE OF THIS SOFTWARE, EVEN IF ADVISED OF THE
 # POSSIBILITY OF SUCH DAMAGE.
 # ----------------------------------------------------------------------------
-<<<<<<< HEAD
-=======
 
 
 class SpatialHash:
     """A 2D spatial hash.
->>>>>>> cfa10706
 
     `SpatialHash` provides an efficient way to handle dispatching
     keyboard and mouse events to Widgets.
@@ -109,16 +106,8 @@
 
     def on_mouse_motion(self, x, y, dx, dy):
         """Pass the event to any widgets within range of the mouse"""
-<<<<<<< HEAD
-        for widget in self._cells.get(self._hash(x, y), set()):
-            widget.dispatch_event('on_mouse_motion', x, y, dx, dy)
-=======
-        for widget in self._active_widgets:
-            widget.on_mouse_motion(x, y, dx, dy)
         for widget in self._cells.get(self._hash(x, y), set()):
             widget.on_mouse_motion(x, y, dx, dy)
-            self._active_widgets.add(widget)
->>>>>>> cfa10706
         self._mouse_pos = x, y
 
     def on_text(self, text):
@@ -134,12 +123,8 @@
     def on_text_motion_select(self, motion):
         """Pass the event to any widgets within range of the mouse"""
         for widget in self._cells.get(self._hash(*self._mouse_pos), set()):
-<<<<<<< HEAD
-            widget.dispatch_event('on_text_motion_select', motion)
-=======
             widget.on_text_motion_select(motion)
 
 
 class Frame(SpatialHash):
-    pass
->>>>>>> cfa10706
+    pass