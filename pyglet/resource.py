"""Load application resources from a known path.

Loading resources by specifying relative paths to filenames is often
problematic in Python, as the working directory is not necessarily the same
directory as the application's script files.

This module allows applications to specify a search path for resources.
Relative paths are taken to be relative to the application's ``__main__``
module. ZIP files can appear on the path; they will be searched inside.  The
resource module also behaves as expected when applications are bundled using
Freezers such as PyInstaller, Nuitka, py2app, etc..

In addition to providing file references (with the :py:func:`file` function),
the resource module also contains convenience functions for loading images,
textures, fonts, media and documents.

3rd party modules or packages not bound to a specific application should
construct their own :py:class:`Loader` instance and override the path to use the
resources in the module's directory.

Path format
^^^^^^^^^^^

The resource path :py:attr:`path` (see also :py:meth:`Loader.__init__` and
:py:meth:`Loader.path`)
is a list of locations to search for resources.  Locations are searched in the
order given in the path.  If a location is not valid (for example, if the
directory does not exist), it is skipped.

Locations in the path beginning with an "at" symbol (''@'') specify
Python packages.  Other locations specify a ZIP archive or directory on the
filesystem.  Locations that are not absolute are assumed to be relative to the
script home.  Some examples::

    # Search just the `res` directory, assumed to be located alongside the
    # main script file.
    path = ['res']

    # Search the directory containing the module `levels.level1`, followed
    # by the `res/images` directory.
    path = ['@levels.level1', 'res/images']

Paths are always **case-sensitive** and **forward slashes are always used**
as path separators, even in cases when the filesystem or platform does not do this.
This avoids a common programmer error when porting applications between platforms.

The default path is ``['.']``.  If you modify the path, you must call
:py:func:`reindex`.
"""
from __future__ import annotations

import os
import sys
import weakref
import zipfile
from io import BytesIO, StringIO
from typing import IO, TYPE_CHECKING

import pyglet

if TYPE_CHECKING:
    from typing import Literal

    from pyglet.graphics import Batch
    from pyglet.graphics.shader import Shader
    from pyglet.image import AbstractImage, Texture, TextureRegion
    from pyglet.image.animation import Animation
    from pyglet.image.atlas import TextureBin
    from pyglet.media.codecs import Source
    from pyglet.model import Scene
    from pyglet.text.document import AbstractDocument


class ResourceNotFoundException(Exception):
    """The named resource was not found on the search path."""

    def __init__(self, name):
        message = (f"Resource '{name}' was not found on the path.  "
                   "Ensure that the filename has the correct capitalisation.")
        Exception.__init__(self, message)


class UndetectableShaderType(Exception):
    """The type of the Shader source could not be identified."""

    def __init__(self, name):
        message = (f"The Shader type of '{name}' could not be determined. "
                   "Ensure that your source file has a standard extension, "
                   "or provide a valid 'shader_type' parameter.")
        Exception.__init__(self, message)


def get_script_home() -> str:
    """Get the directory containing the program entry module.

    For ordinary Python scripts, this is the directory containing the
    ``__main__`` module. For applications that have been bundled with
    PyInstaller, Nuitka, etc., this may be the bundle path or a
    temporary directory.

    If none of the above cases apply and the file for ``__main__`` cannot
    be determined the working directory is returned.

    When the script is being run by a Python profiler, this function
    may return the directory where the profiler is running instead of
    the directory of the real script. To work around this behaviour the
    full path to the real script can be specified in :py:attr:`pyglet.resource.path`.
    """
    frozen = getattr(sys, 'frozen', None)
    meipass = getattr(sys, '_MEIPASS', None)
    if meipass:
        # PyInstaller
        return meipass
    elif frozen in ('windows_exe', 'console_exe'):
        return os.path.dirname(sys.executable)
    elif frozen == 'macosx_app':
        # py2app
        return os.environ['RESOURCEPATH']
    else:
        main = sys.modules['__main__']
        if hasattr(main, '__file__'):
            return os.path.dirname(os.path.abspath(main.__file__))
        else:
            if 'python' in os.path.basename(sys.executable):
                # interactive
                return os.getcwd()
            else:
                # cx_Freeze
                return os.path.dirname(sys.executable)


def get_settings_path(name: str) -> str:
    """Get a directory path to save user preferences.

    Different platforms have different conventions for where to save user
    preferences and settings. This function implements those conventions
    as described below, and returns a fully formed path.

    On Linux, a directory ``name`` in the user's configuration directory is
    returned (usually under ``~/.config``).

    On Windows (including under Cygwin) the ``name`` directory in the user's
    ``Application Settings`` directory is returned.

    On Mac OS X the ``name`` directory under ``~/Library/Application Support``
    is returned.

    .. note:: This function does not perform any directory creation. Users
              should use ``os.path.exists`` and ``os.makedirs`` to construct
              the directory if desired.
    """
    if pyglet.compat_platform in ('cygwin', 'win32'):
        if 'APPDATA' in os.environ:
            return os.path.join(os.environ['APPDATA'], name)
        else:
            return os.path.expanduser(f'~/{name}')
    elif pyglet.compat_platform == 'darwin':
        return os.path.expanduser(f'~/Library/Application Support/{name}')
    elif pyglet.compat_platform.startswith('linux'):
        if 'XDG_CONFIG_HOME' in os.environ:
            return os.path.join(os.environ['XDG_CONFIG_HOME'], name)
        else:
            return os.path.expanduser(f'~/.config/{name}')
    else:
        return os.path.expanduser(f'~/.{name}')


def get_data_path(name: str) -> str:
    """Get a directory to save user data.

    For a Posix or Linux based system many distributions have a separate
    directory to store user data for a specific application and this 
    function returns the path to that location.

    On Linux, a directory ``name`` in the user's data directory is returned
    (usually under ``~/.local/share``).

    On Windows (including under Cygwin) the ``name`` directory in the user's
    ``Application Settings`` directory is returned.

    On Mac OS X the ``name`` directory under ``~/Library/Application Support``
    is returned.

    .. note:: This function does not perform any directory creation. Users
              should use ``os.path.exists`` and ``os.makedirs`` to construct
              the directory if desired.
    """
    if pyglet.compat_platform in ('cygwin', 'win32'):
        if 'APPDATA' in os.environ:
            return os.path.join(os.environ['APPDATA'], name)
        else:
            return os.path.expanduser(f'~/{name}')
    elif pyglet.compat_platform == 'darwin':
        return os.path.expanduser(f'~/Library/Application Support/{name}')
    elif pyglet.compat_platform.startswith('linux'):
        if 'XDG_DATA_HOME' in os.environ:
            return os.path.join(os.environ['XDG_DATA_HOME'], name)
        else:
            return os.path.expanduser(f'~/.local/share/{name}')
    else:
        return os.path.expanduser(f'~/.{name}')


class Location:
    """Abstract resource location.

    Given a location, a file can be loaded from that location with the
    :py:meth:`open` method. This provides a convenient way to specify a
    path to load files from, even when that path does not reside on the
    filesystem.
    """

    def open(self, name: str, mode: str = 'rb') -> BytesIO | StringIO | IO:
        """Open a file at this location.

        Args:
            name:
                The file name to open. Absolute paths are not supported.
                Relative paths are not supported by most locations (you
                should specify only a file name with no path component).
            mode:
                The file mode to open with.  Only files opened on the
                filesystem make use of this parameter; others ignore it.
        """
        raise NotImplementedError('abstract')


class FileLocation(Location):
    """Location on the filesystem."""

    def __init__(self, filepath: str) -> None:
        """Create a location given a relative or absolute path."""
        self.path = filepath

    def open(self, filename: str, mode: str = 'rb') -> IO:
        return open(os.path.join(self.path, filename), mode)


class ZIPLocation(Location):
    """Location within a ZIP file."""

    def __init__(self, zipfileobj: zipfile.ZipFile, directory: str | None):
        """Create a location given an open ZIP file and a path within that file.

        Args:
            zipfileobj:
                An open ZIP file from the ``zipfile`` module.
            directory:
                A path within that ZIP file.  Can be empty to specify files at
                the top level of the ZIP file.
        """
        self.zip = zipfileobj
        self.dir = directory

    def open(self, filename: str, mode='rb') -> BytesIO | StringIO:
        """Open a file from inside the ZipFile.

        Args:
            filename:
                The filename to open.
            mode:
                Valid modes are 'r' and 'rb'.
        """
        _path = f"{self.dir}/{filename}" if self.dir else filename
        _forward_slash_path = _path.replace(os.sep, '/')  # zip can only handle forward slashes
        _bytes = self.zip.read(_forward_slash_path)
        if mode == 'r':
            return StringIO(_bytes.decode())
        return BytesIO(_bytes)

    def __repr__(self):
        return f"{self.__class__.__name__}(dir='{self.dir}')"


class URLLocation(Location):
    """Location on the network.

    This class uses the ``urllib`` module to open files on
    the network, given a base URL.
    """

    def __init__(self, base_url: str) -> None:
        """Create a location given a base URL."""
        self.base = base_url

    def open(self, filename: str, mode: str = '') -> IO:
        """Open a remote file.

        Args:
            filename:
                The name of the remote resource to open.
            mode:
                Unused, as the mode is determined by the remote server.
        """
        import urllib.parse
        import urllib.request
        url = urllib.parse.urljoin(self.base, filename)
        return BytesIO(urllib.request.urlopen(url).read())


class Loader:
    """Load program resource files from disk.

    The loader contains a search path which can include filesystem
    directories, ZIP archives, URLs, and Python packages.
    """
    def __init__(self, pathlist: list[str] | None = None, script_home: str | None = None) -> None:
        """Create a loader for the given path.

        If no path is specified it defaults to ``['.']``; that is,
        just the program directory.

        See the module documentation for details on the path format.

        Args:
            pathlist:
                List of locations to search for resources.
            script_home:
                Base location of relative files. Defaults to
                the result of :py:func:`get_script_home`.
        """
        pathlist = pathlist or ['.']

        if isinstance(pathlist, str):
            pathlist = [pathlist]

        self.path = list(pathlist)
        self._script_home = script_home or get_script_home()
        self._index: dict | None = None

        # Map bin size to list of atlases
        self._texture_atlas_bins = {}

        # map name to image etc.
        self._cached_textures = weakref.WeakValueDictionary()
        self._cached_images = weakref.WeakValueDictionary()
        self._cached_animations = weakref.WeakValueDictionary()

    def _ensure_index(self):
        if self._index is None:
            self.reindex()

    def _index_file(self, name: str, locationobj: Location) -> None:
        if name not in self._index:
            self._index[name] = locationobj

    def reindex(self):
        """Refresh the file index.

        You must call this method if ``resource.path`` is changed,
        or the filesystem layout changes.
        """
        self._index = {}
        for _path_name in self.path:

            # A Python module:
            if _path_name.startswith('@'):
                module_name = _path_name[1:]
                try:
                    module = __import__(module_name)
                except (ImportError, ValueError):
                    continue
                for component in module_name.split('.')[1:]:
                    module = getattr(module, component)
                if hasattr(module, '__file__'):
                    _path_name = os.path.dirname(module.__file__)
                else:
                    _path_name = ''  # interactive

            elif not os.path.isabs(_path_name):
                # Add script base unless absolute
                assert r'\\' not in _path_name, "Backslashes are not permitted in relative paths"
                _path_name = os.path.join(self._script_home, _path_name)

            # A filesystem directory:
            if os.path.isdir(_path_name):
                _path_name = _path_name.rstrip(os.path.sep)
                # os.walk will pass silently if the path is not found:
                for dirpath, dirnames, filenames in os.walk(_path_name):
                    dirpath = dirpath[len(_path_name) + 1:]
                    # Force forward slashes for index
                    if dirpath:
                        parts = [part for part in dirpath.split(os.sep) if part is not None]
                        dirpath = '/'.join(parts)
                    for filename in filenames:
                        if dirpath:
                            index_name = dirpath + '/' + filename
                        else:
                            index_name = filename
                        file_location = FileLocation(_path_name)
                        self._index_file(index_name, file_location)

            else:
                # The path is not a valid directory. See if it's a
                # ZIP file, or a nested ZIP file with internal paths.
                # Ex:  path/to/file.zip
                #      path/to/file.zip/internal/path
                zip_directory = ''
                old_path = None
                while _path_name and not (os.path.isfile(_path_name)):
                    old_path = _path_name
                    _path_name, tail_dir = os.path.split(_path_name)
                    if _path_name == old_path:
                        break
                    zip_directory = '/'.join((tail_dir, zip_directory))
                if _path_name == old_path:
                    continue

                zip_directory = zip_directory.rstrip('/')

<<<<<<< HEAD
            volume_index = 2
            while os.path.exists(pathname + f'.{volume_index:0>3}'):
                with open(pathname + f'.{volume_index:0>3}', 'rb') as volume:
                    bytes_ += bytes(volume.read())
=======
                if zipfile.is_zipfile(_path_name):
                    zipfileobj = zipfile.ZipFile(_path_name, 'r')
                    # Returns zipfile.ZipInfo objects:
                    for fileinfo in zipfileobj.infolist():
                        if fileinfo.is_dir():
                            continue
                        if zip_directory not in fileinfo.filename:
                            continue
>>>>>>> f35e0540

                        filename = fileinfo.filename.lstrip(zip_directory)
                        filename = filename.lstrip('/')

                        file_location = ZIPLocation(zipfileobj, zip_directory)
                        self._index_file(filename, file_location)

    def file(self, name: str, mode: str = 'rb') -> BytesIO | StringIO | IO:
        """Load a file-like object.

        Args:
            name:
                Filename of the resource to load.
            mode:
                Combination of ``r``, ``w``, ``a``, ``b`` and ``t`` characters
                with the meaning as for the builtin ``open`` function.
        """
        self._ensure_index()
        try:
            file_location = self._index[name]
            return file_location.open(name, mode)
        except KeyError:
            raise ResourceNotFoundException(name)

    def location(self, filename: str) -> FileLocation | URLLocation | ZIPLocation:
        """Get the location of a resource.

        This method is useful for opening files referenced from a resource.
        For example, an HTML file loaded as a resource might reference some
        images.  These images should be located relative to the HTML file, not
        looked up individually in the loader's path.
        """
        self._ensure_index()
        try:
            return self._index[filename]
        except KeyError:
            raise ResourceNotFoundException(filename)

    def add_font(self, filename: str) -> None:
        """Add a font resource to the application.

        Fonts not installed on the system must be added to pyglet before they
        can be used with ``font.load``. Although the font is added with its
        filename using this function, fonts are always loaded by specifying
        their family name. For example::

            resource.add_font('action_man.ttf')
            action_man = font.load('Action Man')

        """
        self._ensure_index()
        from pyglet import font
        fileobj = self.file(filename)
        font.add_file(fileobj)

    def _alloc_image(self, name: str, use_atlas: bool, border: int) -> AbstractImage:
        fileobj = self.file(name)
        try:
            img = pyglet.image.load(name, file=fileobj)
        finally:
            fileobj.close()

        if not use_atlas:
            return img.get_texture()

        # Add the image to a TextureAtlasBin, if possible
        if texture_bin := self._get_texture_atlas_bin(img.width, img.height, border):
            return texture_bin.add(img, border)

        return img.get_texture()

    def _get_texture_atlas_bin(self, width: int, height: int, border: int) -> TextureBin | None:
        """A heuristic for determining the atlas bin to use for a given image
        size.  Returns None if the image should not be placed in an atlas (too
        big), otherwise the bin (a list of TextureAtlas).
        """
        # Large images are not placed in an atlas
        max_texture_size = pyglet.image.get_max_texture_size()
        max_size = min(2048, max_texture_size) - border
        if width > max_size or height > max_size:
            return None

        # Group images with small height separately to larger height
        # (as the allocator can't stack within a single row).
        bin_size = 1
        if height > max_size / 4:
            bin_size = 2

        try:
            texture_bin = self._texture_atlas_bins[bin_size]
        except KeyError:
            texture_bin = pyglet.image.atlas.TextureBin()
            self._texture_atlas_bins[bin_size] = texture_bin

        return texture_bin

    def image(self, name: str, flip_x: bool = False, flip_y: bool = False, rotate: Literal[0, 90, 180, 270, 360] = 0,
              atlas: bool = True, border: int = 1) -> Texture | TextureRegion:
        """Load an image with optional transformation.

        This is similar to `texture`, except the resulting image will be
        packed into a :py:class:`~pyglet.image.atlas.TextureBin` (TextureAtlas)
        if it is an appropriate size for packing. This is more efficient than
        loading images into separate textures.

        Args:
            name:
                The filename of the image source to load.
            flip_x:
                If ``True``, the returned image will be flipped horizontally.
            flip_y:
                If ``True``, the returned image will be flipped vertically.
            rotate:
                The returned image will be rotated clockwise by the given
                number of degrees (a multiple of 90).
            atlas:
                If ``True``, the image will be loaded into an atlas managed by
                pyglet. If atlas loading is not appropriate for specific texturing
                reasons (e.g. border control is required) then set to ``False``.
            border:
                Leaves specified pixels of blank space around each image in
                an atlas, which may help reduce texture bleeding.

        .. note:: When using ``flip_x/y`` or ``rotate``, the actual image
                  data is not modified. Instead, the texture coordinates
                  are manipulated to produce the desired result.
        """
        self._ensure_index()
        if name in self._cached_images:
            identity = self._cached_images[name]
        else:
            identity = self._cached_images[name] = self._alloc_image(name, atlas, border)

        if not rotate and not flip_x and not flip_y:
            return identity

        return identity.get_transform(flip_x, flip_y, rotate)

    def animation(self, name: str, flip_x: bool = False, flip_y: bool = False,
                  rotate: Literal[0, 90, 180, 270, 360] = 0, border: int = 1) -> Animation:
        """Load an animation with optional transformation.

        Animations loaded from the same source but with different
        transformations will use the same textures.

        Args:
            name:
                Filename of the animation source to load.
            flip_x:
                If ``True``, the returned image will be flipped horizontally.
            flip_y:
                If ``True``, the returned image will be flipped vertically.
            rotate:
                The returned image will be rotated clockwise by the given
                number of degrees (must be a multiple of 90).
            border:
                Leaves specified pixels of blank space around each image in
                an atlas, which may help reduce texture bleeding.
        """
        self._ensure_index()
        try:
            identity = self._cached_animations[name]
        except KeyError:
            _animation = pyglet.image.load_animation(name, self.file(name))
            texture_bin = self._get_texture_atlas_bin(_animation.get_max_width(),
                                                      _animation.get_max_height(),
                                                      border)
            if texture_bin:
                _animation.add_to_texture_bin(texture_bin, border)

            identity = self._cached_animations[name] = _animation

        if not rotate and not flip_x and not flip_y:
            return identity

        return identity.get_transform(flip_x, flip_y, rotate)

    def get_cached_animation_names(self) -> list[str]:
        """Get a list of animation filenames that have been cached.

        This is useful for debugging and profiling only.
        """
        self._ensure_index()
        return list(self._cached_animations.keys())

    def get_cached_image_names(self) -> list[str]:
        """Get a list of image filenames that have been cached.

        This is useful for debugging and profiling only.
        """
        self._ensure_index()
        return list(self._cached_images.keys())

    def get_cached_texture_names(self) -> list[str]:
        """Get a list of texture filenames that have been cached.

        This is useful for debugging and profiling only.
        """
        self._ensure_index()
        return list(self._cached_textures.keys())

    def get_texture_bins(self) -> list[TextureBin]:
        """Get a list of texture bins in use.

        This is useful for debugging and profiling only.
        """
        self._ensure_index()
        return list(self._texture_atlas_bins.values())

    def media(self, name: str, streaming: bool = True) -> Source:
        """Load a sound or video resource.

        The meaning of ``streaming`` is as for :py:func:`~pyglet.media.load`.
        Compressed sources cannot be streamed (that is, video and compressed
        audio cannot be streamed from a ZIP archive).

        Args:
            name:
                Filename of the media source to load.
            streaming:
                True if the source should be streamed from disk, False if
                it should be entirely decoded into memory immediately.
        """
        self._ensure_index()
        from pyglet import media
        try:
            file_location = self._index[name]
            if isinstance(location, FileLocation):
                # Don't open the file if it's streamed from disk
                file_path = os.path.join(file_location.path, name)
                return media.load(file_path, streaming=streaming)
            else:
                fileobj = file_location.open(name)

                return media.load(name, file=fileobj, streaming=streaming)
        except KeyError:
            raise ResourceNotFoundException(name)

    def texture(self, name: str) -> Texture:
        """Load an image as a single OpenGL texture."""
        self._ensure_index()
        if name in self._cached_textures:
            return self._cached_textures[name]

        fileobj = self.file(name)
        textureobj = pyglet.image.load(name, file=fileobj).get_texture()
        self._cached_textures[name] = textureobj
        return textureobj

    def scene(self, name: str) -> Scene:
        """Load a 3D Scene."""
        self._ensure_index()
        abspathname = os.path.join(os.path.abspath(self.location(name).path), name)
        return pyglet.model.load(filename=abspathname, file=self.file(name))

    def html(self, name: str) -> AbstractDocument:
        """Load an HTML document."""
        self._ensure_index()
        fileobj = self.file(name)
        return pyglet.text.load(name, fileobj, 'text/html')

    def attributed(self, name: str) -> AbstractDocument:
        """Load an attributed text document.

        See `pyglet.text.formats.attributed` for details on this format.
        """
        self._ensure_index()
        fileobj = self.file(name)
        return pyglet.text.load(name, fileobj, 'text/vnd.pyglet-attributed')

    def text(self, name: str) -> AbstractDocument:
        """Load a plain text document."""
        self._ensure_index()
        fileobj = self.file(name)
        return pyglet.text.load(name, fileobj, 'text/plain')

    def shader(self, name: str, shader_type: str | None = None) -> Shader:
        """Load a Shader object.

        Args:
            name:
                Filename of the Shader source to load.
            shader_type:
                A hint for the type of shader, such as 'vertex', 'fragment', etc.
                Not required if your shader has a standard file extension, such
                as ``.vert``, ``.frag``, etc..
        """
        self._ensure_index()
        # https://www.khronos.org/opengles/sdk/tools/Reference-Compiler/
        shader_extensions = {'comp': "compute",
                             'frag': "fragment",
                             'geom': "geometry",
                             'tesc': "tescontrol",
                             'tese': "tesevaluation",
                             'vert': "vertex"}
        fileobj = self.file(name, 'r')
        source_string = fileobj.read()

        if not shader_type:
            try:
                _, extension = os.path.splitext(name)
                shader_type = shader_extensions[extension.strip(".")]
            except KeyError:
                raise UndetectableShaderType(name=name)

        if shader_type not in shader_extensions.values():
            raise UndetectableShaderType(name=name)

        return pyglet.graphics.shader.Shader(source_string, shader_type)


#: Default resource search path.
#:
#: Locations in the search path are searched in order and are always
#: case-sensitive.  After changing the path you must call `reindex`.
#:
#: See the module documentation for details on the path format.
#:
#: :type: list of str
path = []


class _DefaultLoader(Loader):

    @property
    def path(self):
        return path

    @path.setter
    def path(self, value):
        global path
        path = value


_default_loader = _DefaultLoader()
reindex = _default_loader.reindex
file = _default_loader.file
location = _default_loader.location
add_font = _default_loader.add_font
image = _default_loader.image
animation = _default_loader.animation
media = _default_loader.media
texture = _default_loader.texture
html = _default_loader.html
attributed = _default_loader.attributed
text = _default_loader.text
scene = _default_loader.scene
shader = _default_loader.shader
get_cached_texture_names = _default_loader.get_cached_texture_names
get_cached_image_names = _default_loader.get_cached_image_names
get_cached_animation_names = _default_loader.get_cached_animation_names
get_texture_bins = _default_loader.get_texture_bins<|MERGE_RESOLUTION|>--- conflicted
+++ resolved
@@ -408,12 +408,6 @@
 
                 zip_directory = zip_directory.rstrip('/')
 
-<<<<<<< HEAD
-            volume_index = 2
-            while os.path.exists(pathname + f'.{volume_index:0>3}'):
-                with open(pathname + f'.{volume_index:0>3}', 'rb') as volume:
-                    bytes_ += bytes(volume.read())
-=======
                 if zipfile.is_zipfile(_path_name):
                     zipfileobj = zipfile.ZipFile(_path_name, 'r')
                     # Returns zipfile.ZipInfo objects:
@@ -422,7 +416,6 @@
                             continue
                         if zip_directory not in fileinfo.filename:
                             continue
->>>>>>> f35e0540
 
                         filename = fileinfo.filename.lstrip(zip_directory)
                         filename = filename.lstrip('/')
