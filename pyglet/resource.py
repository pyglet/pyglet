--- conflicted
+++ resolved
@@ -84,14 +84,9 @@
 
 .. versionadded:: 1.1
 """
-<<<<<<< HEAD
-=======
-
-import io
->>>>>>> ecad2e89
+
 import os
 import sys
-import weakref
 import zipfile
 import weakref
 
@@ -270,7 +265,7 @@
 
         forward_slash_path = path.replace(os.sep, '/')  # zip can only handle forward slashes
         text = self.zip.read(forward_slash_path)
-        return io.BytesIO(text)
+        return BytesIO(text)
 
 
 class URLLocation(Location):
@@ -443,7 +438,7 @@
 
                 volume_index += 1
 
-            zip_stream = io.BytesIO(bytes_)
+            zip_stream = BytesIO(bytes_)
             if zipfile.is_zipfile(zip_stream):
                 return zip_stream
             else:
