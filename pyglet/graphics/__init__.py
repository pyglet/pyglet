"""Low-level graphics rendering and abstractions.

This module provides efficient abstractions over OpenGL objects, such as
Shaders and Buffers. It also provides classes for highly performant batched
rendering and grouping.

See the :ref:`guide_graphics` for details on how to use this graphics API.
"""
from __future__ import annotations

import ctypes
import weakref
from dataclasses import dataclass
from typing import TYPE_CHECKING, Any, Callable, Dict, List, Sequence, Tuple, Union

import pyglet
from pyglet.gl.gl import (
    GL_TEXTURE0,
    GL_UNSIGNED_BYTE,
    GL_UNSIGNED_INT,
    GL_UNSIGNED_SHORT,
    GLuint,
    glActiveTexture,
    glBindTexture,
    glBindVertexArray,
    glDeleteVertexArrays,
    glDrawArrays,
    glDrawElements,
    glFlush,
    glGenVertexArrays,
)
from pyglet.graphics import shader, vertexdomain
from pyglet.graphics.vertexarray import VertexArray  # noqa: F401
from pyglet.graphics.vertexbuffer import BufferObject

if TYPE_CHECKING:
    from pyglet.graphics.shader import ShaderProgram
    from pyglet.graphics.vertexdomain import IndexedVertexList, VertexList

_debug_graphics_batch = pyglet.options['debug_graphics_batch']


def draw(size: int, mode: int, **data: Any) -> None:
    """Draw a primitive immediately.

    :warning: This function is deprecated as of 2.0.4, and will be removed
              in the next release.

    Args:
        size:
            Number of vertices given
        mode:
            OpenGL drawing mode, e.g. ``GL_TRIANGLES``, avoiding quotes.
        **data: keyword arguments for passing vertex attribute data.
            The keyword should be the vertex attribute name, and the
            argument should be a tuple of (format, data). For example:
            `position=('f', array)`

    """
    # Create and bind a throwaway VAO
    vao_id = GLuint()
    glGenVertexArrays(1, vao_id)
    glBindVertexArray(vao_id)
    # Activate shader program:
    program = get_default_shader()
    program.use()

    buffers = []
    for name, (fmt, array) in data.items():
        location = program.attributes[name]['location']
        count = program.attributes[name]['count']
        gl_type = vertexdomain._gl_types[fmt[0]]
        normalize = 'n' in fmt
        attribute = shader.Attribute(name, location, count, gl_type, normalize, False)
        assert size == len(array) // attribute.count, f'Data for {fmt} is incorrect length'

        buffer = BufferObject(size * attribute.stride)
        data = (attribute.c_type * len(array))(*array)
        buffer.set_data(data)

        attribute.enable()
        attribute.set_pointer(buffer.ptr)
        buffers.append(buffer)  # Don't garbage collect it.

    glDrawArrays(mode, 0, size)

    # Deactivate shader program:
    program.stop()
    # Discard everything after drawing:
    del buffers
    glBindVertexArray(0)
    glDeleteVertexArrays(1, vao_id)


def draw_indexed(size: int, mode: int, indices: Sequence[int], **data: Any) -> None:
    """Draw a primitive with indexed vertices immediately.

    :warning: This function is deprecated as of 2.0.4, and will be removed
              in the next release.

    Args:
        size:
            Number of vertices given
        mode:
            OpenGL drawing mode, e.g. ``GL_TRIANGLES``
        indices:
            Sequence of integers giving indices into the vertex list.
        **data: keyword arguments for passing vertex attribute data.
            The keyword should be the vertex attribute name, and the
            argument should be a tuple of (format, data). For example:
            `position=('f', array)`

    """
    # Create and bind a throwaway VAO
    vao_id = GLuint()
    glGenVertexArrays(1, vao_id)
    glBindVertexArray(vao_id)
    # Activate shader program:
    program = get_default_shader()
    program.use()

    buffers = []
    for name, (fmt, array) in data.items():
        location = program.attributes[name]['location']
        count = program.attributes[name]['count']
        gl_type = vertexdomain._gl_types[fmt[0]]  # noqa: SLF001
        normalize = 'n' in fmt
        attribute = shader.Attribute(name, location, count, gl_type, normalize, False)
        assert size == len(array) // attribute.count, f'Data for {fmt} is incorrect length'

        buffer = BufferObject(size * attribute.stride)
        data = (attribute.c_type * len(array))(*array)
        buffer.set_data(data)

        attribute.enable()
        attribute.set_pointer(buffer.ptr)
        buffers.append(buffer)  # Don't garbage collect it.

    if size <= 0xff:
        index_type = GL_UNSIGNED_BYTE
        index_c_type = ctypes.c_ubyte
    elif size <= 0xffff:
        index_type = GL_UNSIGNED_SHORT
        index_c_type = ctypes.c_ushort
    else:
        index_type = GL_UNSIGNED_INT
        index_c_type = ctypes.c_uint

    # With GL 3.3 vertex arrays indices needs to be in a buffer
    # bound to the ELEMENT_ARRAY slot
    index_array = (index_c_type * len(indices))(*indices)
    index_buffer = BufferObject(ctypes.sizeof(index_array))
    index_buffer.set_data(index_array)
    index_buffer.bind_to_index_buffer()

    glDrawElements(mode, len(indices), index_type, 0)
    glFlush()

    # Deactivate shader program:
    program.stop()
    # Discard everything after drawing:
    del buffers
    del index_buffer
    glBindVertexArray(0)
    glDeleteVertexArrays(1, vao_id)


# Default Shader source:

_vertex_source: str = """#version 330 core
    in vec3 position;
    in vec4 colors;
    in vec3 tex_coords;
    out vec4 vertex_colors;
    out vec3 texture_coords;

    uniform WindowBlock
    {
        mat4 projection;
        mat4 view;
    } window;

    void main()
    {
        gl_Position = window.projection * window.view * vec4(position, 1.0);

        vertex_colors = colors;
        texture_coords = tex_coords;
    }
"""

_fragment_source: str = """#version 330 core
    in vec4 vertex_colors;
    in vec3 texture_coords;
    out vec4 final_colors;

    uniform sampler2D our_texture;

    void main()
    {
        final_colors = texture(our_texture, texture_coords.xy) + vertex_colors;
    }
"""

# Default blit source
_blit_vertex_source: str = """#version 330 core
    in vec3 position;
    in vec3 tex_coords;
    out vec3 texture_coords;

    uniform WindowBlock
    {
        mat4 projection;
        mat4 view;
    } window;

    void main()
    {
        gl_Position = window.projection * window.view * vec4(position, 1.0);

        texture_coords = tex_coords;
    }
"""

_blit_fragment_source: str = """#version 330 core
    in vec3 texture_coords;
    out vec4 final_colors;

    uniform sampler2D our_texture;

    void main()
    {
        final_colors = texture(our_texture, texture_coords.xy);
    }
"""


def get_default_batch() -> Batch:
    """Batch used globally for objects that have no Batch specified."""
    try:
        return pyglet.gl.current_context.pyglet_graphics_default_batch
    except AttributeError:
        pyglet.gl.current_context.pyglet_graphics_default_batch = Batch()
        return pyglet.gl.current_context.pyglet_graphics_default_batch


def get_default_shader() -> ShaderProgram:
    """A default basic shader for default batches."""
    try:
        return pyglet.gl.current_context.object_space.pyglet_graphics_default_shader
    except AttributeError:
        _vertex_shader = shader.Shader(_vertex_source, 'vertex')
        _fragment_shader = shader.Shader(_fragment_source, 'fragment')
        _shader_program = shader.ShaderProgram(_vertex_shader, _fragment_shader)
        pyglet.gl.current_context.object_space.pyglet_graphics_default_shader = _shader_program
        return pyglet.gl.current_context.object_space.pyglet_graphics_default_shader


def get_default_blit_shader() -> ShaderProgram:
    """A default basic shader for blitting, provides no blending."""
    try:
        return pyglet.gl.current_context.object_space.pyglet_graphics_default_blit_shader
    except AttributeError:
        _vertex_shader = shader.Shader(_blit_vertex_source, 'vertex')
        _fragment_shader = shader.Shader(_blit_fragment_source, 'fragment')
        _shader_program = shader.ShaderProgram(_vertex_shader, _fragment_shader)
        pyglet.gl.current_context.object_space.pyglet_graphics_default_blit_shader = _shader_program
        return pyglet.gl.current_context.object_space.pyglet_graphics_default_blit_shader


_domain_class_map: dict[tuple[bool, bool], type[vertexdomain.VertexDomain]] = {
    # Indexed, Instanced : Domain
    (False, False): vertexdomain.VertexDomain,
    (True, False): vertexdomain.IndexedVertexDomain,
    (False, True): vertexdomain.InstancedVertexDomain,
    (True, True): vertexdomain.InstancedIndexedVertexDomain,
}

DomainKey = Tuple[bool, int, int, str]


<<<<<<< HEAD
class _InternalGroup:
    def __init__(self):
        self.starts = []
        self.sizes = []

=======
>>>>>>> 8580486b
class Batch:
    """Manage a collection of drawables for batched rendering.

    Many drawable pyglet objects accept an optional `Batch` argument in their
    constructors. By giving a `Batch` to multiple objects, you can tell pyglet
    that you expect to draw all of these objects at once, so it can optimise its
    use of OpenGL. Hence, drawing a `Batch` is often much faster than drawing
    each contained drawable separately.

    The following example creates a batch, adds two sprites to the batch, and
    then draws the entire batch::

        batch = pyglet.graphics.Batch()
        car = pyglet.sprite.Sprite(car_image, batch=batch)
        boat = pyglet.sprite.Sprite(boat_image, batch=batch)

        def on_draw():
            batch.draw()

    While any drawables can be added to a `Batch`, only those with the same
    draw mode, shader program, and group can be optimised together.

    Internally, a `Batch` manages a set of VertexDomains along with
    information about how the domains are to be drawn. To implement batching on
    a custom drawable, get your vertex domains from the given batch instead of
    setting them up yourself.
    """
    _draw_list: list[Callable]
    top_groups: list[Group]
    group_children: dict[Group, list[Group]]
    group_map: dict[Group, dict[DomainKey, vertexdomain.VertexDomain]]
    domain_map: dict[DomainKey: vertexdomain.VertexDomain | vertexdomain.IndexedVertexDomain]

    def __init__(self) -> None:
        """Create a graphics batch."""
        # Mapping to find domain.
        # group -> (attributes, mode, indexed) -> domain
        self.group_map = {}

        # Mapping of group to list of children.
        self.group_children = {}

        # All domains associated with the batch..
        self.domain_map = {}

        # List of top-level groups
        self.top_groups = []

        self._draw_list = []
        self._draw_list_dirty = False

        self._context = pyglet.gl.current_context

        self._instance_count = 0

        self.current_states = []

    def invalidate(self) -> None:
        """Force the batch to update the draw list.

        This method can be used to force the batch to re-compute the draw list
        when the ordering of groups has changed.

        .. versionadded:: 1.2
        """
        self._draw_list_dirty = True

    def update_shader(self, vertex_list: VertexList | IndexedVertexList, mode: int, group: Group,
                      program: ShaderProgram) -> bool:
        """Migrate a vertex list to another domain that has the specified shader attributes.

        The results are undefined if `mode` is not correct or if `vertex_list`
        does not belong to this batch (they are not checked and will not
        necessarily throw an exception immediately).

        Args:
            vertex_list:
                A vertex list currently belonging to this batch.
            mode:
                The current GL drawing mode of the vertex list.
            group:
                The new group to migrate to.
            program:
                The new shader program to migrate to.

        Returns:
            False if the domain's no longer match. The caller should handle this scenario.
        """
        # No new attributes.
        attributes = program.attributes.copy()

        # Formats may differ (normalization) than what is declared in the shader.
        # Make those adjustments and attempt to get a domain.
        for a_name in attributes:
            if (a_name in vertex_list.initial_attribs and
                    vertex_list.initial_attribs[a_name]['format'] != attributes[a_name]['format']):
                attributes[a_name]['format'] = vertex_list.initial_attribs[a_name]['format']

        domain = self.get_domain(vertex_list.indexed, vertex_list.instanced, mode, group, attributes)

        # TODO: Allow migration if we can restore original vertices somehow. Much faster.
        # If the domain's don't match, we need to re-create the vertex list. Tell caller no match.
        if domain != vertex_list.domain:
            return False

        return True

    def migrate(self, vertex_list: VertexList | IndexedVertexList, mode: int, group: Group, batch: Batch) -> None:
        """Migrate a vertex list to another batch and/or group.

        `vertex_list` and `mode` together identify the vertex list to migrate.
        `group` and `batch` are new owners of the vertex list after migration.

        The results are undefined if `mode` is not correct or if `vertex_list`
        does not belong to this batch (they are not checked and will not
        necessarily throw an exception immediately).

        ``batch`` can remain unchanged if only a group change is desired.

        Args:
            vertex_list:
                A vertex list currently belonging to this batch.
            mode:
                The current GL drawing mode of the vertex list.
            group:
                The new group to migrate to.
            batch:
                The batch to migrate to (or the current batch).

        """
        attributes = vertex_list.domain.attribute_meta
        domain = batch.get_domain(vertex_list.indexed, vertex_list.instanced, mode, group, attributes)

        # If it's the same domain, no need to dealloc it...
        if domain != vertex_list.domain:
            vertex_list.migrate(domain)
        else:
            # Update the group.
            vertex_list.update_group(group)
<<<<<<< HEAD
=======

            # Updating group can potentially change draw order.
            self._draw_list_dirty = True
>>>>>>> 8580486b

    def _convert_to_instanced(self, domain: vertexdomain.VertexDomain | vertexdomain.IndexedVertexDomain,
                              instance_attributes: Sequence[
                                  str]) -> (vertexdomain.InstancedVertexDomain |
                                            vertexdomain.InstancedIndexedVertexDomain):
        """Takes a domain from inside the Batch and creates a new instanced version."""
        # Search for the existing domain.
        for group, domain_map in self.group_map.items():
            for key, mapped_domain in domain_map.items():
                if domain == mapped_domain:
                    # Set instance attributes.
                    new_attributes = mapped_domain.attribute_meta.copy()
                    for name, attribute_dict in new_attributes.items():
                        if name in instance_attributes:
                            attribute_dict['instance'] = True
                    dindexed, dinstanced, dmode, _ = key

                    assert dinstanced == 0, "Cannot convert an instanced domain."
                    return self.get_domain(dindexed, True, dmode, group, new_attributes)

        msg = "Domain was not found and could not be converted."
        raise Exception(msg)

    def get_domain(self, indexed: bool, instanced: bool, mode: int, group: Group,
                   attributes: dict[str, Any]) -> (
            vertexdomain.VertexDomain | vertexdomain.IndexedVertexDomain | vertexdomain.InstancedVertexDomain |
            vertexdomain.InstancedIndexedVertexDomain):
        """Get, or create, the vertex domain corresponding to the given arguments."""
        key = (indexed, instanced, mode, str(attributes))

        # Check for existing domain
        if key in self.domain_map:
            domain = self.domain_map[key]
        else:
            # Create a new domain if none exists
            domain = _domain_class_map[(indexed, instanced)](attributes)
            self.domain_map[key] = domain
            self._draw_list_dirty = True

        # Ensure the group association is kept.
        if group not in self.group_map:
            self._add_group(group)

        domain_map = self.group_map[group]
        domain_map[key] = domain

        return domain

    def _add_group(self, group: Group) -> None:
        if group not in self.group_map:
            self.group_map[group] = {}
        if group.parent is None:
            self.top_groups.append(group)
        else:
            if group.parent not in self.group_map:
                self._add_group(group.parent)
            if group.parent not in self.group_children:
                self.group_children[group.parent] = []
            self.group_children[group.parent].append(group)

        group._assigned_batches.add(self)  # noqa: SLF001
        self._draw_list_dirty = True

<<<<<<< HEAD
    def _update_draw_list(self) -> None:
=======
    def _check_gl_state(self, group: Group) -> bool:
        """Return if the group state needs updating."""
        return any(gl_state not in self.current_states for gl_state in group.set_states)

    def pop_states(self, group: Group) -> None:
        for state in group.set_states:
            if state in self.current_states:
                self.current_states.remove(state)

    def add_states(self, group: Group) -> bool:
        requires_change = False
        for state in group.set_states:
            if state not in self.current_states:
                self.current_states.append(state)
                requires_change = True

        return requires_change

    def _create_draw_list(self) -> list:
        #print("-----------")

>>>>>>> 8580486b
        def visit(current_group: Group) -> list:
            draw_list = []

            # Draw domains using this group
            domain_map = self.group_map.get(current_group, {})

<<<<<<< HEAD
            verts = False
=======
>>>>>>> 8580486b
            # Iterate over the domains associated with the current group
            for (indexed, instanced, mode, formats), current_domain in list(domain_map.items()):
                # Remove unused domains from batch
                if current_domain.is_empty:
                    del domain_map[(indexed, instanced, mode, formats)]
                    continue

                # If this group exists, has no vertices in the domain, skip it.
                if current_group in current_domain.group_vertex_ranges:
                    if not current_domain.group_vertex_ranges[current_group]:
                        continue
                else:
                    continue

                # If group exists, and has vertices, add a draw call.
<<<<<<< HEAD
                draw_list.append((current_group.order, current_domain, mode, current_group))
                verts = True
=======
                draw_list.append((current_domain, mode, current_group))
>>>>>>> 8580486b

            # Sort and visit child groups of this group
            children = self.group_children.get(current_group)
            if children:
                children.sort()
                for child in list(children):
                    if child.visible:
                        draw_list.extend(visit(child))

<<<<<<< HEAD
            if children or verts:
                return draw_list
=======
            if children or domain_map:
                # if not domain_map:
                #     return [(None, 'set', current_group), *draw_list, (None, 'unset', current_group)]
                #
                # return draw_list
                return [(None, 'set', current_group), *draw_list, (None, 'unset', current_group)]
>>>>>>> 8580486b

            # Clean up if the group is empty and has no children
            # Remove unused group from batch
            del self.group_map[current_group]
            current_group._assigned_batches.remove(self)  # noqa: SLF001
            if current_group.parent:
                self.group_children[current_group.parent].remove(current_group)
            try:
                del self.group_children[current_group]
            except KeyError:
                pass
            try:
                self.top_groups.remove(current_group)
            except ValueError:
                pass

            return []

        full_draw_list = []
<<<<<<< HEAD

        self._draw_list.clear()
=======
>>>>>>> 8580486b

        self.top_groups.sort()

        for top_group in list(self.top_groups):
            if top_group.visible:
                full_draw_list.extend(visit(top_group))
<<<<<<< HEAD
=======

        return full_draw_list

    def _optimize_draw_list(self, draw_list: list) -> list[Callable]:
        draw_call_list = []
        contiguous_groups = []
        last_mode = None
        last_domain = None
        #print("draw list to optimize:", draw_list)
        #print("======")

        set_states = []
        set_groups = []
        #test_draw_stuff = []

        # Iterate through all calls to condense group calls.

        # Draw calls should be: bind vao -> state -> draw -> unset_state
        new_list = []
        was_added = []

        # Used to determine if a group is allowed to be unset. 'unset' is a marker for this.
        ready_to_unset = set()

        for domain, mode, group in draw_list:
            #print("----START", domain, mode, group)
            # Data: Group if no domain. If domain, mode.
            if not domain:
                # Mode is set/unset literal when domain is None
                if mode == 'set':
                    # If the state is already set or doesn't have states. Continue.
                    if not group.set_states or group in set_groups:
                        continue

                    state_added = False

                    # Check if any states in this group need to be added.
                    for gl_state in group.set_states:
                        if gl_state not in set_states:
                            state_added = True

                    # A new state needs to be added.
                    if state_added:
                        # Add all the new states.
                        set_states.extend(group.set_states)
                        #print("group set state:", group)
                        #print("group states", group.set_states)
                        #print("current states", set_states)
                        #print("old states", old_states)
                        groups_to_unset = []
                        # If the state gets added, check if the previous set group states needs to be unset.
                        for set_group in set_groups:
                            #print("CHECK GROUP", set_group)
                            for gl_state in set_group.set_states:
                                # If a previously set group state is not in any of the new ones, unset those.
                                if gl_state not in group.set_states:
                                    #print(gl_state, group.set_states)
                                    if set_group not in groups_to_unset and set_group in ready_to_unset:
                                        groups_to_unset.append(set_group)

                        for remove_group in reversed(groups_to_unset):
                            #print("-removing group", remove_group)
                            set_groups.remove(remove_group)
                            ready_to_unset.remove(remove_group)
                            new_list.append((None, 'unset', remove_group))
                            for gl_state in remove_group.set_states:
                                #print("Removing state", gl_state)
                                set_states.remove(gl_state)

                        #print("Groups removed", groups_to_unset)

                        #print("States after", set_states)
                        #print("State count after", len(set_states), len(group.set_states), len(set_states) == len(group.set_states))

                        set_groups.append(group)
                        was_added.append(group)
                        new_list.append((None, 'set', group))
                        #print("set groups total:", set_groups)
                    else:
                        print("State was not added.", group, group.set_states)

                elif mode == 'unset':
                    ready_to_unset.add(group)

                    if not group.set_states or group not in was_added:
                        continue

                    # Group was added, but no longer in there.
                    if group not in set_groups:
                        raise Exception("Not sure if this should even be a thing", group, set_groups)
                        new_list.append((None, 'unset', group))

            else:
                new_list.append((domain, mode, group))

        # Unset any remaining groups:
        for group in reversed(set_groups):
            new_list.append((None, 'unset', group))
            for state in group.set_states:
                set_states.remove(state)

        # At this point all the set_states should be empty if correct.
        # We don't need to clean up since it's local, but doing it for a sanity check. TODO: Move to test?
        assert len(set_states) == 0, f"Leftover states were found. Optimization failed. States: {set_states}"

        #print("---------", "States!", set_states)
        #print("Test list groups", new_list)

        draw_list = new_list

        # Collapse draw calls into contiguous render calls.
        for draw_domain, mode, group in draw_list:
            #print("<<<<<<<<< start consolidation", group, draw_domain, mode)
            # If the mode, domain are None, it's a group/parent with no draws.
            # However, it still may have a state that needs setting.
            if draw_domain is None:
                if mode == 'set':
                    draw_call_list.append(group.set_state)
                    #test_draw_stuff.append([f"set state of {group}"])
                elif mode == 'unset':
                    if contiguous_groups:
                        draw_call_list.append(
                            (lambda d, m, gs: lambda: d.draw_groups(m, gs))(last_domain, last_mode, contiguous_groups))

                        #test_draw_stuff.extend([f"DRAW: {contiguous_groups}"])
                        contiguous_groups = []

                    draw_call_list.append(group.unset_state)
                    #test_draw_stuff.extend([f"UNset state of {group}"])
                continue

            # If the domain or draw mode has changed, we need to break up the draw.
            if last_domain is None or (draw_domain == last_domain and mode == last_mode):
                # Check if the state of this group requires changing.
                if last_domain is None:
                    draw_call_list.append(draw_domain.bind)
                contiguous_groups.append(group)
            else:
                # Previous domain/mode is not compatible with current.
                draw_call_list.append(draw_domain.bind)
                if contiguous_groups:
                    # If we have contiguous groups, we need to now combine those
                    draw_call_list.append(
                        (lambda d, m, gs: lambda: d.draw_groups(m, gs))(last_domain, last_mode, contiguous_groups))

                    #test_draw_stuff.extend(["draw", contiguous_groups])

                # Reset contiguous groups for share state checks.
                contiguous_groups = [group]

            last_mode = mode
            last_domain = draw_domain

        # Draw the remaining contiguous groups
        if contiguous_groups:
            #test_draw_stuff.extend(["draw", contiguous_groups])
            draw_call_list.append(
                (lambda d, m, gs: lambda: d.draw_groups(m, gs))(last_domain, last_mode, contiguous_groups))

        #print("**** Optimized list:\n", test_draw_stuff)

        return draw_call_list
>>>>>>> 8580486b

    def _update_draw_list(self) -> None:
        self._draw_list_dirty = False

<<<<<<< HEAD
        # Collapse draw calls into contiguous render calls.
        for _, draw_domain, mode, group in full_draw_list:
            contiguous_groups = []
            last_mode = None
            last_domain = None
            shared_state = True

            # Check if draw mode and domain are similar to current iteration.
            if last_domain is None or (draw_domain == last_domain and mode == last_mode):
                # Check if the state of this group is compatible with the previous.
                if contiguous_groups and not group.contiguous_same(contiguous_groups[-1]):
                    shared_state = False
                contiguous_groups.append(group)
            else:
                # Previous domain/mode is not compatible with current.
                if contiguous_groups:
                    # If we have contiguous groups, we need to now combine those based on shared state.
                    if shared_state:
                        self._draw_list.append((lambda d, m, gs: lambda: d.draw_groups_shared(m, gs))(last_domain, last_mode, contiguous_groups))
                    else:
                        self._draw_list.append((lambda d, m, gs: lambda: d.draw_groups(m, gs))(last_domain, last_mode, contiguous_groups))

                    shared_state = True

                # Reset contiguous groups for share state checks.
                contiguous_groups = [group]

            last_mode = mode
            last_domain = draw_domain

            # Draw the remaining contiguous groups
            if contiguous_groups:
                if shared_state:
                    self._draw_list.append((lambda d, m, gs: lambda: d.draw_groups_shared(m, gs))(last_domain, last_mode, contiguous_groups))
                else:
                    self._draw_list.append((lambda d, m, gs: lambda: d.draw_groups(m, gs))(last_domain, last_mode, contiguous_groups))

=======
        draw_list = self._create_draw_list()

        self._draw_list = self._optimize_draw_list(draw_list)
>>>>>>> 8580486b

        if _debug_graphics_batch:
            self._dump_draw_list()

<<<<<<< HEAD
    def _dump_draw_list(self, regions: bool=False) -> None:
=======
        #print("FINAL", [f"{func!s}" for func in self._draw_list])

        #print("GROUPS", draw_list)

    def _dump_draw_list(self, regions: bool = False) -> None:
>>>>>>> 8580486b
        total_domains = 0

        def dump(current_group: Group, indent: str = '') -> None:
            nonlocal total_domains
            print(indent, 'Begin group', current_group, f"(order: {current_group.order})")
            current_domain_map = self.group_map[current_group]
            total_domains += len(current_domain_map)
            for current_domain in current_domain_map.values():
                print(indent, '  ', current_domain)
                for start, size in zip(*current_domain.allocator.get_allocated_regions()):
<<<<<<< HEAD
                    print(indent, '    ', f'Region [start: {start}, size: {size}, groups: {len(current_domain.group_vertex_ranges)}]:')
=======
                    print(indent, '    ',
                          f'Region [start: {start}, size: {size}, groups: {len(current_domain.group_vertex_ranges)}]:')
>>>>>>> 8580486b
                    for key, buffer in current_domain.attrib_name_buffers.items():
                        print(indent, '      ', end=' ')
                        try:
                            region = buffer.get_region(start, size)
                            print(key, region.array[:])
                        except Exception:
                            print(key, '(unmappable)')
                # for group, ranges in current_domain.group_vertex_ranges.items():
                #     parent_info = f" (parent: {group.parent})" if group.parent else ""
                #     print(indent, f'  Group {group}-{hex(id(group))}:{parent_info}')
                #     if regions:
                #         for range_start, range_size in ranges:
                #             print(indent, f'    Start: {range_start}, Size: {range_size}')
            for child in self.group_children.get(current_group, ()):
                dump(child, indent + '  ')
            print(indent, 'End group', current_group)

        print(f'Draw list for {self!r}:')
        for top_group in self.top_groups:
            dump(top_group)
        print(f'Total domains used: {total_domains}')
        print(f'Total draw list: {len(self._draw_list)}')

    def draw(self) -> None:
        """Draw the batch."""
        if self._draw_list_dirty:
            self._update_draw_list()

        for func in self._draw_list:
            func()

    def draw_subset(self, vertex_lists: Sequence[VertexList | IndexedVertexList]) -> None:
        """Draw only some vertex lists in the batch.

        The use of this method is highly discouraged, as it is quite
        inefficient.  Usually an application can be redesigned so that batches
        can always be drawn in their entirety, using `draw`.

        The given vertex lists must belong to this batch; behaviour is
        undefined if this condition is not met.

        Args:
            vertex_lists:
                Vertex lists to draw.

        """

        # Horrendously inefficient.
        def visit(group: Group) -> None:
            group.set_state()

            # Draw domains using this group
            domain_map = self.group_map[group]
            for (_, _, mode, _, _), domain in domain_map.items():
                for alist in vertex_lists:
                    if alist.domain is domain:
                        alist.draw(mode)

            # Sort and visit child groups of this group
            children = self.group_children.get(group)
            if children:
                children.sort()
                for child in children:
                    if child.visible:
                        visit(child)

            group.unset_state()

        self.top_groups.sort()
        for top_group in self.top_groups:
            if top_group.visible:
                visit(top_group)


@dataclass(slots=True)
class GLState:  # noqa: D101
    func: Callable | Any
    args: tuple = ()


class Group:
    """Group of common OpenGL state.

    ``Group`` provides extra control over how drawables are handled within a
    ``Batch``. When a batch draws a drawable, it ensures its group's state is set;
    this can include binding textures, shaders, or setting any other parameters.
    It also sorts the groups before drawing.

    In the following example, the background sprite is guaranteed to be drawn
    before the car and the boat::

        batch = pyglet.graphics.Batch()
        background = pyglet.graphics.Group(order=0)
        foreground = pyglet.graphics.Group(order=1)

        background = pyglet.sprite.Sprite(background_image, batch=batch, group=background)
        car = pyglet.sprite.Sprite(car_image, batch=batch, group=foreground)
        boat = pyglet.sprite.Sprite(boat_image, batch=batch, group=foreground)

        def on_draw():
            batch.draw()
    """

    def __init__(self, order: int = 0, parent: Group | None = None) -> None:
        """Initialize a rendering group.

        Args:
            order:
                Set the order to render above or below other Groups.
                Lower orders are drawn first.
            parent:
                Group to contain this Group; its state will be set before this Group's state.
        """
        self._order = order
        self.parent = parent
        self._visible = True
        self._assigned_batches = weakref.WeakSet()
        self.set_states = []
        self.unset_states = []
        self.initialize()

    def initialize(self) -> None:
        """Assign any states to set_states and unset_states."""

    @property
    def order(self) -> int:
        """Rendering order of this group compared to others.

        Lower numbers are drawn first.
        """
        return self._order

    @property
    def visible(self) -> bool:
        """Visibility of the group in the rendering pipeline.

        Determines whether this Group is visible in any of the Batches
        it is assigned to. If ``False``, objects in this Group will not
        be rendered.
        """
        return self._visible

    @visible.setter
    def visible(self, value: bool) -> None:
        self._visible = value

        for batch in self._assigned_batches:
            batch.invalidate()

    @property
    def batches(self) -> tuple[Batch, ...]:
        """Which graphics Batches this Group is a part of.

        Read Only.
        """
        return tuple(self._assigned_batches)

    def __lt__(self, other: Group) -> bool:
        return self._order < other.order

    def __eq__(self, other: Group) -> bool:
        """Comparison function used to determine if another Group is providing the same state.

        When the same state is determined, those groups will be consolidated into one draw call.

        If subclassing, then care must be taken to ensure this function can compare to another of the same group.

        :see: ``__hash__`` function, both must be implemented.
        """
        return (self.__class__ is other.__class__ and
                self._order == other.order and
                self.parent == other.parent)

    def __hash__(self) -> int:
        """This is an immutable return to establish the permanent identity of the object.

        This is used by Python with ``__eq__`` to determine if something is unique.

        For simplicity, the hash should be a tuple containing your unique identifiers of your Group.

        By default, this is (``order``, ``parent``).

        :see: ``__eq__`` function, both must be implemented.
        """
        return hash((self._order, self.parent))

    def contiguous_same(self, other: Group) -> bool:
        """Determines if Group state can be merged with those in the same domain with the same parent.

        For example:
            group0 = Group(0)
            group1 = Group(1)
            image = one_image
            a = Sprite(image, ..., group=group0)
            b = Sprite(image, ..., group=group1)

        In this pseudocode scenario, both sprites have the same internal group, but different parental groups.
        Normally this means each group must set/unset each of their states before drawing one by one.
        However, the internal SpriteGroup is the same between both, the states are essentially the same without the
        parent. This allows the child states to be merged and drawn with setting just one state..

        Essentially this means we need to check if this Group has the same state as destination group without the
        parent.
        """
<<<<<<< HEAD
        return False
        #return self.__class__ is other.__class__
=======
        #return False
        return self.__class__ is other.__class__
>>>>>>> 8580486b

    def __repr__(self) -> str:
        return f"{self.__class__.__name__}(order={self._order})"

    def set_state(self) -> None:
        """Apply the OpenGL state change.

        The default implementation does nothing.
        """

    def unset_state(self) -> None:
        """Repeal the OpenGL state change.

        The default implementation does nothing.
        """

    def set_state_recursive(self) -> None:
        """Set this group and its ancestry.

        Call this method if you are using a group in isolation: the
        parent groups will be called in top-down order, with this class's
        ``set`` being called last.
        """
        if self.parent:
            self.parent.set_state_recursive()
        self.set_state()

    def unset_state_recursive(self) -> None:
        """Unset this group and its ancestry.

        The inverse of ``set_state_recursive``.
        """
        self.unset_state()
        if self.parent:
            self.parent.unset_state_recursive()


class SortedGroup(Group):
    """Allows maintaining draw order of sprite list."""
    _domain: vertexdomain.VertexDomain | vertexdomain.IndexedVertexDomain | None

    def __init__(self, order: int = 0, parent: Group | None = None) -> None:
        super().__init__(order, parent)
        self._dirty = False
        self._object_map = []
        self._domain = None

    def has_state(self):
        return True

    def set_state(self):
        if self._dirty:
            for obj in self._object_map:
                vlist: vertexdomain.VertexList | vertexdomain.IndexedVertexList = obj._vertex_list
                self._domain.group_index_ranges[obj._group].remove((vlist.index_start, vlist.index_count))
                self._domain.group_index_ranges[obj._group].append((vlist.index_start, vlist.index_count))
                self._domain.group_vertex_ranges[obj._group].remove((vlist.start, vlist.count))
                self._domain.group_vertex_ranges[obj._group].append((vlist.start, vlist.count))

            self._dirty = False

    def sort_objects(self, key: Callable):
        sorted_objects = sorted(self._object_map, key=key)
        if sorted_objects != self._object_map:
            self._object_map = sorted_objects
            self._dirty = True

    def link_objects(self, pyglet_objects: list[Any]):
        assert pyglet_objects, "No objects provided."
        first_group = pyglet_objects[0]._group
        self._domain = pyglet_objects[0]._vertex_list.domain
        if not all(obj._group == first_group for obj in pyglet_objects):
            raise Exception("All objects do not belong to the same group")

        for pyglet_object in pyglet_objects:
            assert pyglet_object.group == self, "The pyglet object does not belong in this group."

            self._object_map.append(pyglet_object)

        self._dirty = True

    def __eq__(self, other):
        return (self.__class__ is other.__class__ and
                self._order == other.order and
                self.parent == other.parent)

    def __hash__(self) -> int:
        """This is an immutable return to establish the permanent identity of the object.

        This is used by Python with ``__eq__`` to determine if something is unique.

        For simplicity, the hash should be a tuple containing your unique identifiers of your Group.

        By default, this is (``order``, ``parent``).

        :see: ``__eq__`` function, both must be implemented.
        """
        return hash((self._order, self.parent))


# Example Groups.

class ShaderGroup(Group):
    """A group that enables and binds a ShaderProgram."""

    def __init__(self, program: ShaderProgram, order: int = 0, parent: Group | None = None) -> None:  # noqa: D107
        super().__init__(order, parent)
        self.program = program

    def set_state(self) -> None:
        self.program.use()

    def unset_state(self) -> None:
        self.program.stop()

    def __eq__(self, other: ShaderGroup) -> bool:
        return (self.__class__ is other.__class__ and
                self._order == other.order and
                self.program == other.program and
                self.parent == other.parent)

    def __hash__(self) -> int:
        return hash((self._order, self.parent, self.program))


class TextureGroup(Group):
    """A group that enables and binds a texture.

    TextureGroups are equal if their textures' targets and names are equal.
    """

    def __init__(self, texture: pyglet.image.Texture, order: int = 0, parent: Group | None = None) -> None:
        """Create a texture group.

        Args:
            texture:
                Texture to bind.
            order:
                Change the order to render above or below other Groups.
            parent:
                Parent group.
        """
        super().__init__(order, parent)
        self.texture = texture

    def set_state(self) -> None:
        glActiveTexture(GL_TEXTURE0)
        glBindTexture(self.texture.target, self.texture.id)

    def __hash__(self) -> int:
        return hash((self.texture.target, self.texture.id, self.order, self.parent))

    def __eq__(self, other: TextureGroup) -> bool:
        return (self.__class__ is other.__class__ and
                self.texture.target == other.texture.target and
                self.texture.id == other.texture.id and
                self.order == other.order and
                self.parent == other.parent)

    def __repr__(self) -> str:
        return f'{self.__class__.__name__}(id={self.texture.id})'<|MERGE_RESOLUTION|>--- conflicted
+++ resolved
@@ -279,14 +279,6 @@
 DomainKey = Tuple[bool, int, int, str]
 
 
-<<<<<<< HEAD
-class _InternalGroup:
-    def __init__(self):
-        self.starts = []
-        self.sizes = []
-
-=======
->>>>>>> 8580486b
 class Batch:
     """Manage a collection of drawables for batched rendering.
 
@@ -426,12 +418,9 @@
         else:
             # Update the group.
             vertex_list.update_group(group)
-<<<<<<< HEAD
-=======
 
             # Updating group can potentially change draw order.
             self._draw_list_dirty = True
->>>>>>> 8580486b
 
     def _convert_to_instanced(self, domain: vertexdomain.VertexDomain | vertexdomain.IndexedVertexDomain,
                               instance_attributes: Sequence[
@@ -495,9 +484,6 @@
         group._assigned_batches.add(self)  # noqa: SLF001
         self._draw_list_dirty = True
 
-<<<<<<< HEAD
-    def _update_draw_list(self) -> None:
-=======
     def _check_gl_state(self, group: Group) -> bool:
         """Return if the group state needs updating."""
         return any(gl_state not in self.current_states for gl_state in group.set_states)
@@ -519,17 +505,12 @@
     def _create_draw_list(self) -> list:
         #print("-----------")
 
->>>>>>> 8580486b
         def visit(current_group: Group) -> list:
             draw_list = []
 
             # Draw domains using this group
             domain_map = self.group_map.get(current_group, {})
 
-<<<<<<< HEAD
-            verts = False
-=======
->>>>>>> 8580486b
             # Iterate over the domains associated with the current group
             for (indexed, instanced, mode, formats), current_domain in list(domain_map.items()):
                 # Remove unused domains from batch
@@ -545,12 +526,7 @@
                     continue
 
                 # If group exists, and has vertices, add a draw call.
-<<<<<<< HEAD
-                draw_list.append((current_group.order, current_domain, mode, current_group))
-                verts = True
-=======
                 draw_list.append((current_domain, mode, current_group))
->>>>>>> 8580486b
 
             # Sort and visit child groups of this group
             children = self.group_children.get(current_group)
@@ -560,17 +536,12 @@
                     if child.visible:
                         draw_list.extend(visit(child))
 
-<<<<<<< HEAD
-            if children or verts:
-                return draw_list
-=======
             if children or domain_map:
                 # if not domain_map:
                 #     return [(None, 'set', current_group), *draw_list, (None, 'unset', current_group)]
                 #
                 # return draw_list
                 return [(None, 'set', current_group), *draw_list, (None, 'unset', current_group)]
->>>>>>> 8580486b
 
             # Clean up if the group is empty and has no children
             # Remove unused group from batch
@@ -590,19 +561,12 @@
             return []
 
         full_draw_list = []
-<<<<<<< HEAD
-
-        self._draw_list.clear()
-=======
->>>>>>> 8580486b
 
         self.top_groups.sort()
 
         for top_group in list(self.top_groups):
             if top_group.visible:
                 full_draw_list.extend(visit(top_group))
-<<<<<<< HEAD
-=======
 
         return full_draw_list
 
@@ -765,67 +729,22 @@
         #print("**** Optimized list:\n", test_draw_stuff)
 
         return draw_call_list
->>>>>>> 8580486b
 
     def _update_draw_list(self) -> None:
         self._draw_list_dirty = False
 
-<<<<<<< HEAD
-        # Collapse draw calls into contiguous render calls.
-        for _, draw_domain, mode, group in full_draw_list:
-            contiguous_groups = []
-            last_mode = None
-            last_domain = None
-            shared_state = True
-
-            # Check if draw mode and domain are similar to current iteration.
-            if last_domain is None or (draw_domain == last_domain and mode == last_mode):
-                # Check if the state of this group is compatible with the previous.
-                if contiguous_groups and not group.contiguous_same(contiguous_groups[-1]):
-                    shared_state = False
-                contiguous_groups.append(group)
-            else:
-                # Previous domain/mode is not compatible with current.
-                if contiguous_groups:
-                    # If we have contiguous groups, we need to now combine those based on shared state.
-                    if shared_state:
-                        self._draw_list.append((lambda d, m, gs: lambda: d.draw_groups_shared(m, gs))(last_domain, last_mode, contiguous_groups))
-                    else:
-                        self._draw_list.append((lambda d, m, gs: lambda: d.draw_groups(m, gs))(last_domain, last_mode, contiguous_groups))
-
-                    shared_state = True
-
-                # Reset contiguous groups for share state checks.
-                contiguous_groups = [group]
-
-            last_mode = mode
-            last_domain = draw_domain
-
-            # Draw the remaining contiguous groups
-            if contiguous_groups:
-                if shared_state:
-                    self._draw_list.append((lambda d, m, gs: lambda: d.draw_groups_shared(m, gs))(last_domain, last_mode, contiguous_groups))
-                else:
-                    self._draw_list.append((lambda d, m, gs: lambda: d.draw_groups(m, gs))(last_domain, last_mode, contiguous_groups))
-
-=======
         draw_list = self._create_draw_list()
 
         self._draw_list = self._optimize_draw_list(draw_list)
->>>>>>> 8580486b
 
         if _debug_graphics_batch:
             self._dump_draw_list()
 
-<<<<<<< HEAD
-    def _dump_draw_list(self, regions: bool=False) -> None:
-=======
         #print("FINAL", [f"{func!s}" for func in self._draw_list])
 
         #print("GROUPS", draw_list)
 
     def _dump_draw_list(self, regions: bool = False) -> None:
->>>>>>> 8580486b
         total_domains = 0
 
         def dump(current_group: Group, indent: str = '') -> None:
@@ -836,12 +755,8 @@
             for current_domain in current_domain_map.values():
                 print(indent, '  ', current_domain)
                 for start, size in zip(*current_domain.allocator.get_allocated_regions()):
-<<<<<<< HEAD
-                    print(indent, '    ', f'Region [start: {start}, size: {size}, groups: {len(current_domain.group_vertex_ranges)}]:')
-=======
                     print(indent, '    ',
                           f'Region [start: {start}, size: {size}, groups: {len(current_domain.group_vertex_ranges)}]:')
->>>>>>> 8580486b
                     for key, buffer in current_domain.attrib_name_buffers.items():
                         print(indent, '      ', end=' ')
                         try:
@@ -1046,13 +961,8 @@
         Essentially this means we need to check if this Group has the same state as destination group without the
         parent.
         """
-<<<<<<< HEAD
-        return False
-        #return self.__class__ is other.__class__
-=======
         #return False
         return self.__class__ is other.__class__
->>>>>>> 8580486b
 
     def __repr__(self) -> str:
         return f"{self.__class__.__name__}(order={self._order})"
