"""Manage related vertex attributes within a single vertex domain.

A vertex "domain" consists of a set of attribute descriptions that together
describe the layout of one or more vertex buffers which are used together to
specify the vertices in a primitive.  Additionally, the domain manages the
buffers used to store the data and will resize them as necessary to accommodate
new vertices.

Domains can optionally be indexed, in which case they also manage a buffer
containing vertex indices.  This buffer is grown separately and has no size
relation to the attribute buffers.

Applications can create vertices (and optionally, indices) within a domain
with the :py:meth:`VertexDomain.create` method.  This returns a
:py:class:`VertexList` representing the list of vertices created.  The vertex
attribute data within the group can be modified, and the changes will be made
to the underlying buffers automatically.

The entire domain can be efficiently drawn in one step with the
:py:meth:`VertexDomain.draw` method, assuming all the vertices comprise
primitives of the same OpenGL primitive mode.
"""

import ctypes

from pyglet.gl import *
from pyglet.graphics import allocation, shader, vertexarray
from pyglet.graphics.vertexbuffer import BufferObject, AttributeBufferObject


def _nearest_pow2(v):
    # From http://graphics.stanford.edu/~seander/bithacks.html#RoundUpPowerOf2
    # Credit: Sean Anderson
    v -= 1
    v |= v >> 1
    v |= v >> 2
    v |= v >> 4
    v |= v >> 8
    v |= v >> 16
    return v + 1


_c_types = {
    GL_BYTE: ctypes.c_byte,
    GL_UNSIGNED_BYTE: ctypes.c_ubyte,
    GL_SHORT: ctypes.c_short,
    GL_UNSIGNED_SHORT: ctypes.c_ushort,
    GL_INT: ctypes.c_int,
    GL_UNSIGNED_INT: ctypes.c_uint,
    GL_FLOAT: ctypes.c_float,
    GL_DOUBLE: ctypes.c_double,
}


_gl_types = {
    'b': GL_BYTE,
    'B': GL_UNSIGNED_BYTE,
    's': GL_SHORT,
    'S': GL_UNSIGNED_SHORT,
    'i': GL_INT,
    'I': GL_UNSIGNED_INT,
    'f': GL_FLOAT,
    'd': GL_DOUBLE,
}


def _make_attribute_property(name):

    def _attribute_getter(self):
        attribute = self.domain.attribute_names[name]
        region = attribute.buffer.get_region(self.start, self.count)
        attribute.buffer.invalidate_region(self.start, self.count)
        return region

    def _attribute_setter(self, data):
        attribute = self.domain.attribute_names[name]
        attribute.buffer.set_region(self.start, self.count, data)

    return property(_attribute_getter, _attribute_setter)


class VertexList:
    """A list of vertices within a :py:class:`VertexDomain`.  Use
    :py:meth:`VertexDomain.create` to construct this list.
    """
    def __init__(self, domain, start, count):
        self.domain = domain
        self.start = start
        self.count = count

    def draw(self, mode):
        """Draw this vertex list in the given OpenGL mode.

        :Parameters:
            `mode` : int
                OpenGL drawing mode, e.g. ``GL_POINTS``, ``GL_LINES``, etc.

        """
        self.domain.draw_subset(mode, self)

    def resize(self, count, index_count=None):
        """Resize this group.

        :Parameters:
            `count` : int
                New number of vertices in the list.
            `index_count`: None
                Ignored for non indexed VertexDomains

        """
        new_start = self.domain.safe_realloc(self.start, self.count, count)
        if new_start != self.start:
            # Copy contents to new location
            for attribute in self.domain.attribute_names.values():
                old = attribute.get_region(attribute.buffer, self.start, self.count)
                new = attribute.get_region(attribute.buffer, new_start, self.count)
                new.array[:] = old.array[:]
                new.invalidate()
        self.start = new_start
        self.count = count

    def delete(self):
        """Delete this group."""
        self.domain.allocator.dealloc(self.start, self.count)

    def migrate(self, domain):
        """Move this group from its current domain and add to the specified
        one.  Attributes on domains must match.  (In practice, used to change
        parent state of some vertices).

        :Parameters:
            `domain` : `VertexDomain`
                Domain to migrate this vertex list to.

        """
        assert list(domain.attribute_names.keys()) == list(self.domain.attribute_names.keys()),\
            'Domain attributes must match.'

        new_start = domain.safe_alloc(self.count)
        for key, old_attribute in self.domain.attribute_names.items():
            old = old_attribute.get_region(old_attribute.buffer, self.start, self.count)
            new_attribute = domain.attribute_names[key]
            new = new_attribute.get_region(new_attribute.buffer, new_start, self.count)
            new.array[:] = old.array[:]
            new.invalidate()

        self.domain.allocator.dealloc(self.start, self.count)
        self.domain = domain
        self.start = new_start

    def set_attribute_data(self, name, data):
        attribute = self.domain.attribute_names[name]
        attribute.set_region(attribute.buffer, self.start, self.count, data)


class InstancedVertexList(VertexList):
    pass

class IndexedVertexList(VertexList):
    """A list of vertices within an :py:class:`IndexedVertexDomain` that are
    indexed. Use :py:meth:`IndexedVertexDomain.create` to construct this list.
    """
    _indices_cache = None
    _indices_cache_version = None

    def __init__(self, domain, start, count, index_start, index_count):
        super().__init__(domain, start, count)
        self.index_start = index_start
        self.index_count = index_count

    def resize(self, count, index_count):
        """Resize this group.

        :Parameters:
            `count` : int
                New number of vertices in the list.
            `index_count` : int
                New number of indices in the list.

        """
        old_start = self.start
        super().resize(count)

        # Change indices (because vertices moved)
        if old_start != self.start:
            diff = self.start - old_start
            self.indices[:] = [i + diff for i in self.indices]

        # Resize indices
        new_start = self.domain.safe_index_realloc(self.index_start, self.index_count, index_count)
        if new_start != self.index_start:
            old = self.domain.get_index_region(self.index_start, self.index_count)
            new = self.domain.get_index_region(self.index_start, self.index_count)
            new.array[:] = old.array[:]
            new.invalidate()

        self.index_start = new_start
        self.index_count = index_count
        self._indices_cache_version = None

    def delete(self):
        """Delete this group."""
        super().delete()
        self.domain.index_allocator.dealloc(self.index_start, self.index_count)

    def migrate(self, domain):
        """Move this group from its current indexed domain and add to the
        specified one.  Attributes on domains must match.  (In practice, used
        to change parent state of some vertices).

        :Parameters:
            `domain` : `IndexedVertexDomain`
                Indexed domain to migrate this vertex list to.

        """
        old_start = self.start
        old_domain = self.domain
        super().migrate(domain)

        # Note: this code renumber the indices of the *original* domain
        # because the vertices are in a new position in the new domain
        if old_start != self.start:
            diff = self.start - old_start
            old_indices = old_domain.get_index_region(self.index_start, self.index_count)
            old_domain.set_index_region(self.index_start, self.index_count, [i + diff for i in old_indices])

        # copy indices to new domain
        old_array = old_domain.get_index_region(self.index_start, self.index_count)
        # must delloc before calling safe_index_alloc or else problems when same
        # batch is migrated to because index_start changes after dealloc
        old_domain.index_allocator.dealloc(self.index_start, self.index_count)

        new_start = self.domain.safe_index_alloc(self.index_count)
        self.domain.set_index_region(new_start, self.index_count, old_array)

        self.index_start = new_start
        self._indices_cache_version = None

    @property
    def indices(self):
        """Array of index data."""
        if self._indices_cache_version != self.domain.version:
            domain = self.domain
            self._indices_cache = domain.get_index_region(self.index_start, self.index_count)
            self._indices_cache_version = domain.version

        return self._indices_cache

    @indices.setter
    def indices(self, data):
        self.domain.set_index_region(self.index_start, self.index_count, data)


class VertexInstance:
    def __init__(self, vertex_list, instance_id):
        self.id = instance_id
        self._vertex_list = vertex_list

    @property
    def domain(self):
        return self._vertex_list.domain

    def delete(self):
        self._vertex_list.delete_instance(self)



class InstancedIndexedVertexList(IndexedVertexList, InstancedVertexList):
    def add_instance(self, **kwargs):
        self.domain._instances += 1

        instance_id = self.domain._instances

        start = self.domain.safe_alloc_instance(3)

        for buffer, attributes in self.domain.buffer_attributes:
            for attribute in attributes:
                if attribute.instance:
                    assert attribute.name in kwargs, f"{attribute.name} is defined as an instance attribute, keyword argument not found."
                    attribute.set_region(attribute.buffer, instance_id-1, 1, kwargs[attribute.name])

        return self.domain._vertexinstance_class(self, instance_id)

    def delete_instance(self, instance):
        if instance.id != self.domain._instances:
            raise Exception("Only the last instance added can be removed.")

        self.domain._instances -= 1

        self.domain.instance_allocator.dealloc(instance.id, 1)

    def set_attribute_data(self, name, data):
        attribute = self.domain.attribute_names[name]
        if attribute.instance:
            count = 1
        else:
            count = self.count

        attribute.set_region(attribute.buffer, self.start, count, data)




class VertexDomain:
    """Management of a set of vertex lists.

    Construction of a vertex domain is usually done with the
    :py:func:`create_domain` function.
    """
    _initial_count = 16
    _vertex_class = VertexList

    def __init__(self, program, attribute_meta):
        self.program = program          # Needed a reference for migration
        self.attribute_meta = attribute_meta
        self.allocator = allocation.Allocator(self._initial_count)

        self.attribute_names = {}       # name: attribute
        self.buffer_attributes = []     # list of (buffer, attributes)

        self._property_dict = {}        # name: property(_getter, _setter)

        for name, meta in attribute_meta.items():
            assert meta['format'][0] in _gl_types, f"'{meta['format']}' is not a valid attribute format for '{name}'."
            location = meta['location']
            count = meta['count']
            gl_type = _gl_types[meta['format'][0]]
            normalize = 'n' in meta['format']

            attribute = shader.Attribute(name, location, count, gl_type, normalize, meta['instance'])
            self.attribute_names[attribute.name] = attribute

            # Create buffer:
            attribute.buffer = AttributeBufferObject(attribute.stride * self.allocator.capacity, attribute)

            self.buffer_attributes.append((attribute.buffer, (attribute,)))

            # Create custom property to be used in the VertexList:
            self._property_dict[attribute.name] = _make_attribute_property(name)

        # Make a custom VertexList class w/ properties for each attribute in the ShaderProgram:
        self._vertexlist_class = type(self._vertex_class.__name__, (self._vertex_class,), self._property_dict)

        self.vao = vertexarray.VertexArray()
        self.vao.bind()
        for buffer, attributes in self.buffer_attributes:
            buffer.bind()
            for attribute in attributes:
                attribute.enable()
                attribute.set_pointer(buffer.ptr)
                if attribute.instance:
                    attribute.set_divisor()
        self.vao.unbind()

    def safe_alloc(self, count):
        """Allocate vertices, resizing the buffers if necessary."""
        try:
            return self.allocator.alloc(count)
        except allocation.AllocatorMemoryException as e:
            capacity = _nearest_pow2(e.requested_capacity)
            for buffer, _ in self.buffer_attributes:
                buffer.resize(capacity * buffer.attribute_stride)
            self.allocator.set_capacity(capacity)
            return self.allocator.alloc(count)

    def safe_realloc(self, start, count, new_count):
        """Reallocate vertices, resizing the buffers if necessary."""
        try:
            return self.allocator.realloc(start, count, new_count)
        except allocation.AllocatorMemoryException as e:
            capacity = _nearest_pow2(e.requested_capacity)
            for buffer, _ in self.buffer_attributes:
                buffer.resize(capacity * buffer.attribute_stride)
            self.allocator.set_capacity(capacity)
            return self.allocator.realloc(start, count, new_count)

    def create(self, count, index_count=None):
        """Create a :py:class:`VertexList` in this domain.

        :Parameters:
            `count` : int
                Number of vertices to create.
            `index_count`: None
                Ignored for non indexed VertexDomains

        :rtype: :py:class:`VertexList`
        """
        start = self.safe_alloc(count)
        return self._vertexlist_class(self, start, count)

    def draw(self, mode):
        """Draw all vertices in the domain.

        All vertices in the domain are drawn at once. This is the
        most efficient way to render primitives.

        :Parameters:
            `mode` : int
                OpenGL drawing mode, e.g. ``GL_POINTS``, ``GL_LINES``, etc.

        """
        self.vao.bind()
        for buffer, _ in self.buffer_attributes:
            buffer.sub_data()

        starts, sizes = self.allocator.get_allocated_regions()
        primcount = len(starts)
        if primcount == 0:
            pass
        elif primcount == 1:
            # Common case
            glDrawArrays(mode, starts[0], sizes[0])
        else:
            starts = (GLint * primcount)(*starts)
            sizes = (GLsizei * primcount)(*sizes)
            glMultiDrawArrays(mode, starts, sizes, primcount)

    def draw_subset(self, mode, vertex_list):
        """Draw a specific VertexList in the domain.

        The `vertex_list` parameter specifies a :py:class:`VertexList`
        to draw. Only primitives in that list will be drawn.

        :Parameters:
            `mode` : int
                OpenGL drawing mode, e.g. ``GL_POINTS``, ``GL_LINES``, etc.
            `vertex_list` : `VertexList`
                Vertex list to draw.

        """
        self.vao.bind()
        for buffer, _ in self.buffer_attributes:
            buffer.sub_data()

        glDrawArrays(mode, vertex_list.start, vertex_list.count)

    @property
    def is_empty(self):
        return not self.allocator.starts

    def __repr__(self):
        return '<%s@%x %s>' % (self.__class__.__name__, id(self), self.allocator)


def _make_instance_attribute_property(name):

    def _attribute_getter(self):
        attribute = self.domain.attribute_names[name]
        region = attribute.buffer.get_region(self.start, self.count)
        region.invalidate()
        return region.array

    def _attribute_setter(self, data):
        attribute = self.domain.attribute_names[name]
        attribute.set_region(attribute.buffer, self.id - 1, 1, data)

    return property(_attribute_getter, _attribute_setter)

def _make_restricted_instance_attribute_property(name):

    def _attribute_getter(self):
        attribute = self.domain.attribute_names[name]
        region = attribute.buffer.get_region(self.start, self.count)
        return region

    def _attribute_setter(self, data):
        raise Exception(f"Attribute '{name}' is not an instanced attribute.")

    return property(_attribute_getter, _attribute_setter)

class InstancedVertexDomain(VertexDomain):
    _vertex_class = InstancedVertexList

    def __init__(self, program, attribute_meta):
        super().__init__(program, attribute_meta)
        self._instances = 1
        self.instance_allocator = allocation.Allocator(self._initial_count)

        self._instance_properties = {}
        for name, attribute in self.attribute_names.items():
            if attribute.instance:
                self._instance_properties[name] = _make_instance_attribute_property(name)
            else:
                self._instance_properties[name] = _make_restricted_instance_attribute_property(name)

        self._vertexinstance_class = type(self._vertex_class.__name__, (VertexInstance,), self._instance_properties)

    def safe_alloc_instance(self, count):
        try:
            return self.instance_allocator.alloc(count)
        except allocation.AllocatorMemoryException as e:
            capacity = _nearest_pow2(e.requested_capacity)
            for buffer, attributes in self.buffer_attributes:
                for attribute in attributes:
                    if attribute.instance:
                        buffer.resize(capacity * buffer.attribute_stride)
            self.instance_allocator.set_capacity(capacity)
            return self.instance_allocator.alloc(count)

    def safe_alloc(self, count):
        """Allocate vertices, resizing the buffers if necessary."""
        try:
            return self.allocator.alloc(count)
        except allocation.AllocatorMemoryException as e:
            capacity = _nearest_pow2(e.requested_capacity)
            for buffer, _ in self.buffer_attributes:
                buffer.resize(capacity * buffer.attribute_stride)
            self.allocator.set_capacity(capacity)
            return self.allocator.alloc(count)

    def safe_realloc(self, start, count, new_count):
        """Reallocate vertices, resizing the buffers if necessary."""
        try:
            return self.allocator.realloc(start, count, new_count)
        except allocation.AllocatorMemoryException as e:
            capacity = _nearest_pow2(e.requested_capacity)
            for buffer, _ in self.buffer_attributes:
                buffer.resize(capacity * buffer.attribute_stride)
            self.allocator.set_capacity(capacity)
            return self.allocator.realloc(start, count, new_count)

    def create(self, count, index_count=None):
        """Create a :py:class:`VertexList` in this domain.

        :Parameters:
            `count` : int
                Number of vertices to create.
            `index_count`: None
                Ignored for non indexed VertexDomains

        :rtype: :py:class:`VertexList`
        """
        start = self.safe_alloc(count)
        return self._vertexlist_class(self, start, count)

    def draw(self, mode):
        """Draw all vertices in the domain.

        All vertices in the domain are drawn at once. This is the
        most efficient way to render primitives.

        :Parameters:
            `mode` : int
                OpenGL drawing mode, e.g. ``GL_POINTS``, ``GL_LINES``, etc.

        """
        self.vao.bind()
        for buffer, _ in self.buffer_attributes:
            buffer.sub_data()

<<<<<<< HEAD
        starts, sizes = self.allocator.get_allocated_regions()
        glDrawArraysInstanced(mode, starts[0], sizes[0], self._instances)
=======
        new_start = domain.safe_alloc(self.count)
        for key, old_attribute in self.domain.attribute_names.items():
            new_attribute = domain.attribute_names[key]
            old_data = old_attribute.buffer.get_region(self.start, self.count)
            new_attribute.buffer.set_region(new_start, self.count, old_data)
>>>>>>> c2077931

    def draw_subset(self, mode, vertex_list):
        """Draw a specific VertexList in the domain.

<<<<<<< HEAD
        The `vertex_list` parameter specifies a :py:class:`VertexList`
        to draw. Only primitives in that list will be drawn.

        :Parameters:
            `mode` : int
                OpenGL drawing mode, e.g. ``GL_POINTS``, ``GL_LINES``, etc.
            `vertex_list` : `VertexList`
                Vertex list to draw.

        """
        self.vao.bind()
        for buffer, _ in self.buffer_attributes:
            buffer.sub_data()

        glDrawArraysInstanced(mode, vertex_list.start, vertex_list.count, self._instances)

    @property
    def is_empty(self):
        return not self.allocator.starts

    def __repr__(self):
        return '<%s@%x %s>' % (self.__class__.__name__, id(self), self.allocator)
=======
    def set_attribute_data(self, name, data):
        attribute = self.domain.attribute_names[name]
        array_start = attribute.count * self.start
        array_end = attribute.count * self.count + array_start
        try:
            attribute.buffer.data[array_start:array_end] = data
            attribute.buffer.invalidate_region(self.start, self.count)
        except ValueError:
            raise ValueError(f"Invalid data size for '{name}'. Expected {array_end-array_start}, got {len(data)}.") from None
>>>>>>> c2077931


class IndexedVertexDomain(VertexDomain):
    """Management of a set of indexed vertex lists.

    Construction of an indexed vertex domain is usually done with the
    :py:func:`create_domain` function.
    """
    _initial_index_count = 16
    _vertex_class = IndexedVertexList

    def __init__(self, program, attribute_meta, index_gl_type=GL_UNSIGNED_INT):
        super(IndexedVertexDomain, self).__init__(program, attribute_meta)

        self.index_allocator = allocation.Allocator(self._initial_index_count)

        self.index_gl_type = index_gl_type
        self.index_c_type = shader._c_types[index_gl_type]
        self.index_element_size = ctypes.sizeof(self.index_c_type)
        self.index_buffer = BufferObject(self.index_allocator.capacity * self.index_element_size)

        self.vao.bind()
        self.index_buffer.bind_to_index_buffer()
        self.vao.unbind()

        # Make a custom VertexList class w/ properties for each attribute in the ShaderProgram:
        self._vertexlist_class = type(self._vertex_class.__name__, (self._vertex_class,),
                                      self._property_dict)



    def safe_index_alloc(self, count):
        """Allocate indices, resizing the buffers if necessary."""
        try:
            return self.index_allocator.alloc(count)
        except allocation.AllocatorMemoryException as e:
            capacity = _nearest_pow2(e.requested_capacity)
            self.index_buffer.resize(capacity * self.index_element_size)
            self.index_allocator.set_capacity(capacity)
            return self.index_allocator.alloc(count)

    def safe_index_realloc(self, start, count, new_count):
        """Reallocate indices, resizing the buffers if necessary."""
        try:
            return self.index_allocator.realloc(start, count, new_count)
        except allocation.AllocatorMemoryException as e:
            capacity = _nearest_pow2(e.requested_capacity)
            self.index_buffer.resize(capacity * self.index_element_size)
            self.index_allocator.set_capacity(capacity)
            return self.index_allocator.realloc(start, count, new_count)

    def create(self, count, index_count):
        """Create an :py:class:`IndexedVertexList` in this domain.

        :Parameters:
            `count` : int
                Number of vertices to create
            `index_count`
                Number of indices to create

        """
        start = self.safe_alloc(count)
        index_start = self.safe_index_alloc(index_count)
        return self._vertexlist_class(self, start, count, index_start, index_count)

    def get_index_region(self, start, count):
        """Get a data from a region of the index buffer.

        :Parameters:
            `start` : int
                Start of the region to map.
            `count` : int
                Number of indices to map.

        :rtype: Array of int
        """
        byte_start = self.index_element_size * start
        byte_count = self.index_element_size * count
        ptr_type = ctypes.POINTER(self.index_c_type * count)
        map_ptr = self.index_buffer.map_range(byte_start, byte_count, ptr_type)
        data = map_ptr[:]
        self.index_buffer.unmap()
        return data

    def set_index_region(self, start, count, data):
        byte_start = self.index_element_size * start
        byte_count = self.index_element_size * count
        ptr_type = ctypes.POINTER(self.index_c_type * count)
        map_ptr = self.index_buffer.map_range(byte_start, byte_count, ptr_type)
        map_ptr[:] = data
        self.index_buffer.unmap()

    def draw(self, mode):
        """Draw all vertices in the domain.

        All vertices in the domain are drawn at once. This is the
        most efficient way to render primitives.

        :Parameters:
            `mode` : int
                OpenGL drawing mode, e.g. ``GL_POINTS``, ``GL_LINES``, etc.

        """
        self.vao.bind()
        for buffer, _ in self.buffer_attributes:
            buffer.sub_data()

        starts, sizes = self.index_allocator.get_allocated_regions()
        primcount = len(starts)
        if primcount == 0:
            pass
        elif primcount == 1:
            # Common case
            glDrawElements(mode, sizes[0], self.index_gl_type,
                           self.index_buffer.ptr + starts[0] * self.index_element_size)
        else:
            starts = [s * self.index_element_size + self.index_buffer.ptr for s in starts]
            starts = (ctypes.POINTER(GLvoid) * primcount)(*(GLintptr * primcount)(*starts))
            sizes = (GLsizei * primcount)(*sizes)
            glMultiDrawElements(mode, sizes, self.index_gl_type, starts, primcount)

    def draw_subset(self, mode, vertex_list):
        """Draw a specific IndexedVertexList in the domain.

        The `vertex_list` parameter specifies a :py:class:`IndexedVertexList`
        to draw. Only primitives in that list will be drawn.

        :Parameters:
            `mode` : int
                OpenGL drawing mode, e.g. ``GL_POINTS``, ``GL_LINES``, etc.
            `vertex_list` : `IndexedVertexList`
                Vertex list to draw.

        """
        self.vao.bind()
        for buffer, _ in self.buffer_attributes:
            buffer.sub_data()

        glDrawElements(mode, vertex_list.index_count, self.index_gl_type,
                       self.index_buffer.ptr +
                       vertex_list.index_start * self.index_element_size)

class InstancedIndexedVertexDomain(IndexedVertexDomain, InstancedVertexDomain):
    """Management of a set of indexed vertex lists.

    Construction of an indexed vertex domain is usually done with the
    :py:func:`create_domain` function.
    """
    _initial_index_count = 16
    _vertex_class = InstancedIndexedVertexList

    def __init__(self, program, attribute_meta, index_gl_type=GL_UNSIGNED_INT):
        super().__init__(program, attribute_meta, index_gl_type)

    def safe_index_alloc(self, count):
        """Allocate indices, resizing the buffers if necessary."""
        try:
            return self.index_allocator.alloc(count)
        except allocation.AllocatorMemoryException as e:
            capacity = _nearest_pow2(e.requested_capacity)
            self.index_buffer.resize(capacity * self.index_element_size)
            self.index_allocator.set_capacity(capacity)
            return self.index_allocator.alloc(count)

    def safe_index_realloc(self, start, count, new_count):
        """Reallocate indices, resizing the buffers if necessary."""
        try:
            return self.index_allocator.realloc(start, count, new_count)
        except allocation.AllocatorMemoryException as e:
            capacity = _nearest_pow2(e.requested_capacity)
            self.index_buffer.resize(capacity * self.index_element_size)
            self.index_allocator.set_capacity(capacity)
            return self.index_allocator.realloc(start, count, new_count)

    def create(self, count, index_count):
        """Create an :py:class:`IndexedVertexList` in this domain.

        :Parameters:
            `count` : int
                Number of vertices to create
            `index_count`
                Number of indices to create

        """
        start = self.safe_alloc(count)
        index_start = self.safe_index_alloc(index_count)
        return self._vertexlist_class(self, start, count, index_start, index_count)

    def get_index_region(self, start, count):
        """Get a data from a region of the index buffer.

        :Parameters:
            `start` : int
                Start of the region to map.
            `count` : int
                Number of indices to map.

        :rtype: Array of int
        """
        byte_start = self.index_element_size * start
        byte_count = self.index_element_size * count
        ptr_type = ctypes.POINTER(self.index_c_type * count)
        map_ptr = self.index_buffer.map_range(byte_start, byte_count, ptr_type)
        data = map_ptr[:]
        self.index_buffer.unmap()
        return data

    def set_index_region(self, start, count, data):
        byte_start = self.index_element_size * start
        byte_count = self.index_element_size * count
        ptr_type = ctypes.POINTER(self.index_c_type * count)
        map_ptr = self.index_buffer.map_range(byte_start, byte_count, ptr_type)
        map_ptr[:] = data
        self.index_buffer.unmap()

    def draw(self, mode):
        """Draw all vertices in the domain.

        All vertices in the domain are drawn at once. This is the
        most efficient way to render primitives.

        :Parameters:
            `mode` : int
                OpenGL drawing mode, e.g. ``GL_POINTS``, ``GL_LINES``, etc.

        """
        self.vao.bind()
        for buffer, _ in self.buffer_attributes:
            buffer.sub_data()

        starts, sizes = self.index_allocator.get_allocated_regions()
        glDrawElementsInstanced(mode, sizes[0], self.index_gl_type,
                           self.index_buffer.ptr + starts[0] * self.index_element_size, self._instances)


    def draw_subset(self, mode, vertex_list):
        """Draw a specific IndexedVertexList in the domain.

        The `vertex_list` parameter specifies a :py:class:`IndexedVertexList`
        to draw. Only primitives in that list will be drawn.

        :Parameters:
            `mode` : int
                OpenGL drawing mode, e.g. ``GL_POINTS``, ``GL_LINES``, etc.
            `vertex_list` : `IndexedVertexList`
                Vertex list to draw.

        """
        self.vao.bind()
        for buffer, _ in self.buffer_attributes:
            buffer.sub_data()

        glDrawElementsInstanced(mode, vertex_list.index_count, self.index_gl_type,
                       self.index_buffer.ptr +
                       vertex_list.index_start * self.index_element_size, self._instances)
<|MERGE_RESOLUTION|>--- conflicted
+++ resolved
@@ -20,12 +20,13 @@
 :py:meth:`VertexDomain.draw` method, assuming all the vertices comprise
 primitives of the same OpenGL primitive mode.
 """
+from __future__ import annotations
 
 import ctypes
 
 from pyglet.gl import *
 from pyglet.graphics import allocation, shader, vertexarray
-from pyglet.graphics.vertexbuffer import BufferObject, AttributeBufferObject
+from pyglet.graphics.vertexbuffer import AttributeBufferObject, BufferObject
 
 
 def _nearest_pow2(v):
@@ -548,21 +549,12 @@
         for buffer, _ in self.buffer_attributes:
             buffer.sub_data()
 
-<<<<<<< HEAD
         starts, sizes = self.allocator.get_allocated_regions()
         glDrawArraysInstanced(mode, starts[0], sizes[0], self._instances)
-=======
-        new_start = domain.safe_alloc(self.count)
-        for key, old_attribute in self.domain.attribute_names.items():
-            new_attribute = domain.attribute_names[key]
-            old_data = old_attribute.buffer.get_region(self.start, self.count)
-            new_attribute.buffer.set_region(new_start, self.count, old_data)
->>>>>>> c2077931
 
     def draw_subset(self, mode, vertex_list):
         """Draw a specific VertexList in the domain.
 
-<<<<<<< HEAD
         The `vertex_list` parameter specifies a :py:class:`VertexList`
         to draw. Only primitives in that list will be drawn.
 
@@ -582,20 +574,6 @@
     @property
     def is_empty(self):
         return not self.allocator.starts
-
-    def __repr__(self):
-        return '<%s@%x %s>' % (self.__class__.__name__, id(self), self.allocator)
-=======
-    def set_attribute_data(self, name, data):
-        attribute = self.domain.attribute_names[name]
-        array_start = attribute.count * self.start
-        array_end = attribute.count * self.count + array_start
-        try:
-            attribute.buffer.data[array_start:array_end] = data
-            attribute.buffer.invalidate_region(self.start, self.count)
-        except ValueError:
-            raise ValueError(f"Invalid data size for '{name}'. Expected {array_end-array_start}, got {len(data)}.") from None
->>>>>>> c2077931
 
 
 class IndexedVertexDomain(VertexDomain):
