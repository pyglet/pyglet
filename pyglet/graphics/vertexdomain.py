"""Manage related vertex attributes within a single vertex domain.

A vertex "domain" consists of a set of attribute descriptions that together
describe the layout of one or more vertex buffers which are used together to
specify the vertices in a primitive.  Additionally, the domain manages the
buffers used to store the data and will resize them as necessary to accommodate
new vertices.

Domains can optionally be indexed, in which case they also manage a buffer
containing vertex indices.  This buffer is grown separately and has no size
relation to the attribute buffers.

Applications can create vertices (and optionally, indices) within a domain
with the :py:meth:`VertexDomain.create` method.  This returns a
:py:class:`VertexList` representing the list of vertices created.  The vertex
attribute data within the group can be modified, and the changes will be made
to the underlying buffers automatically.

The entire domain can be efficiently drawn in one step with the
:py:meth:`VertexDomain.draw` method, assuming all the vertices comprise
primitives of the same OpenGL primitive mode.
"""
from __future__ import annotations

import ctypes
from typing import TYPE_CHECKING, Any, NoReturn, Sequence, Type

from _ctypes import Array, _Pointer, _SimpleCData

from pyglet.gl.gl import (
    GL_BYTE,
    GL_DOUBLE,
    GL_FLOAT,
    GL_INT,
    GL_SHORT,
    GL_UNSIGNED_BYTE,
    GL_UNSIGNED_INT,
    GL_UNSIGNED_SHORT,
    GLint,
    GLintptr,
    GLsizei,
    GLvoid,
    glDrawArrays,
    glDrawArraysInstanced,
    glDrawElements,
    glDrawElementsInstanced,
    glMultiDrawArrays,
    glMultiDrawElements,
)
from pyglet.graphics import allocation, shader, vertexarray
from pyglet.graphics.vertexbuffer import AttributeBufferObject, IndexedBufferObject

CTypesDataType = Type[_SimpleCData]
CTypesPointer = _Pointer

if TYPE_CHECKING:
    from pyglet.graphics.allocation import Allocator
    from pyglet.graphics.shader import Attribute
    from pyglet.graphics.vertexarray import VertexArray


def _nearest_pow2(v: int) -> int:
    # From http://graphics.stanford.edu/~seander/bithacks.html#RoundUpPowerOf2
    # Credit: Sean Anderson
    v -= 1
    v |= v >> 1
    v |= v >> 2
    v |= v >> 4
    v |= v >> 8
    v |= v >> 16
    return v + 1


_c_types = {
    GL_BYTE: ctypes.c_byte,
    GL_UNSIGNED_BYTE: ctypes.c_ubyte,
    GL_SHORT: ctypes.c_short,
    GL_UNSIGNED_SHORT: ctypes.c_ushort,
    GL_INT: ctypes.c_int,
    GL_UNSIGNED_INT: ctypes.c_uint,
    GL_FLOAT: ctypes.c_float,
    GL_DOUBLE: ctypes.c_double,
}

_gl_types = {
    'b': GL_BYTE,
    'B': GL_UNSIGNED_BYTE,
    'h': GL_SHORT,
    'H': GL_UNSIGNED_SHORT,
    'i': GL_INT,
    'I': GL_UNSIGNED_INT,
    'f': GL_FLOAT,
    'd': GL_DOUBLE,
}


def _make_attribute_property(name: str) -> property:
    def _attribute_getter(self: VertexList) -> Array[float | int]:
        buffer = self.domain.attrib_name_buffers[name]
        region = buffer.get_region(self.start, self.count)
        buffer.invalidate_region(self.start, self.count)
        return region

    def _attribute_setter(self: VertexList, data: Any) -> None:
        buffer = self.domain.attrib_name_buffers[name]
        buffer.set_region(self.start, self.count, data)

    return property(_attribute_getter, _attribute_setter)


class VertexList:
    """A list of vertices within a :py:class:`VertexDomain`.

    Use :py:meth:`VertexDomain.create` to construct this list.
    """
    count: int
    start: int
    domain: VertexDomain | InstancedVertexDomain
    indexed: bool = False
    instanced: bool = False
    initial_attribs: dict

    def __init__(self, domain: VertexDomain, start: int, count: int) -> None:  # noqa: D107
        self.domain = domain
        self.start = start
        self.count = count
        self.initial_attribs = domain.attribute_meta

    def draw(self, mode: int) -> None:
        """Draw this vertex list in the given OpenGL mode.

        Args:
            mode:
                OpenGL drawing mode, e.g. ``GL_POINTS``, ``GL_LINES``, etc.
        """
        self.domain.draw_subset(mode, self)

    def resize(self, count: int, index_count: int | None = None) -> None:  # noqa: ARG002
        """Resize this group.

        Args:
            count:
                New number of vertices in the list.
            index_count:
                Ignored for non indexed VertexDomains

        """
        new_start = self.domain.safe_realloc(self.start, self.count, count)
        if new_start != self.start:
            # Copy contents to new location
            for buffer in self.domain.attrib_name_buffers.values():
                old_data = buffer.get_region(self.start, self.count)
                buffer.set_region(new_start, self.count, old_data)
        self.start = new_start
        self.count = count

    def delete(self) -> None:
        """Delete this group."""
        self.domain.allocator.dealloc(self.start, self.count)

    def set_instance_source(self, domain: InstancedVertexDomain, instance_attributes: Sequence[str]) -> None:
        assert self.instanced is False, "Vertex list is already an instance."
        assert list(domain.attribute_names.keys()) == list(self.domain.attribute_names.keys()), \
            'Domain attributes must match.'

        new_start = domain.safe_alloc(self.count)
        for key, current_buffer in self.domain.attrib_name_buffers.items():
            new_buffer = domain.attrib_name_buffers[key]
            old_data = current_buffer.get_region(self.start, self.count)
            if key in instance_attributes:
                attrib = domain.attribute_names[key]
                count = 1
                old_data = old_data[:attrib.count]
            else:
                count = self.count
            new_buffer.set_region(new_start, count, old_data)

        self.domain.allocator.dealloc(self.start, self.count)
        self.domain = domain
        self.start = new_start
        self.instanced = True

    def migrate(self, domain: VertexDomain | InstancedVertexDomain) -> None:
        """Move this group from its current domain and add to the specified one.

        Attributes on domains must match.
        (In practice, used to change parent state of some vertices).

        Args:
            domain:
                Domain to migrate this vertex list to.

        """
        assert list(domain.attribute_names.keys()) == list(self.domain.attribute_names.keys()), \
            'Domain attributes must match.'

        new_start = domain.safe_alloc(self.count)
        for name, old_buffer in self.domain.attrib_name_buffers.items():
            new_buffer = domain.attrib_name_buffers[name]
            old_data = old_buffer.get_region(self.start, self.count)
            new_buffer.set_region(new_start, self.count, old_data)

        self.domain.allocator.dealloc(self.start, self.count)
        self.domain = domain
        self.start = new_start

    def set_attribute_data(self, name: str, data: Any) -> None:
        buffer = self.domain.attrib_name_buffers[name]
        count = self.count

        array_start = buffer.count * self.start
        array_end = buffer.count * count + array_start
        try:
            buffer.data[array_start:array_end] = data
            buffer.invalidate_region(self.start, count)
        except ValueError:
            msg = f"Invalid data size for '{name}'. Expected {array_end - array_start}, got {len(data)}."
            raise ValueError(msg) from None

    def add_instance(self, **kwargs: Any) -> VertexInstance:
        assert self.instanced
        self.domain._instances += 1  # noqa: SLF001

        instance_id = self.domain._instances  # noqa: SLF001

        start = self.domain.safe_alloc_instance(3)

        for buffer, attribute in self.domain.buffer_attributes:
            if attribute.instance:
                assert attribute.name in kwargs, (f"{attribute.name} is defined as an instance attribute, "
                                                  f"keyword argument not found.")
                buffer.set_region(instance_id - 1, 1, kwargs[attribute.name])

        return self.domain._vertexinstance_class(self, instance_id, start)  # noqa: SLF001

    def delete_instance(self, instance: VertexInstance) -> None:
        assert self.instanced
        if instance.id != self.domain._instances:  # noqa: SLF001
            msg = "Only the last instance added can be removed."
            raise Exception(msg)

        self.domain._instances -= 1  # noqa: SLF001

        self.domain.instance_allocator.dealloc(instance.start, 3)


class IndexedVertexList(VertexList):
    """A list of vertices within an :py:class:`IndexedVertexDomain` that are indexed.

    Use :py:meth:`IndexedVertexDomain.create` to construct this list.
    """
    domain: IndexedVertexDomain | InstancedIndexedVertexDomain
    indexed: bool = True

    index_count: int
    index_start: int

    def __init__(self, domain: IndexedVertexDomain, start: int, count: int, index_start: int,  # noqa: D107
                 index_count: int) -> None:
        super().__init__(domain, start, count)
        self.index_start = index_start
        self.index_count = index_count

    def delete(self) -> None:
        """Delete this group."""
        super().delete()
        self.domain.index_allocator.dealloc(self.index_start, self.index_count)

    def migrate(self, domain: IndexedVertexDomain | InstancedIndexedVertexDomain) -> None:
        """Move this group from its current indexed domain and add to the specified one.

        Attributes on domains must match.  (In practice, used
        to change parent state of some vertices).

        Args:
            domain:
                Indexed domain to migrate this vertex list to.
        """
        old_start = self.start
        old_domain = self.domain
        super().migrate(domain)

        # Note: this code renumber the indices of the *original* domain
        # because the vertices are in a new position in the new domain
        if old_start != self.start:
            diff = self.start - old_start
            old_indices = old_domain.index_buffer.get_region(self.index_start, self.index_count)
            old_domain.index_buffer.set_region(self.index_start, self.index_count, [i + diff for i in old_indices])

        # copy indices to new domain
        old_array = old_domain.index_buffer.get_region(self.index_start, self.index_count)
        # must delloc before calling safe_index_alloc or else problems when same
        # batch is migrated to because index_start changes after dealloc
        old_domain.index_allocator.dealloc(self.index_start, self.index_count)

        new_start = self.domain.safe_index_alloc(self.index_count)
        self.domain.index_buffer.set_region(new_start, self.index_count, old_array)

        self.index_start = new_start

    def set_instance_source(self, domain: IndexedVertexDomain | InstancedIndexedVertexDomain,
                            instance_attributes: Sequence[str]) -> None:
        assert self.instanced is False, "IndexedVertexList is already an instance."
        old_start = self.start
        old_domain = self.domain
        super().set_instance_source(domain, instance_attributes)

        assert list(domain.attribute_names.keys()) == list(self.domain.attribute_names.keys()), \
            'Domain attributes must match.'

        # Note: this code renumber the indices of the *original* domain
        # because the vertices are in a new position in the new domain
        if old_start != self.start:
            diff = self.start - old_start
            old_indices = old_domain.index_buffer.get_region(self.index_start, self.index_count)
            old_domain.index_buffer.set_region(self.index_start, self.index_count, [i + diff for i in old_indices])

        # copy indices to new domain
        old_array = old_domain.index_buffer.get_region(self.index_start, self.index_count)
        # must delloc before calling safe_index_alloc or else problems when same
        # batch is migrated to because index_start changes after dealloc
        old_domain.index_allocator.dealloc(self.index_start, self.index_count)

        new_start = self.domain.safe_index_alloc(self.index_count)
        self.domain.index_buffer.set_region(new_start, self.index_count, old_array)

        self.index_start = new_start

    @property
    def indices(self) -> list[int]:
        """Array of index data."""
        return self.domain.index_buffer.get_region(self.index_start, self.index_count)

    @indices.setter
    def indices(self, data: Sequence[int]) -> None:
        self.domain.index_buffer.set_region(self.index_start, self.index_count, data)


class VertexInstance:
    id: int
    start: int
    _vertex_list: VertexList | IndexedVertexList

    def __init__(self, vertex_list: VertexList | IndexedVertexList, instance_id: int, start: int) -> None:
        self.id = instance_id
        self.start = start
        self._vertex_list = vertex_list

    @property
    def domain(self) -> InstancedVertexDomain | InstancedIndexedVertexDomain:
        return self._vertex_list.domain

    def delete(self) -> None:
        self._vertex_list.delete_instance(self)
        self._vertex_list = None


class VertexDomain:
    """Management of a set of vertex lists.

    Construction of a vertex domain is usually done with the
    :py:func:`create_domain` function.
    """

    attribute_meta: dict[str, dict[str, Any]]
    allocator: Allocator
    buffer_attributes: list[tuple[AttributeBufferObject, Attribute]]
    vao: VertexArray
    attribute_names: dict[str, Attribute]
    attrib_name_buffers: dict[str, AttributeBufferObject]

    _property_dict: dict[str, property]
    _vertexlist_class: type

    _initial_count: int = 16
    _vertex_class: type[VertexList] = VertexList

    def __init__(self, attribute_meta: dict[str, dict[str, Any]]) -> None:  # noqa: D107
        self.attribute_meta = attribute_meta
        self.allocator = allocation.Allocator(self._initial_count)
        self.vao = vertexarray.VertexArray()

        self.attribute_names = {}  # name: attribute
        self.buffer_attributes = []  # list of (buffer, attribute)
        self.attrib_name_buffers = {}  # dict of AttributeName: AttributeBufferObject (for VertexLists)

        self._property_dict = {}  # name: property(_getter, _setter)

        for name, meta in attribute_meta.items():
            assert meta['format'][0] in _gl_types, f"'{meta['format']}' is not a valid attribute format for '{name}'."
            location = meta['location']
            count = meta['count']
            gl_type = _gl_types[meta['format'][0]]
            normalize = 'n' in meta['format']
            instanced = meta['instance']

            self.attribute_names[name] = attribute = shader.Attribute(name, location, count, gl_type, normalize,
                                                                      instanced)

            # Create buffer:
<<<<<<< HEAD
            attribute.buffer = AttributeBufferObject(attribute.stride * self.allocator.capacity, attribute)
            # TODO: use persistent buffer if we have GL support for it:
            # attribute.buffer = PersistentBufferObject(attribute.stride * self.allocator.capacity, attribute, self.vao)
=======
            self.attrib_name_buffers[name] = buffer = AttributeBufferObject(attribute.stride * self.allocator.capacity,
                                                                            attribute)
>>>>>>> 60da39e4

            self.buffer_attributes.append((buffer, attribute))

            # Create custom property to be used in the VertexList:
            self._property_dict[attribute.name] = _make_attribute_property(name)

        # Make a custom VertexList class w/ properties for each attribute in the ShaderProgram:
        self._vertexlist_class = type(self._vertex_class.__name__, (self._vertex_class,), self._property_dict)

        self.vao.bind()
        for buffer, attribute in self.buffer_attributes:
            buffer.bind()
            attribute.enable()
            attribute.set_pointer(buffer.ptr)
            if attribute.instance:
                attribute.set_divisor()
        self.vao.unbind()

    def safe_alloc(self, count: int) -> int:
        """Allocate vertices, resizing the buffers if necessary."""
        try:
            return self.allocator.alloc(count)
        except allocation.AllocatorMemoryException as e:
            capacity = _nearest_pow2(e.requested_capacity)
            for buffer, _ in self.buffer_attributes:
                buffer.resize(capacity * buffer.stride)
            self.allocator.set_capacity(capacity)
            return self.allocator.alloc(count)

    def safe_realloc(self, start: int, count: int, new_count: int) -> int:
        """Reallocate vertices, resizing the buffers if necessary."""
        try:
            return self.allocator.realloc(start, count, new_count)
        except allocation.AllocatorMemoryException as e:
            capacity = _nearest_pow2(e.requested_capacity)
            for buffer, _ in self.buffer_attributes:
                buffer.resize(capacity * buffer.stride)
            self.allocator.set_capacity(capacity)
            return self.allocator.realloc(start, count, new_count)

    def create(self, count: int, index_count: int | None = None) -> VertexList:  # noqa: ARG002
        """Create a :py:class:`VertexList` in this domain.

        Args:
            count:
                Number of vertices to create.
            index_count:
                Ignored for non indexed VertexDomains
        """
        start = self.safe_alloc(count)
        return self._vertexlist_class(self, start, count)

    def draw(self, mode: int) -> None:
        """Draw all vertices in the domain.

        All vertices in the domain are drawn at once. This is the
        most efficient way to render primitives.

        Args:
            mode:
                OpenGL drawing mode, e.g. ``GL_POINTS``, ``GL_LINES``, etc.

        """
        self.vao.bind()
        for buffer, _ in self.buffer_attributes:
            buffer.sub_data()

        starts, sizes = self.allocator.get_allocated_regions()
        primcount = len(starts)
        if primcount == 0:
            pass
        elif primcount == 1:
            # Common case
            glDrawArrays(mode, starts[0], sizes[0])
        else:
            starts = (GLint * primcount)(*starts)
            sizes = (GLsizei * primcount)(*sizes)
            glMultiDrawArrays(mode, starts, sizes, primcount)

    def draw_subset(self, mode: int, vertex_list: VertexList) -> None:
        """Draw a specific VertexList in the domain.

        The `vertex_list` parameter specifies a :py:class:`VertexList`
        to draw. Only primitives in that list will be drawn.

        Args:
            mode:
                OpenGL drawing mode, e.g. ``GL_POINTS``, ``GL_LINES``, etc.
            vertex_list:
                Vertex list to draw.

        """
        self.vao.bind()
        for buffer, _ in self.buffer_attributes:
            buffer.sub_data()

        glDrawArrays(mode, vertex_list.start, vertex_list.count)

    @property
    def is_empty(self) -> bool:
        return not self.allocator.starts

    def __repr__(self) -> str:
        return f'<{self.__class__.__name__}@{id(self):x} {self.allocator}>'


def _make_instance_attribute_property(name: str) -> property:
    def _attribute_getter(self: VertexInstance) -> Array[CTypesDataType]:
        buffer = self.domain.attrib_name_buffers[name]
        region = buffer.get_region(self.id - 1, 1)
        buffer.invalidate_region(self.id - 1, 1)
        return region

    def _attribute_setter(self: VertexInstance, data: Any) -> None:
        buffer = self.domain.attrib_name_buffers[name]
        buffer.set_region(self.id - 1, 1, data)

    return property(_attribute_getter, _attribute_setter)


def _make_restricted_instance_attribute_property(name: str) -> property:
    def _attribute_getter(self: VertexInstance) -> Array[CTypesDataType]:
        buffer = self.domain.attrib_name_buffers[name]
        return buffer.get_region(self.id - 1, 1)

    def _attribute_setter(_self: VertexInstance, _data: Any) -> NoReturn:
        msg = f"Attribute '{name}' is not an instanced attribute."
        raise Exception(msg)

    return property(_attribute_getter, _attribute_setter)


class InstancedVertexDomain(VertexDomain):  # noqa: D101
    instance_allocator: Allocator
    _instances: int
    _instance_properties: dict[str, property]
    _vertexinstance_class: type

    def __init__(self, attribute_meta: dict[str, dict[str, Any]]) -> None:
        super().__init__(attribute_meta)
        self._instances = 1
        self.instance_allocator = allocation.Allocator(self._initial_count)

        self._instance_properties = {}
        for name, attribute in self.attribute_names.items():
            if attribute.instance:
                self._instance_properties[name] = _make_instance_attribute_property(name)
            else:
                self._instance_properties[name] = _make_restricted_instance_attribute_property(name)

        self._vertexinstance_class = type('VertexInstance', (VertexInstance,), self._instance_properties)

    def safe_alloc_instance(self, count: int) -> int:
        try:
            return self.instance_allocator.alloc(count)
        except allocation.AllocatorMemoryException as e:
            capacity = _nearest_pow2(e.requested_capacity)
            for buffer, attribute in self.buffer_attributes:
                if attribute.instance:
                    buffer.resize(capacity * buffer.stride)
            self.instance_allocator.set_capacity(capacity)
            return self.instance_allocator.alloc(count)

    def safe_alloc(self, count: int) -> int:
        """Allocate vertices, resizing the buffers if necessary."""
        try:
            return self.allocator.alloc(count)
        except allocation.AllocatorMemoryException as e:
            capacity = _nearest_pow2(e.requested_capacity)
            for buffer, _ in self.buffer_attributes:
                buffer.resize(capacity * buffer.stride)
            self.allocator.set_capacity(capacity)
            return self.allocator.alloc(count)

    def safe_realloc(self, start: int, count: int, new_count: int) -> int:
        """Reallocate vertices, resizing the buffers if necessary."""
        try:
            return self.allocator.realloc(start, count, new_count)
        except allocation.AllocatorMemoryException as e:
            capacity = _nearest_pow2(e.requested_capacity)
            for buffer, _ in self.buffer_attributes:
                buffer.resize(capacity * buffer.stride)
            self.allocator.set_capacity(capacity)
            return self.allocator.realloc(start, count, new_count)

    def draw(self, mode: int) -> None:
        """Draw all vertices in the domain.

        All vertices in the domain are drawn at once. This is the
        most efficient way to render primitives.

        Args:
            mode:
                OpenGL drawing mode, e.g. ``GL_POINTS``, ``GL_LINES``, etc.

        """
        self.vao.bind()
        for buffer, _ in self.buffer_attributes:
            buffer.sub_data()

        starts, sizes = self.allocator.get_allocated_regions()
        glDrawArraysInstanced(mode, starts[0], sizes[0], self._instances)

    def draw_subset(self, mode: int, vertex_list: VertexList) -> None:
        """Draw a specific VertexList in the domain.

        The `vertex_list` parameter specifies a :py:class:`VertexList`
        to draw. Only primitives in that list will be drawn.

        Args:
            mode:
                OpenGL drawing mode, e.g. ``GL_POINTS``, ``GL_LINES``, etc.
            vertex_list:
                Vertex list to draw.
        """
        self.vao.bind()
        for buffer, _ in self.buffer_attributes:
            buffer.sub_data()

        glDrawArraysInstanced(mode, vertex_list.start, vertex_list.count, self._instances)

    @property
    def is_empty(self) -> bool:
        return not self.allocator.starts


class IndexedVertexDomain(VertexDomain):
    """Management of a set of indexed vertex lists.

    Construction of an indexed vertex domain is usually done with the
    :py:func:`create_domain` function.
    """
    index_allocator: Allocator
    index_gl_type: int
    index_c_type: CTypesDataType
    index_element_size: int
    index_buffer: IndexedBufferObject
    _initial_index_count = 16
    _vertex_class = IndexedVertexList

    def __init__(self, attribute_meta: dict[str, dict[str, Any]],  # noqa: D107
                 index_gl_type: int = GL_UNSIGNED_INT) -> None:
        super().__init__(attribute_meta)

        self.index_allocator = allocation.Allocator(self._initial_index_count)

        self.index_gl_type = index_gl_type
        self.index_c_type = shader._c_types[index_gl_type]  # noqa: SLF001
        self.index_element_size = ctypes.sizeof(self.index_c_type)
        self.index_buffer = IndexedBufferObject(self.index_allocator.capacity * self.index_element_size,
                                                shader._c_types[index_gl_type],
                                                self.index_element_size,
                                                1)

        self.vao.bind()
        self.index_buffer.bind_to_index_buffer()
        self.vao.unbind()

        # Make a custom VertexList class w/ properties for each attribute in the ShaderProgram:
        self._vertexlist_class = type(self._vertex_class.__name__, (self._vertex_class,),
                                      self._property_dict)

    def safe_index_alloc(self, count: int) -> int:
        """Allocate indices, resizing the buffers if necessary."""
        try:
            return self.index_allocator.alloc(count)
        except allocation.AllocatorMemoryException as e:
            capacity = _nearest_pow2(e.requested_capacity)
            self.index_buffer.resize(capacity * self.index_element_size)
            self.index_allocator.set_capacity(capacity)
            return self.index_allocator.alloc(count)

    def safe_index_realloc(self, start: int, count: int, new_count: int) -> int:
        """Reallocate indices, resizing the buffers if necessary."""
        try:
            return self.index_allocator.realloc(start, count, new_count)
        except allocation.AllocatorMemoryException as e:
            capacity = _nearest_pow2(e.requested_capacity)
            self.index_buffer.resize(capacity * self.index_element_size)
            self.index_allocator.set_capacity(capacity)
            return self.index_allocator.realloc(start, count, new_count)

    def create(self, count: int, index_count: int) -> IndexedVertexList:
        """Create an :py:class:`IndexedVertexList` in this domain.

        Args:
            count:
                Number of vertices to create
            index_count:
                Number of indices to create

        """
        start = self.safe_alloc(count)
        index_start = self.safe_index_alloc(index_count)
        return self._vertexlist_class(self, start, count, index_start, index_count)

    def draw(self, mode: int) -> None:
        """Draw all vertices in the domain.

        All vertices in the domain are drawn at once. This is the
        most efficient way to render primitives.

        Args:
            mode:
                OpenGL drawing mode, e.g. ``GL_POINTS``, ``GL_LINES``, etc.

        """
        self.vao.bind()
        for buffer, _ in self.buffer_attributes:
            buffer.sub_data()

        self.index_buffer.sub_data()

        starts, sizes = self.index_allocator.get_allocated_regions()
        primcount = len(starts)
        if primcount == 0:
            pass
        elif primcount == 1:
            # Common case
            glDrawElements(mode, sizes[0], self.index_gl_type,
                           self.index_buffer.ptr + starts[0] * self.index_element_size)
        else:
            starts = [s * self.index_element_size + self.index_buffer.ptr for s in starts]
            starts = (ctypes.POINTER(GLvoid) * primcount)(*(GLintptr * primcount)(*starts))
            sizes = (GLsizei * primcount)(*sizes)
            glMultiDrawElements(mode, sizes, self.index_gl_type, starts, primcount)

    def draw_subset(self, mode: int, vertex_list: IndexedVertexList) -> None:
        """Draw a specific IndexedVertexList in the domain.

        The `vertex_list` parameter specifies a :py:class:`IndexedVertexList`
        to draw. Only primitives in that list will be drawn.

        Args:
            mode:
                OpenGL drawing mode, e.g. ``GL_POINTS``, ``GL_LINES``, etc.
            vertex_list:
                Vertex list to draw.
        """
        self.vao.bind()
        for buffer, _ in self.buffer_attributes:
            buffer.sub_data()

        glDrawElements(mode, vertex_list.index_count, self.index_gl_type,
                       self.index_buffer.ptr +
                       vertex_list.index_start * self.index_element_size)


class InstancedIndexedVertexDomain(IndexedVertexDomain, InstancedVertexDomain):
    """Management of a set of indexed vertex lists.

    Construction of an indexed vertex domain is usually done with the
    :py:func:`create_domain` function.
    """
    _initial_index_count: int = 16

    def __init__(self, attribute_meta: dict[str, dict[str, Any]],  # noqa: D107
                 index_gl_type: int = GL_UNSIGNED_INT) -> None:
        super().__init__(attribute_meta, index_gl_type)

    def safe_index_alloc(self, count: int) -> int:
        """Allocate indices, resizing the buffers if necessary.

        Returns:
            The starting index of the allocated region.
        """
        try:
            return self.index_allocator.alloc(count)
        except allocation.AllocatorMemoryException as e:
            capacity = _nearest_pow2(e.requested_capacity)
            self.index_buffer.resize(capacity * self.index_element_size)
            self.index_allocator.set_capacity(capacity)
            return self.index_allocator.alloc(count)

    def safe_index_realloc(self, start: int, count: int, new_count: int) -> int:
        """Reallocate indices, resizing the buffers if necessary."""
        try:
            return self.index_allocator.realloc(start, count, new_count)
        except allocation.AllocatorMemoryException as e:
            capacity = _nearest_pow2(e.requested_capacity)
            self.index_buffer.resize(capacity * self.index_element_size)
            self.index_allocator.set_capacity(capacity)
            return self.index_allocator.realloc(start, count, new_count)

    def create(self, count: int, index_count: int) -> IndexedVertexList:
        """Create an :py:class:`IndexedVertexList` in this domain.

        Args:
            count:
                Number of vertices to create
            index_count:
                Number of indices to create

        """
        start = self.safe_alloc(count)
        index_start = self.safe_index_alloc(index_count)
        return self._vertexlist_class(self, start, count, index_start, index_count)

    def draw(self, mode: int) -> None:
        """Draw all vertices in the domain.

        All vertices in the domain are drawn at once. This is the
        most efficient way to render primitives.

        Args:
            mode:
                OpenGL drawing mode, e.g. ``GL_POINTS``, ``GL_LINES``, etc.

        """
        self.vao.bind()
        for buffer, _ in self.buffer_attributes:
            buffer.sub_data()

        starts, sizes = self.index_allocator.get_allocated_regions()
        glDrawElementsInstanced(mode, sizes[0], self.index_gl_type,
                                self.index_buffer.ptr + starts[0] * self.index_element_size, self._instances)

    def draw_subset(self, mode: int, vertex_list: IndexedVertexList) -> None:
        """Draw a specific IndexedVertexList in the domain.

        The ``vertex_list`` parameter specifies a :py:class:`IndexedVertexList`
        to draw. Only primitives in that list will be drawn.

        Args:
            mode:
                OpenGL drawing mode, e.g. ``GL_POINTS``, ``GL_LINES``, etc.
            vertex_list:
                Vertex list to draw.

        """
        self.vao.bind()
        for buffer, _ in self.buffer_attributes:
            buffer.sub_data()

        glDrawElementsInstanced(mode, vertex_list.index_count, self.index_gl_type,
                                self.index_buffer.ptr +
                                vertex_list.index_start * self.index_element_size, self._instances)<|MERGE_RESOLUTION|>--- conflicted
+++ resolved
@@ -398,14 +398,10 @@
                                                                       instanced)
 
             # Create buffer:
-<<<<<<< HEAD
-            attribute.buffer = AttributeBufferObject(attribute.stride * self.allocator.capacity, attribute)
+            self.attrib_name_buffers[name] = buffer = AttributeBufferObject(attribute.stride * self.allocator.capacity,
+                                                                            attribute)
             # TODO: use persistent buffer if we have GL support for it:
             # attribute.buffer = PersistentBufferObject(attribute.stride * self.allocator.capacity, attribute, self.vao)
-=======
-            self.attrib_name_buffers[name] = buffer = AttributeBufferObject(attribute.stride * self.allocator.capacity,
-                                                                            attribute)
->>>>>>> 60da39e4
 
             self.buffer_attributes.append((buffer, attribute))
 
