--- conflicted
+++ resolved
@@ -7,10 +7,10 @@
 method which provides the most efficient path for updating partial data within
 the buffer.
 """
-
+from __future__ import annotations
+
+import ctypes
 import sys
-import ctypes
-
 from functools import lru_cache
 
 import pyglet
@@ -218,7 +218,8 @@
 
     def sub_data(self):
         """Updates the buffer if any data has been changed or invalidated. Allows submitting multiple changes at once,
-        rather than having to call glBufferSubData for every change."""
+        rather than having to call glBufferSubData for every change.
+        """
         if not self._dirty:
             return
 
@@ -242,23 +243,6 @@
         return ctypes.cast(self.data_ptr + byte_start, ptr_type).contents
 
     def set_region(self, start, count, data):
-<<<<<<< HEAD
-        byte_start = self.attribute_stride * start  # byte offset
-        byte_size = self.attribute_stride * count  # number of bytes
-
-        array_start = start * self.attribute_count
-        array_end = count * self.attribute_count + array_start
-
-        #print("SETTING REGION", start, count, data, array_start, array_end, self.size, self._array[:])
-
-        self._array[array_start:array_end] = data
-
-        #print("REGION AFTER!", self._array[:])
-
-        self._dirty_min = min(self._dirty_min, byte_start)
-        self._dirty_max = max(self._dirty_max, byte_start + byte_size)
-
-=======
         array_start = self.attribute_count * start
         array_end = self.attribute_count * count + array_start
 
@@ -272,7 +256,6 @@
             self._dirty_min = byte_start
         if byte_end > self._dirty_max:
             self._dirty_max = byte_end
->>>>>>> c2077931
         self._dirty = True
 
     def resize(self, size):
