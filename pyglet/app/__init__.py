--- conflicted
+++ resolved
@@ -28,12 +28,11 @@
 
 .. versionadded:: 1.1
 """
+from __future__ import annotations
 
 import sys
 import weakref
 import platform
-
-from typing import Union
 
 import pyglet
 
@@ -69,13 +68,8 @@
 """
 
 
-<<<<<<< HEAD
-def run(interval: Union[float, None] = 1/60) -> None:
-    """Begin processing events, scheduled functions, and window updates.
-=======
-def run(interval: float = 1/60) -> None:
+def run(interval: None | float = 1/60) -> None:
     """Begin processing events, scheduled functions and window updates.
->>>>>>> b056ea06
 
     This is a convenience function, equivalent to::
 
@@ -88,16 +82,9 @@
 def exit() -> None:
     """Exit the application event loop.
 
-<<<<<<< HEAD
-    Causes the application event loop to finish if it's currenting
-    running. This call does not specifically exit the application.
-    For example, there may be additional code following the `run`
-    invocation.
-=======
     Causes the application event loop to finish, if an event loop is currently
     running.  The application may not necessarily exit (for example, there may
     be additional code following the ``run`` invocation).
->>>>>>> b056ea06
 
     This is a convenience function, equivalent to::
 
