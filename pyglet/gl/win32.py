--- conflicted
+++ resolved
@@ -98,11 +98,7 @@
 
 class Win32DisplayConfig(DisplayConfig):
     def __init__(self, canvas, pf, config):
-<<<<<<< HEAD
-        super(Win32DisplayConfig, self).__init__(canvas, config)
-=======
         super().__init__(canvas, config)
->>>>>>> 5b30939f
         self._pf = pf
         self._pfd = PIXELFORMATDESCRIPTOR()
 
@@ -157,11 +153,7 @@
     }
 
     def __init__(self, canvas, pf, config):
-<<<<<<< HEAD
-        super(Win32DisplayConfigARB, self).__init__(canvas, config)
-=======
         super().__init__(canvas, config)
->>>>>>> 5b30939f
         self._pf = pf
 
         names = list(self.attribute_ids.keys())
