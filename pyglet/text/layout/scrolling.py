--- conflicted
+++ resolved
@@ -123,19 +123,12 @@
     _translate_x: int = 0
     _translate_y: int = 0
 
-<<<<<<< HEAD
     def __init__(self, document: AbstractDocument,
                  x: float = 0, y: float = 0, z: float = 0,
                  width: int = None, height: int = None,
                  anchor_x: AnchorX = 'left', anchor_y: AnchorY = 'bottom', rotation: float = 0, multiline: bool = False,
-                 dpi: Optional[float] = None, batch: Optional[Batch] = None, group: Optional[graphics.Group] = None,
-                 program: Optional[ShaderProgram] = None, wrap_lines: bool = True) -> None:
-=======
-    def __init__(self, document: AbstractDocument, width: int, height: int, x: float = 0, y: float = 0, z: float = 0,  # noqa: D107
-                 anchor_x: AnchorX = "left", anchor_y: AnchorY = "bottom", rotation: float = 0, multiline: bool = False,
                  dpi: float | None = None, batch: Batch | None = None, group: graphics.Group | None = None,
                  program: ShaderProgram | None = None, wrap_lines: bool = True) -> None:
->>>>>>> b056ea06
 
         if width is None or height is None:
             msg = "Invalid size. ScrollableTextLayout width or height cannot be None."
