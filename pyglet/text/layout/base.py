--- conflicted
+++ resolved
@@ -16,29 +16,8 @@
 import pyglet
 
 from pyglet import graphics
-<<<<<<< HEAD
 from pyglet.graphics import GeometryMode
 from pyglet.graphics.draw import Group
-=======
-from pyglet.font.base import GlyphPosition
-from pyglet.gl import (
-    GL_BLEND,
-    GL_DEPTH_ATTACHMENT,
-    GL_DEPTH_COMPONENT,
-    GL_LINES,
-    GL_NEAREST,
-    GL_ONE_MINUS_SRC_ALPHA,
-    GL_SRC_ALPHA,
-    GL_TEXTURE0,
-    GL_TRIANGLES,
-    glActiveTexture,
-    glBindTexture,
-    glBlendFunc,
-    glDisable,
-    glEnable,
-)
-from pyglet.graphics import Group
->>>>>>> 202332f9
 from pyglet.text import runlist
 
 if TYPE_CHECKING:
