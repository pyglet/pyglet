# ----------------------------------------------------------------------------
# pyglet
# Copyright (c) 2006-2008 Alex Holkner
# Copyright (c) 2008-2019 pyglet contributors
# All rights reserved.
#
# Redistribution and use in source and binary forms, with or without
# modification, are permitted provided that the following conditions
# are met:
#
#  * Redistributions of source code must retain the above copyright
#    notice, this list of conditions and the following disclaimer.
#  * Redistributions in binary form must reproduce the above copyright
#    notice, this list of conditions and the following disclaimer in
#    the documentation and/or other materials provided with the
#    distribution.
#  * Neither the name of pyglet nor the names of its
#    contributors may be used to endorse or promote products
#    derived from this software without specific prior written
#    permission.
#
# THIS SOFTWARE IS PROVIDED BY THE COPYRIGHT HOLDERS AND CONTRIBUTORS
# "AS IS" AND ANY EXPRESS OR IMPLIED WARRANTIES, INCLUDING, BUT NOT
# LIMITED TO, THE IMPLIED WARRANTIES OF MERCHANTABILITY AND FITNESS
# FOR A PARTICULAR PURPOSE ARE DISCLAIMED. IN NO EVENT SHALL THE
# COPYRIGHT OWNER OR CONTRIBUTORS BE LIABLE FOR ANY DIRECT, INDIRECT,
# INCIDENTAL, SPECIAL, EXEMPLARY, OR CONSEQUENTIAL DAMAGES (INCLUDING,
# BUT NOT LIMITED TO, PROCUREMENT OF SUBSTITUTE GOODS OR SERVICES;
# LOSS OF USE, DATA, OR PROFITS; OR BUSINESS INTERRUPTION) HOWEVER
# CAUSED AND ON ANY THEORY OF LIABILITY, WHETHER IN CONTRACT, STRICT
# LIABILITY, OR TORT (INCLUDING NEGLIGENCE OR OTHERWISE) ARISING IN
# ANY WAY OUT OF THE USE OF THIS SOFTWARE, EVEN IF ADVISED OF THE
# POSSIBILITY OF SUCH DAMAGE.
# ----------------------------------------------------------------------------
"""Run list encoding utilities.

.. versionadded:: 1.1
"""
<<<<<<< HEAD
=======
from builtins import str
from builtins import zip
from builtins import next
from builtins import object
>>>>>>> 82ec56b9


<<<<<<< HEAD
class _Run:
=======

class _Run(object):
>>>>>>> 82ec56b9
    def __init__(self, value, count):
        self.value = value
        self.count = count

    def __repr__(self):
        return 'Run(%r, %d)' % (self.value, self.count)


<<<<<<< HEAD
class RunList:
=======
class RunList(object):
>>>>>>> 82ec56b9
    """List of contiguous runs of values.

    A `RunList` is an efficient encoding of a sequence of values.  For
    example, the sequence ``aaaabbccccc`` is encoded as ``(4, a), (2, b),
    (5, c)``.  The class provides methods for modifying and querying the
    run list without needing to deal with the tricky cases of splitting and
    merging the run list entries.

    Run lists are used to represent formatted character data in pyglet.  A
    separate run list is maintained for each style attribute, for example,
    bold, italic, font size, and so on.  Unless you are overriding the
    document interfaces, the only interaction with run lists is via
    `RunIterator`.

    The length and ranges of a run list always refer to the character
    positions in the decoded list.  For example, in the above sequence,
    ``set_run(2, 5, 'x')`` would change the sequence to ``aaxxxbccccc``.
    """

    def __init__(self, size, initial):
        """Create a run list of the given size and a default value.

        :Parameters:
            `size` : int
                Number of characters to represent initially.
            `initial` : object
                The value of all characters in the run list.

        """
        self.runs = [_Run(initial, size)]

    def insert(self, pos, length):
        """Insert characters into the run list.

        The inserted characters will take on the value immediately preceding
        the insertion point (or the value of the first character, if `pos` is
        0).

        :Parameters:
            `pos` : int
                Insertion index
            `length` : int
                Number of characters to insert.

        """

        i = 0
        for run in self.runs:
            if i <= pos <= i + run.count:
                run.count += length
            i += run.count

    def delete(self, start, end):
        """Remove characters from the run list.

        :Parameters:
            `start` : int
                Starting index to remove from.
            `end` : int
                End index, exclusive.

        """
        i = 0

        for run in self.runs:
            if end - start == 0:
                break
            if i <= start <= i + run.count:
                trim = min(end - start, i + run.count - start)
                run.count -= trim
                end -= trim
            i += run.count
        self.runs = [r for r in self.runs if r.count > 0]

        # Don't leave an empty list
        if not self.runs:
            self.runs = [_Run(run.value, 0)]

    def set_run(self, start, end, value):
        """Set the value of a range of characters.

        :Parameters:
            `start` : int
                Start index of range.
            `end` : int
                End of range, exclusive.
            `value` : object
                Value to set over the range.

        """
        if end - start <= 0:
            return

        # Find runs that need to be split
        i = 0
        start_i = None
        start_trim = 0
        end_i = None
        end_trim = 0
        for run_i, run in enumerate(self.runs):
            count = run.count
            if i < start < i + count:
                start_i = run_i
                start_trim = start - i
            if i < end < i + count:
                end_i = run_i
                end_trim = end - i
            i += count

        # Split runs
        if start_i is not None:
            run = self.runs[start_i]
            self.runs.insert(start_i, _Run(run.value, start_trim))
            run.count -= start_trim
            if end_i is not None:
                if end_i == start_i:
                    end_trim -= start_trim
                end_i += 1
        if end_i is not None:
            run = self.runs[end_i]
            self.runs.insert(end_i, _Run(run.value, end_trim))
            run.count -= end_trim

        # Set new value on runs
        i = 0
        for run in self.runs:
            if start <= i and i + run.count <= end:
                run.value = value
            i += run.count

            # Merge adjacent runs
        last_run = self.runs[0]
        for run in self.runs[1:]:
            if run.value == last_run.value:
                run.count += last_run.count
                last_run.count = 0
            last_run = run

        # Delete collapsed runs
        self.runs = [r for r in self.runs if r.count > 0]

    def __iter__(self):
        i = 0
        for run in self.runs:
            yield i, i + run.count, run.value
            i += run.count

    def get_run_iterator(self):
        """Get an extended iterator over the run list.

        :rtype: `RunIterator`
        """
        return RunIterator(self)

    def __getitem__(self, index):
        """Get the value at a character position.

        :Parameters:
            `index` : int
                Index of character.  Must be within range and non-negative.

        :rtype: object
        """
        i = 0
        for run in self.runs:
            if i <= index < i + run.count:
                return run.value
            i += run.count

        # Append insertion point
        if index == i:
            return self.runs[-1].value

        raise IndexError

    def __repr__(self):
        return str(list(self))


<<<<<<< HEAD
class AbstractRunIterator:
=======
class AbstractRunIterator(object):
>>>>>>> 82ec56b9
    """Range iteration over `RunList`.

    `AbstractRunIterator` objects allow any monotonically non-decreasing
    access of the iteration, including repeated iteration over the same index.
    Use the ``[index]`` operator to get the value at a particular index within
    the document.  For example::

        run_iter = iter(run_list)
        value = run_iter[0]
        value = run_iter[0]       # non-decreasing access is OK
        value = run_iter[15]
        value = run_iter[17]
        value = run_iter[16]      # this is illegal, the index decreased.

    Using `AbstractRunIterator` to access increasing indices of the value runs
    is more efficient than calling `RunList.__getitem__` repeatedly.

    You can also iterate over monotonically non-decreasing ranges over the
    iteration.  For example::
        
        run_iter = iter(run_list)
        for start, end, value in run_iter.ranges(0, 20):
            pass
        for start, end, value in run_iter.ranges(25, 30):
            pass
        for start, end, value in run_iter.ranges(30, 40):
            pass

    Both start and end indices of the slice are required and must be positive.
    """

    def __getitem__(self, index):
        """Get the value at a given index.

        See the class documentation for examples of valid usage.

        :Parameters:
            `index` : int   
                Document position to query.

        :rtype: object
        """

    def ranges(self, start, end):
        """Iterate over a subrange of the run list.

        See the class documentation for examples of valid usage.

        :Parameters:
            `start` : int
                Start index to iterate from.
            `end` : int
                End index, exclusive.

        :rtype: iterator
        :return: Iterator over (start, end, value) tuples.
        """


class RunIterator(AbstractRunIterator):
    def __init__(self, run_list):
        self._run_list_iter = iter(run_list)
        self.start, self.end, self.value = next(self)

    def __next__(self):
        return next(self._run_list_iter)

    def __getitem__(self, index):
        try:
            while index >= self.end and index > self.start:
                # condition has special case for 0-length run (fixes issue 471)
                self.start, self.end, self.value = next(self)
            return self.value
        except StopIteration:
            raise IndexError

    def ranges(self, start, end):
        try:
            while start >= self.end:
                self.start, self.end, self.value = next(self)
            yield start, min(self.end, end), self.value
            while end > self.end:
                self.start, self.end, self.value = next(self)
                yield self.start, min(self.end, end), self.value
        except StopIteration:
            return


class OverriddenRunIterator(AbstractRunIterator):
    """Iterator over a `RunIterator`, with a value temporarily replacing
    a given range.
    """

    def __init__(self, base_iterator, start, end, value):
        """Create a derived iterator.

        :Parameters:
            `start` : int
                Start of range to override
            `end` : int
                End of range to override, exclusive
            `value` : object
                Value to replace over the range

        """
        self.iter = base_iterator
        self.override_start = start
        self.override_end = end
        self.override_value = value

    def ranges(self, start, end):
        if end <= self.override_start or start >= self.override_end:
            # No overlap
            for r in self.iter.ranges(start, end):
                yield r
        else:
            # Overlap: before, override, after
            if start < self.override_start < end:
                for r in self.iter.ranges(start, self.override_start):
                    yield r
            yield (max(self.override_start, start),
                   min(self.override_end, end),
                   self.override_value)
            if start < self.override_end < end:
                for r in self.iter.ranges(self.override_end, end):
                    yield r

    def __getitem__(self, index):
        if self.override_start <= index < self.override_end:
            return self.override_value
        else:
            return self.iter[index]


class FilteredRunIterator(AbstractRunIterator):
    """Iterate over an `AbstractRunIterator` with filtered values replaced
    by a default value.
    """

    def __init__(self, base_iterator, filter, default):
        """Create a filtered run iterator.

        :Parameters:
            `base_iterator` : `AbstractRunIterator`
                Source of runs.
            `filter` : ``lambda object: bool``
                Function taking a value as parameter, and returning ``True``
                if the value is acceptable, and ``False`` if the default value
                should be substituted.
            `default` : object
                Default value to replace filtered values.

        """
        self.iter = base_iterator
        self.filter = filter
        self.default = default

    def ranges(self, start, end):
        for start, end, value in self.iter.ranges(start, end):
            if self.filter(value):
                yield start, end, value
            else:
                yield start, end, self.default

    def __getitem__(self, index):
        value = self.iter[index]
        if self.filter(value):
            return value
        return self.default


class ZipRunIterator(AbstractRunIterator):
    """Iterate over multiple run iterators concurrently."""

    def __init__(self, range_iterators):
        self.range_iterators = range_iterators

    def ranges(self, start, end):
        try:
            iterators = [i.ranges(start, end) for i in self.range_iterators]
            starts, ends, values = zip(*[next(i) for i in iterators])
            starts = list(starts)
            ends = list(ends)
            values = list(values)
            while start < end:
                min_end = min(ends)
                yield start, min_end, values
                start = min_end
                for i, iterator in enumerate(iterators):
                    if ends[i] == min_end:
                        starts[i], ends[i], values[i] = next(iterator)
        except StopIteration:
            return

    def __getitem__(self, index):
        return [i[index] for i in self.range_iterators]


class ConstRunIterator(AbstractRunIterator):
    """Iterate over a constant value without creating a RunList."""

    def __init__(self, length, value):
        self.length = length
        self.end = length
        self.value = value

    def __next__(self):
        yield 0, self.length, self.value

    def ranges(self, start, end):
        yield start, end, self.value

    def __getitem__(self, index):
        return self.value<|MERGE_RESOLUTION|>--- conflicted
+++ resolved
@@ -36,21 +36,9 @@
 
 .. versionadded:: 1.1
 """
-<<<<<<< HEAD
-=======
-from builtins import str
-from builtins import zip
-from builtins import next
-from builtins import object
->>>>>>> 82ec56b9
-
-
-<<<<<<< HEAD
+
+
 class _Run:
-=======
-
-class _Run(object):
->>>>>>> 82ec56b9
     def __init__(self, value, count):
         self.value = value
         self.count = count
@@ -59,11 +47,7 @@
         return 'Run(%r, %d)' % (self.value, self.count)
 
 
-<<<<<<< HEAD
 class RunList:
-=======
-class RunList(object):
->>>>>>> 82ec56b9
     """List of contiguous runs of values.
 
     A `RunList` is an efficient encoding of a sequence of values.  For
@@ -194,7 +178,7 @@
                 run.value = value
             i += run.count
 
-            # Merge adjacent runs
+        # Merge adjacent runs
         last_run = self.runs[0]
         for run in self.runs[1:]:
             if run.value == last_run.value:
@@ -243,11 +227,7 @@
         return str(list(self))
 
 
-<<<<<<< HEAD
 class AbstractRunIterator:
-=======
-class AbstractRunIterator(object):
->>>>>>> 82ec56b9
     """Range iteration over `RunList`.
 
     `AbstractRunIterator` objects allow any monotonically non-decreasing
