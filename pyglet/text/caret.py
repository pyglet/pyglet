# ----------------------------------------------------------------------------
# pyglet
# Copyright (c) 2006-2008 Alex Holkner
# Copyright (c) 2008-2021 pyglet contributors
# All rights reserved.
#
# Redistribution and use in source and binary forms, with or without
# modification, are permitted provided that the following conditions
# are met:
#
#  * Redistributions of source code must retain the above copyright
#    notice, this list of conditions and the following disclaimer.
#  * Redistributions in binary form must reproduce the above copyright
#    notice, this list of conditions and the following disclaimer in
#    the documentation and/or other materials provided with the
#    distribution.
#  * Neither the name of pyglet nor the names of its
#    contributors may be used to endorse or promote products
#    derived from this software without specific prior written
#    permission.
#
# THIS SOFTWARE IS PROVIDED BY THE COPYRIGHT HOLDERS AND CONTRIBUTORS
# "AS IS" AND ANY EXPRESS OR IMPLIED WARRANTIES, INCLUDING, BUT NOT
# LIMITED TO, THE IMPLIED WARRANTIES OF MERCHANTABILITY AND FITNESS
# FOR A PARTICULAR PURPOSE ARE DISCLAIMED. IN NO EVENT SHALL THE
# COPYRIGHT OWNER OR CONTRIBUTORS BE LIABLE FOR ANY DIRECT, INDIRECT,
# INCIDENTAL, SPECIAL, EXEMPLARY, OR CONSEQUENTIAL DAMAGES (INCLUDING,
# BUT NOT LIMITED TO, PROCUREMENT OF SUBSTITUTE GOODS OR SERVICES;
# LOSS OF USE, DATA, OR PROFITS; OR BUSINESS INTERRUPTION) HOWEVER
# CAUSED AND ON ANY THEORY OF LIABILITY, WHETHER IN CONTRACT, STRICT
# LIABILITY, OR TORT (INCLUDING NEGLIGENCE OR OTHERWISE) ARISING IN
# ANY WAY OUT OF THE USE OF THIS SOFTWARE, EVEN IF ADVISED OF THE
# POSSIBILITY OF SUCH DAMAGE.
# ----------------------------------------------------------------------------

"""Provides keyboard and mouse editing procedures for text layout.

Example usage::

    from pyglet import window
    from pyglet.text import layout, caret

    my_window = window.Window(...)
    my_layout = layout.IncrementalTextLayout(...)
    my_caret = caret.Caret(my_layout)
    my_window.push_handlers(my_caret)

.. versionadded:: 1.1
"""

import re
import time

from pyglet import clock
from pyglet import event
from pyglet.window import key


class Caret:
    """Visible text insertion marker for
    `pyglet.text.layout.IncrementalTextLayout`.

    The caret is drawn as a single vertical bar at the document `position` 
    on a text layout object.  If `mark` is not None, it gives the unmoving
    end of the current text selection.  The visible text selection on the
    layout is updated along with `mark` and `position`.
    
    By default the layout's graphics batch is used, so the caret does not need
    to be drawn explicitly.  Even if a different graphics batch is supplied,
    the caret will be correctly positioned and clipped within the layout.

    Updates to the document (and so the layout) are automatically propagated
    to the caret.  

    The caret object can be pushed onto a window event handler stack with
    `Window.push_handlers`.  The caret will respond correctly to keyboard,
    text, mouse and activation events, including double- and triple-clicks.
    If the text layout is being used alongside other graphical widgets, a
    GUI toolkit will be needed to delegate keyboard and mouse events to the
    appropriate widget.  pyglet does not provide such a toolkit at this stage.
    """

    _next_word_re = re.compile(r'(?<=\W)\w')
    _previous_word_re = re.compile(r'(?<=\W)\w+\W*$')
    _next_para_re = re.compile(r'\n', flags=re.DOTALL)
    _previous_para_re = re.compile(r'\n', flags=re.DOTALL)

    _position = 0

    _active = True
    _visible = True
    _blink_visible = True
    _click_count = 0
    _click_time = 0

    #: Blink period, in seconds.
    PERIOD = 0.5

    #: Pixels to scroll viewport per mouse scroll wheel movement.
    #: Defaults to 12pt at 96dpi.
    SCROLL_INCREMENT = 12 * 96 // 72

    _mark = None

    def __init__(self, layout, batch=None, color=(0, 0, 0)):
        """Create a caret for a layout.

        By default the layout's batch is used, so the caret does not need to
        be drawn explicitly.

        :Parameters:
            `layout` : `~pyglet.text.layout.TextLayout`
                Layout to control.
            `batch` : `~pyglet.graphics.Batch`
                Graphics batch to add vertices to.
            `color` : (int, int, int)
                RGB tuple with components in range [0, 255].

        """
        from pyglet import gl
        self._layout = layout
        batch = batch or layout.batch
        colors = (*color, 255, *color, 255)
        self._list = batch.add(2, gl.GL_LINES, layout.foreground_decoration_group, 'vertices2f', ('colors4Bn', colors))

        self._ideal_x = None
        self._ideal_line = None
        self._next_attributes = {}

        self.visible = True

        layout.push_handlers(self)

    def delete(self):
        """Remove the caret from its batch.

        Also disconnects the caret from further layout events.
        """
        self._list.delete()
        self._layout.remove_handlers(self)

    def _blink(self, dt):
        if self.PERIOD:
            self._blink_visible = not self._blink_visible
        if self._visible and self._active and self._blink_visible:
            alpha = 255
        else:
            alpha = 0
        self._list.colors[3] = alpha
        self._list.colors[7] = alpha

    def _nudge(self):
        self.visible = True

    @property
    def visible(self):
        """Caret visibility.

        The caret may be hidden despite this property due to the periodic blinking
        or by `on_deactivate` if the event handler is attached to a window.

        :type: bool
        """
        return self._visible

    @visible.setter
    def visible(self, visible):
        self._visible = visible
        clock.unschedule(self._blink)
        if visible and self._active and self.PERIOD:
            clock.schedule_interval(self._blink, self.PERIOD)
            self._blink_visible = False  # flipped immediately by next blink
        self._blink(0)

    @property
    def color(self):
        """Caret color.

        The default caret color is ``[0, 0, 0]`` (black).  Each RGB color
        component is in the range 0 to 255.

        :type: (int, int, int)
        """
        return self._list.colors[:3]

    @color.setter
    def color(self, color):
        self._list.colors[:3] = color
        self._list.colors[4:7] = color

    @property
    def position(self):
        """Position of caret within document."""
        return self._position

    @position.setter
    def position(self, position):
        self._position = position
        self._next_attributes.clear()
        self._update()

    @property
    def mark(self):
        """Position of immovable end of text selection within document.

        An interactive text selection is determined by its immovable end (the
        caret's position when a mouse drag begins) and the caret's position, which
        moves interactively by mouse and keyboard input.

        This property is ``None`` when there is no selection.

        :type: int
        """
        return self._mark

    @mark.setter
    def mark(self, mark):
        self._mark = mark
        self._update(line=self._ideal_line)
        if mark is None:
            self._layout.set_selection(0, 0)

    @property
    def line(self):
        """Index of line containing the caret's position.

        When set, `position` is modified to place the caret on requested line
        while maintaining the closest possible X offset.

        :rtype: int
        """
        if self._ideal_line is not None:
            return self._ideal_line
        else:
            return self._layout.get_line_from_position(self._position)

    @line.setter
    def line(self, line):
        if self._ideal_x is None:
            self._ideal_x, _ = self._layout.get_point_from_position(self._position)
        self._position = self._layout.get_position_on_line(line, self._ideal_x)
        self._update(line=line, update_ideal_x=False)

    def get_style(self, attribute):
        """Get the document's named style at the caret's current position.

        If there is a text selection and the style varies over the selection,
        `pyglet.text.document.STYLE_INDETERMINATE` is returned.

        :Parameters:
            `attribute` : str
                Name of style attribute to retrieve.  See
                `pyglet.text.document` for a list of recognised attribute
                names.

        :rtype: object
        """
        if self._mark is None or self._mark == self._position:
            try:
                return self._next_attributes[attribute]
            except KeyError:
                return self._layout.document.get_style(attribute, self._position)

        start = min(self._position, self._mark)
        end = max(self._position, self._mark)
        return self._layout.document.get_style_range(attribute, start, end)

    def set_style(self, attributes):
        """Set the document style at the caret's current position.

        If there is a text selection the style is modified immediately.
        Otherwise, the next text that is entered before the position is
        modified will take on the given style.

        :Parameters:
            `attributes` : dict
                Dict mapping attribute names to style values.  See
                `pyglet.text.document` for a list of recognised attribute
                names.

        """

        if self._mark is None or self._mark == self._position:
            self._next_attributes.update(attributes)
            return

        start = min(self._position, self._mark)
        end = max(self._position, self._mark)
        self._layout.document.set_style(start, end, attributes)

    def _delete_selection(self):
        start = min(self._mark, self._position)
        end = max(self._mark, self._position)
        self._position = start
        self._mark = None
        self._layout.document.delete_text(start, end)
        self._layout.set_selection(0, 0)

    def move_to_point(self, x, y):
        """Move the caret close to the given window coordinate.

        The `mark` will be reset to ``None``.

        :Parameters:
            `x` : int   
                X coordinate.
            `y` : int
                Y coordinate.

        """
        line = self._layout.get_line_from_point(x, y)
        self._mark = None
        self._layout.set_selection(0, 0)
        self._position = self._layout.get_position_on_line(line, x)
        self._update(line=line)
        self._next_attributes.clear()

    def select_to_point(self, x, y):
        """Move the caret close to the given window coordinate while
        maintaining the `mark`.

        :Parameters:
            `x` : int   
                X coordinate.
            `y` : int
                Y coordinate.

        """
        line = self._layout.get_line_from_point(x, y)
        self._position = self._layout.get_position_on_line(line, x)
        self._update(line=line)
        self._next_attributes.clear()

    def select_word(self, x, y):
        """Select the word at the given window coordinate.

        :Parameters:
            `x` : int   
                X coordinate.
            `y` : int
                Y coordinate.

        """
        line = self._layout.get_line_from_point(x, y)
        p = self._layout.get_position_on_line(line, x)
        m1 = self._previous_word_re.search(self._layout.document.text, 0, p + 1)
        if not m1:
            m1 = 0
        else:
            m1 = m1.start()
        self.mark = m1

        m2 = self._next_word_re.search(self._layout.document.text, p)
        if not m2:
            m2 = len(self._layout.document.text)
        else:
            m2 = m2.start()
        self._position = m2
        self._update(line=line)
        self._next_attributes.clear()

    def select_paragraph(self, x, y):
        """Select the paragraph at the given window coordinate.

        :Parameters:
            `x` : int   
                X coordinate.
            `y` : int
                Y coordinate.

        """
        line = self._layout.get_line_from_point(x, y)
        p = self._layout.get_position_on_line(line, x)
        self.mark = self._layout.document.get_paragraph_start(p)
        self._position = self._layout.document.get_paragraph_end(p)
        self._update(line=line)
        self._next_attributes.clear()

    def _update(self, line=None, update_ideal_x=True):
        if line is None:
            line = self._layout.get_line_from_position(self._position)
            self._ideal_line = None
        else:
            self._ideal_line = line
        x, y = self._layout.get_point_from_position(self._position, line)
        if update_ideal_x:
            self._ideal_x = x

<<<<<<< HEAD
        x -= self._layout.view_x
        y -= self._layout.view_y
=======
        x -= self._layout.top_group.view_x
        y -= self._layout.top_group.view_y
>>>>>>> 85693c7e
        font = self._layout.document.get_font(max(0, self._position - 1))
        self._list.vertices[:] = [x, y + font.descent, x, y + font.ascent]

        print("Caret Vertices:", self._list.vertices[:])

        if self._mark is not None:
            self._layout.set_selection(min(self._position, self._mark), max(self._position, self._mark))

        self._layout.ensure_line_visible(line)
        self._layout.ensure_x_visible(x)

    def on_layout_update(self):
        if self.position > len(self._layout.document.text):
            self.position = len(self._layout.document.text)
        self._update()

    def on_text(self, text):
        """Handler for the `pyglet.window.Window.on_text` event.

        Caret keyboard handlers assume the layout always has keyboard focus.
        GUI toolkits should filter keyboard and text events by widget focus
        before invoking this handler.
        """
        if self._mark is not None:
            self._delete_selection()

        text = text.replace('\r', '\n')
        pos = self._position
        self._position += len(text)
        self._layout.document.insert_text(pos, text, self._next_attributes)
        self._nudge()
        return event.EVENT_HANDLED

    def on_text_motion(self, motion, select=False):
        """Handler for the `pyglet.window.Window.on_text_motion` event.

        Caret keyboard handlers assume the layout always has keyboard focus.
        GUI toolkits should filter keyboard and text events by widget focus
        before invoking this handler.
        """
        if motion == key.MOTION_BACKSPACE:
            if self.mark is not None:
                self._delete_selection()
            elif self._position > 0:
                self._position -= 1
                self._layout.document.delete_text(self._position, self._position + 1)
        elif motion == key.MOTION_DELETE:
            if self.mark is not None:
                self._delete_selection()
            elif self._position < len(self._layout.document.text):
                self._layout.document.delete_text(self._position, self._position + 1)
        elif self._mark is not None and not select:
            self._mark = None
            self._layout.set_selection(0, 0)

        if motion == key.MOTION_LEFT:
            self.position = max(0, self.position - 1)
        elif motion == key.MOTION_RIGHT:
            self.position = min(len(self._layout.document.text), self.position + 1)
        elif motion == key.MOTION_UP:
            self.line = max(0, self.line - 1)
        elif motion == key.MOTION_DOWN:
            line = self.line
            if line < self._layout.get_line_count() - 1:
                self.line = line + 1
        elif motion == key.MOTION_BEGINNING_OF_LINE:
            self.position = self._layout.get_position_from_line(self.line)
        elif motion == key.MOTION_END_OF_LINE:
            line = self.line
            if line < self._layout.get_line_count() - 1:
                self._position = self._layout.get_position_from_line(line + 1) - 1
                self._update(line)
            else:
                self.position = len(self._layout.document.text)
        elif motion == key.MOTION_BEGINNING_OF_FILE:
            self.position = 0
        elif motion == key.MOTION_END_OF_FILE:
            self.position = len(self._layout.document.text)
        elif motion == key.MOTION_NEXT_WORD:
            pos = self._position + 1
            m = self._next_word_re.search(self._layout.document.text, pos)
            if not m:
                self.position = len(self._layout.document.text)
            else:
                self.position = m.start()
        elif motion == key.MOTION_PREVIOUS_WORD:
            pos = self._position
            m = self._previous_word_re.search(self._layout.document.text, 0, pos)
            if not m:
                self.position = 0
            else:
                self.position = m.start()

        self._next_attributes.clear()
        self._nudge()
        return event.EVENT_HANDLED

    def on_text_motion_select(self, motion):
        """Handler for the `pyglet.window.Window.on_text_motion_select` event.

        Caret keyboard handlers assume the layout always has keyboard focus.
        GUI toolkits should filter keyboard and text events by widget focus
        before invoking this handler.
        """
        if self.mark is None:
            self.mark = self.position
        self.on_text_motion(motion, True)
        return event.EVENT_HANDLED

    def on_mouse_scroll(self, x, y, scroll_x, scroll_y):
        """Handler for the `pyglet.window.Window.on_mouse_scroll` event.

        Mouse handlers do not check the bounds of the coordinates: GUI
        toolkits should filter events that do not intersect the layout
        before invoking this handler.

        The layout viewport is scrolled by `SCROLL_INCREMENT` pixels per
        "click".
        """
        self._layout.view_x -= scroll_x * self.SCROLL_INCREMENT
        self._layout.view_y += scroll_y * self.SCROLL_INCREMENT
        return event.EVENT_HANDLED

    def on_mouse_press(self, x, y, button, modifiers):
        """Handler for the `pyglet.window.Window.on_mouse_press` event.

        Mouse handlers do not check the bounds of the coordinates: GUI
        toolkits should filter events that do not intersect the layout
        before invoking this handler.

        This handler keeps track of the number of mouse presses within
        a short span of time and uses this to reconstruct double- and
        triple-click events for selecting words and paragraphs.  This
        technique is not suitable when a GUI toolkit is in use, as the active
        widget must also be tracked.  Do not use this mouse handler if
        a GUI toolkit is being used.
        """
        t = time.time()
        if t - self._click_time < 0.25:
            self._click_count += 1
        else:
            self._click_count = 1
        self._click_time = time.time()

        if self._click_count == 1:
            self.move_to_point(x, y)
        elif self._click_count == 2:
            self.select_word(x, y)
        elif self._click_count == 3:
            self.select_paragraph(x, y)
            self._click_count = 0

        self._nudge()
        return event.EVENT_HANDLED

    def on_mouse_drag(self, x, y, dx, dy, buttons, modifiers):
        """Handler for the `pyglet.window.Window.on_mouse_drag` event.

        Mouse handlers do not check the bounds of the coordinates: GUI
        toolkits should filter events that do not intersect the layout
        before invoking this handler.
        """
        if self.mark is None:
            self.mark = self.position
        self.select_to_point(x, y)
        self._nudge()
        return event.EVENT_HANDLED

    def on_activate(self):
        """Handler for the `pyglet.window.Window.on_activate` event.

        The caret is hidden when the window is not active.
        """
        self._active = True
        self.visible = self._active
        return event.EVENT_HANDLED

    def on_deactivate(self):
        """Handler for the `pyglet.window.Window.on_deactivate` event.

        The caret is hidden when the window is not active.
        """
        self._active = False
        self.visible = self._active
        return event.EVENT_HANDLED<|MERGE_RESOLUTION|>--- conflicted
+++ resolved
@@ -343,7 +343,7 @@
         """
         line = self._layout.get_line_from_point(x, y)
         p = self._layout.get_position_on_line(line, x)
-        m1 = self._previous_word_re.search(self._layout.document.text, 0, p + 1)
+        m1 = self._previous_word_re.search(self._layout.document.text, 0, p+1)
         if not m1:
             m1 = 0
         else:
@@ -386,17 +386,12 @@
         if update_ideal_x:
             self._ideal_x = x
 
-<<<<<<< HEAD
+        # x -= self._layout.top_group.view_x    # From 1.5
+        # y -= self._layout.top_group.view_y    # From 1.5
         x -= self._layout.view_x
         y -= self._layout.view_y
-=======
-        x -= self._layout.top_group.view_x
-        y -= self._layout.top_group.view_y
->>>>>>> 85693c7e
         font = self._layout.document.get_font(max(0, self._position - 1))
         self._list.vertices[:] = [x, y + font.descent, x, y + font.ascent]
-
-        print("Caret Vertices:", self._list.vertices[:])
 
         if self._mark is not None:
             self._layout.set_selection(min(self._position, self._mark), max(self._position, self._mark))
