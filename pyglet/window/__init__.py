"""Windowing and user-interface events.

This module allows applications to create and display windows with a
graphical context.  Windows can be created with a variety of border styles
or set fullscreen.

You can register event handlers for keyboard, mouse and window events.
For games and kiosks you can also restrict the input to your windows,
for example disabling users from switching away from the application
with certain key combinations or capturing and hiding the mouse.

Getting started
---------------

Call the Window constructor to create a new window::

    from pyglet.window import Window
    win = Window(width=960, height=540)

Attach your own event handlers::

    @win.event
    def on_key_press(symbol, modifiers):
        # ... handle this event ...

Place drawing code for the window within the `Window.on_draw` event handler::

    @win.event
    def on_draw():
        # ... drawing code ...

Call `pyglet.app.run` to enter the main event loop (by default, this
returns when all open windows are closed)::

    from pyglet import app
    app.run()

Creating a game window
----------------------

Use :py:meth:`~pyglet.window.Window.set_exclusive_mouse` to hide the mouse
cursor and receive relative mouse movement events.  Specify ``fullscreen=True``
as a keyword argument to the :py:class:`~pyglet.window.Window` constructor to
render to the entire screen rather than opening a window::

    win = Window(fullscreen=True)
    win.set_exclusive_mouse()

Working with multiple screens
-----------------------------

By default, fullscreen windows are opened on the primary display (typically
set by the user in their operating system settings).  You can retrieve a list
of attached screens and select one manually if you prefer.  This is useful for
opening a fullscreen window on each screen::

    display = pyglet.display.get_display()
    screens = display.get_screens()
    windows = []
    for screen in screens:
        windows.append(window.Window(fullscreen=True, screen=screen))

Specifying a screen has no effect if the window is not fullscreen.

Specifying the Graphical context properties
----------------------------------------

Each window has its own context which is created when the window is created.
You can specify the properties of the context before it is created
by creating a "template" configuration::

    from pyglet.graphics.api import get_config
    # Create template config
    config = get_config()
    config.stencil_size = 8
    config.aux_buffers = 4
    # Create a window using this config
    win = window.Window(config=config)

To determine if a given configuration is supported, query the screen (see
above, "Working with multiple screens")::

    configs = screen.get_matching_configs(config)
    if not configs:
        # ... config is not supported
    else:
        win = window.Window(config=configs[0])

"""
from __future__ import annotations

import sys
from abc import abstractmethod
from collections import deque
from typing import TYPE_CHECKING, Any, Callable, Sequence

import pyglet
import pyglet.window.key
import pyglet.window.mouse
from pyglet.event import EVENT_HANDLE_STATE, EventDispatcher

from pyglet.math import Mat4
from pyglet.window import event, key

if TYPE_CHECKING:
    from pyglet.graphics.api.base import VerifiedGraphicsConfig, SurfaceContext, GraphicsConfig
    from pyglet.display.base import Display, Screen, ScreenMode
    from pyglet.text import Label

_is_pyglet_doc_run = hasattr(sys, 'is_pyglet_doc_run') and sys.is_pyglet_doc_run


class WindowException(Exception):
    """The root exception for all window-related errors."""


class NoSuchDisplayException(WindowException):
    """An exception indicating the requested display is not available."""


class NoSuchConfigException(WindowException):
    """An exception indicating the requested configuration is not available."""


class NoSuchScreenModeException(WindowException):
    """An exception indicating the requested screen resolution could not be met."""


class MouseCursorException(WindowException):
    """The root exception for all mouse cursor-related errors."""


class MouseCursor:
    """An abstract mouse cursor."""

    #: Indicates if the cursor is drawn via the graphical api, or natively by the operating system.
    api_drawable: bool = True
    hw_drawable: bool = False

    def draw(self, x: int, y: int) -> None:
        """Abstract render method.

        The cursor should be drawn with the "hot" spot at the given
        coordinates.  The projection is set to the pyglet default (i.e.,
        orthographic in window-space), however no other aspects of the
        state can be assumed.

        Args:
            x:
                X coordinate of the mouse pointer's hot spot.
            y:
                Y coordinate of the mouse pointer's hot spot.

        """


class DefaultMouseCursor(MouseCursor):
    """The default mouse cursor set by the operating system."""
    api_drawable: bool = False
    hw_drawable: bool = True


class ImageMouseCursor(MouseCursor):
    """A user-defined mouse cursor created from an image.

    Use this class to create your own mouse cursors and assign them
    to windows. Cursors can be drawn by the graphics API, or optionally passed
    to the OS to render natively. There are no restrictions on cursors
    drawn by the graphical API, but natively rendered cursors may have some
    platform limitations (such as color depth, or size). In general,
    reasonably sized cursors will render correctly
    """

    def __init__(self, image: pyglet.image._AbstractImage, hot_x: int = 0, hot_y: int = 0,
                 acceleration: bool = False) -> None:
        """Create a mouse cursor from an image.

        Args:
            image:
                Image to use for the mouse cursor.  It must have a valid ``texture`` attribute.
            hot_x:
                X coordinate of the "hot" spot in the image relative to the image's anchor.
                May be clamped to the maximum image width if acceleration is enabled.
            hot_y:
                Y coordinate of the "hot" spot in the image, relative to the image's anchor.
                May be clamped to the maximum image height if acceleration is enabled.
            acceleration:
                If ``True``, draw the cursor natively instead of using the graphics API.
                The image may be downsampled or color reduced to fit the platform limitations.
        """
        self.texture = image
        self.hot_x = hot_x
        self.hot_y = hot_y
        self.scaling = 1.0

        self.gl_drawable = not acceleration
        self.hw_drawable = acceleration

    def draw(self, x: int, y: int) -> None:
        pass
        # Create agnostic version.
        # gl.glEnable(gl.GL_BLEND)
        # gl.glBlendFunc(gl.GL_SRC_ALPHA, gl.GL_ONE_MINUS_SRC_ALPHA)
        # self.texture.blit((x - self.hot_x) / self.scaling, (y - self.hot_y) / self.scaling, 0)
        # gl.glDisable(gl.GL_BLEND)


def _PlatformEventHandler(data: Any) -> Callable:  # noqa: N802
    """Decorator for platform event handlers.

    Apply giving the platform-specific data needed by the window to associate
    the method with an event.  See platform-specific subclasses of this
    decorator for examples.

    The following attributes are set on the function, which is returned
    otherwise unchanged:

    _platform_event
        True
    _platform_event_data
        List of data applied to the function (permitting multiple decorators
        on the same method).
    """

    def _event_wrapper(f: Callable) -> Callable:
        f._platform_event = True  # noqa: SLF001
        if not hasattr(f, '_platform_event_data'):
            f._platform_event_data = []  # noqa: SLF001
        f._platform_event_data.append(data)  # noqa: SLF001
        return f

    return _event_wrapper


def _ViewEventHandler(f: Callable) -> Callable:  # noqa: N802
    f._view = True  # noqa: SLF001
    return f


class _WindowMetaclass(type):
    """Sets the _platform_event_names class variable on the window subclass."""

    def __init__(cls: type[_WindowMetaclass], name: str, bases: tuple, dct: dict) -> None:
        cls._platform_event_names = set()
        for base in bases:
            if hasattr(base, '_platform_event_names'):
                cls._platform_event_names.update(base._platform_event_names)
        for name, func in dct.items():
            if hasattr(func, '_platform_event'):
                cls._platform_event_names.add(name)
        super().__init__(name, bases, dct)


class BaseWindow(EventDispatcher, metaclass=_WindowMetaclass):
    """Platform-independent application window.

    A window is a "heavyweight" object occupying operating system resources.
    The "client" or "content" area of a window is filled entirely with
    a graphical API's viewport, if enabled.  Applications have no access to operating system
    widgets or controls; all rendering must be done via a graphical API backend.

    Windows may appear as floating regions or can be set to fill an entire
    screen (fullscreen).  When floating, windows may appear borderless or
    decorated with a platform-specific frame (including, for example, the
    title bar, minimize and close buttons, resize handles, and so on).

    While it is possible to set the location of a window, it is recommended
    that applications allow the platform to place it according to local
    conventions.  This will ensure it is not obscured by other windows,
    and appears on an appropriate screen for the user.

    For OpenGL, to render into a window, you must first call its :py:meth:`.switch_to`
    method to make it the active OpenGL context. If you use only one
    window in your application, you can skip this step as it will always
    be the active context.
    """

    # Filled in by metaclass with the names of all methods on this (sub)class
    # that are platform event handlers.
    _platform_event_names: set[_PlatformEventHandler] = set()  # noqa: RUF012

    #: The default window style.
    WINDOW_STYLE_DEFAULT: None = None
    #: The window style for pop-up dialogs.
    WINDOW_STYLE_DIALOG: str = 'dialog'
    #: The window style for tool windows.
    WINDOW_STYLE_TOOL: str = 'tool'
    #: A window style without any decoration.
    WINDOW_STYLE_BORDERLESS: str = 'borderless'
    #: A window style for transparent, interactable windows
    WINDOW_STYLE_TRANSPARENT: str = 'transparent'
    #: A window style for transparent, topmost, click-through-able overlays
    WINDOW_STYLE_OVERLAY: str = 'overlay'

    #: The default mouse cursor.
    CURSOR_DEFAULT = None
    #: A crosshair mouse cursor.
    CURSOR_CROSSHAIR: str = 'crosshair'
    #: A pointing hand mouse cursor.
    CURSOR_HAND: str = 'hand'
    #: A "help" mouse cursor; typically a question mark and an arrow.
    CURSOR_HELP: str = 'help'
    #: A mouse cursor indicating that the selected operation is not permitted.
    CURSOR_NO: str = 'no'
    #: A mouse cursor indicating the element can be resized.
    CURSOR_SIZE: str = 'size'
    #: A mouse cursor indicating the element can be resized from the top
    #: border.
    CURSOR_SIZE_UP: str = 'size_up'
    #: A mouse cursor indicating the element can be resized from the
    #: upper-right corner.
    CURSOR_SIZE_UP_RIGHT: str = 'size_up_right'
    #: A mouse cursor indicating the element can be resized from the right
    #: border.
    CURSOR_SIZE_RIGHT: str = 'size_right'
    #: A mouse cursor indicating the element can be resized from the lower-right
    #: corner.
    CURSOR_SIZE_DOWN_RIGHT: str = 'size_down_right'
    #: A mouse cursor indicating the element can be resized from the bottom
    #: border.
    CURSOR_SIZE_DOWN: str = 'size_down'
    #: A mouse cursor indicating the element can be resized from the lower-left
    #: corner.
    CURSOR_SIZE_DOWN_LEFT: str = 'size_down_left'
    #: A mouse cursor indicating the element can be resized from the left
    #: border.
    CURSOR_SIZE_LEFT: str = 'size_left'
    #: A mouse cursor indicating the element can be resized from the upper-left
    #: corner.
    CURSOR_SIZE_UP_LEFT: str = 'size_up_left'
    #: A mouse cursor indicating the element can be resized vertically.
    CURSOR_SIZE_UP_DOWN: str = 'size_up_down'
    #: A mouse cursor indicating the element can be resized horizontally.
    CURSOR_SIZE_LEFT_RIGHT: str = 'size_left_right'
    #: A text input mouse cursor (I-beam).
    CURSOR_TEXT: str = 'text'
    #: A "wait" mouse cursor; typically an hourglass or watch.
    CURSOR_WAIT: str = 'wait'
    #: The "wait" mouse cursor combined with an arrow.
    CURSOR_WAIT_ARROW: str = 'wait_arrow'

    #: True if the user has attempted to close the window.
    #:
    #: :deprecated: Windows are closed immediately by the default
    #:      :py:meth:`~pyglet.window.Window.on_close` handler when `pyglet.app.event_loop` is being
    #:      used.
    has_exit: bool = False

    #: Window display contents validity.  The :py:mod:`pyglet.app` event loop
    #: examines every window each iteration and only dispatches the :py:meth:`~pyglet.window.Window.on_draw`
    #: event to windows that have `invalid` set.  By default, windows always
    #: have `invalid` set to ``True``.
    #:
    #: You can prevent redundant redraws by setting this variable to ``False``
    #: in the window's :py:meth:`~pyglet.window.Window.on_draw` handler, and setting it to True again in
    #: response to any events that actually do require a window contents
    #: update.
    #:
    #: :type: bool
    #:
    #: .. versionadded:: 1.1
    invalid: bool = True

    # Instance variables accessible only via properties
    _dpi: int = 96
    _width: int | None = None
    _height: int | None = None
    _caption: str | None = None
    _resizable: bool = False
    _style: str | None = WINDOW_STYLE_DEFAULT
    _fullscreen: bool = False
    _visible: bool = False
    _vsync: bool = False
    _file_drops: bool = False
    _screen: Screen | None = None
    _config: VerifiedGraphicsConfig | None = None
    _context: SurfaceContext | None = None
    _projection_matrix: Mat4 = pyglet.math.Mat4()
    _view_matrix: Mat4 = pyglet.math.Mat4()
    _viewport: tuple[int, int, int, int] = 0, 0, 0, 0

    # Used to restore window size and position after fullscreen
    _windowed_size: tuple[int, int] | None = None
    _windowed_location: tuple[int, int] | None = None

    _minimum_size: tuple[int, int] | None = None
    _maximum_size: tuple[int, int] | None = None

    _keyboard_exclusive: bool = False

    _shadow: bool = False

    # Subclasses should update these after relevant events
    _mouse_cursor: MouseCursor | ImageMouseCursor = DefaultMouseCursor()
    _mouse_x: int = 0
    _mouse_y: int = 0
    _mouse_visible: bool = True
    _mouse_exclusive: bool = False
    _mouse_in_window: bool = False

    _event_queue = None
    _enable_event_queue: bool = True  # overridden by EventLoop.
    _allow_dispatch_event: bool = False  # controlled by dispatch_events stack frame

    # Class attributes
    _default_width: int = 1280
    _default_height: int = 720

    _requested_width: int
    _requested_height: int

    def __init__(self,
                 width: int | None = None,
                 height: int | None = None,
                 caption: str | None = None,
                 resizable: bool = False,
                 style: str | None = WINDOW_STYLE_DEFAULT,
                 fullscreen: bool = False,
                 visible: bool = True,
                 vsync: bool = True,
                 file_drops: bool = False,
                 display: Display | None = None,
                 screen: Screen | None = None,
                 config: GraphicsConfig | None = None,
                 context: SurfaceContext | None = None,
                 mode: ScreenMode | None = None) -> None:
        """Create a window.

        All parameters are optional, and reasonable defaults are assumed
        where they are not specified.

        The ``display``, ``screen``, ``config`` and ``context`` parameters form
        a hierarchy of control: there is no need to specify more than
        one of these.  For example, if you specify ``screen`` the ``display``
        will be inferred, and a default ``config`` and ``context`` will be
        created.

        ``config`` is a special case; it can be a template created by the
        user specifying the attributes desired

        The context will be active as soon as the window is created, as if
        :py:meth:`~pyglet.window.Window.switch_to` was just called.

        Args:
            width:
                Width of the window, in pixels.  Defaults to 960, or the screen width if ``fullscreen`` is True.
            height:
                Height of the window, in pixels.  Defaults to 540, or the screen height if ``fullscreen`` is True.
            caption:
                Initial caption (title) of the window.  Defaults to ``sys.argv[0]``.
            resizable:
                If True, the window will be resizable.  Defaults to False.
            style:
                One of the ``WINDOW_STYLE_*`` constants specifying the border style of the window.
            fullscreen:
                If True, the window will cover the entire screen rather than floating.  Defaults to False.
            visible:
                Determines if the window is visible immediately after
                creation.  Defaults to True.  Set this to False if you
                would like to change attributes of the window before
                having it appear to the user.
            vsync:
                If True, buffer flips are synchronised to the primary screen's
                vertical retrace, eliminating flicker.
            file_drops:
                If True, the Window will accept files being dropped into it and call the ``on_file_drop`` event.
            display:
                The display device to use.  Useful only under X11.
            screen:
                The screen to use, if in fullscreen.
            config:
                Either a template from which to create a complete config, or a complete config.
            context:
                The context to attach to this window.  The context must not already be attached to another window.
            mode:
                The screen will be switched to this mode if `fullscreen` is
                True.  If None, an appropriate mode is selected to accommodate ``width`` and ``height``.

        """
        EventDispatcher.__init__(self)
        self._event_queue = deque()

        self._config = config
        self._context = context

        if not display:
            display = pyglet.display.get_display()

        if not screen:
            screen = display.get_default_screen()

        # XXX deprecate config's being screen-specific
        if hasattr(self._config, 'screen'):
            self._screen = self._config.screen
        else:
            self._screen = screen
        self._display = self._screen.display

        if fullscreen:
            if width is None and height is None:
                self._windowed_size = self._default_width, self._default_height
            width, height = self._set_fullscreen_mode(mode, width, height)
            if not self._windowed_size:
                self._windowed_size = width, height
        else:
            if width is None:
                width = self._default_width
            if height is None:
                height = self._default_height

        self._width = width
        self._height = height
        self._requested_width = width
        self._requested_height = height

        self._resizable = resizable
        self._fullscreen = fullscreen
        self._style = style
        if pyglet.options.vsync is not None:
            self._vsync = pyglet.options.vsync
        else:
            self._vsync = vsync

        self._file_drops = file_drops
        self._caption = caption or sys.argv[0]

        from pyglet import app
        app.windows.add(self)
        self._create()

        if pyglet.options.backend:
            self.switch_to()
            self._create_projection()

        if visible:
            self.set_visible(True)
            self.activate()

    def _assign_config(self) -> None:
        if pyglet.options.backend:
            config = self._config
            context = self._context

            if not config:
                for template_config in pyglet.graphics.api.get_default_configs():
                    if self._style in ('transparent', 'overlay'):
                        template_config.alpha_size = 8
                        template_config.transparent_framebuffer = True

                    if config := template_config.match(self):
                        break

                if not config:
                    msg = 'No standard config is available.'
                    raise NoSuchConfigException(msg)

            if not config.is_finalized:
                config = config.match(self)

            if not context:
                from pyglet.graphics.api import core
                if core:
                    context = core.get_surface_context(self, config)

            # Set these in reverse order as above, to ensure we get user preference
            self._context = context
            self._config = self._context.config

    def _create_projection(self) -> None:
        self._matrices = self.context.core.initialize_matrices(self)

        self._viewport = 0, 0, *self.get_framebuffer_size()

    def __del__(self) -> None:
        # Always try to clean up the window when it is dereferenced.
        # Makes sure there are no dangling pointers or memory leaks.
        # If the window is already closed, pass silently.
        try:  # noqa: SIM105
            self.close()
        except:  # XXX  Avoid a NoneType error if already closed.  # noqa: E722, S110
            pass

    def __repr__(self) -> str:
        return f'{self.__class__.__name__}=(width={self.width}, height={self.height})'

    @abstractmethod
    def _create(self) -> None:
        ...

    @abstractmethod
    def _recreate(self, changes: Sequence[str]) -> None:
        """Recreate the window with current attributes.

        Args:
            changes:
                Sequence of attribute names that were changed since the last
                ``_create`` or ``_recreate``.  For example, ``['fullscreen']``
                is given if the window is to be toggled to or from fullscreen.
        """

    # Public methods (sort alphabetically):
    @abstractmethod
    def activate(self) -> None:
        """Attempt to restore keyboard focus to the window.

        Depending on the window manager or operating system, this may not
        be successful.  For example, on Windows XP an application is not
        allowed to "steal" focus from another application.  Instead, the
        window's taskbar icon will flash, indicating it requires attention.
        """

    def clear(self) -> None:
        """Clear the window.

        This is a convenience method for clearing the color and depth
        buffer.  The window must be the active context (see
        :py:meth:`.switch_to`).
        """
        self.context.clear()

    def close(self) -> None:
        """Close the window.

        After closing the window, the GL context will be invalid.  The
        window instance cannot be reused once closed. To reuse windows,
        see :py:meth:`.set_visible` instead.

        The :py:meth:`pyglet.app.EventLoop.on_window_close` event is
        dispatched by the :py:attr:`pyglet.app.event_loop` when this method
        is called.
        """
        from pyglet import app
        if not self._context:
            return
        app.windows.remove(self)
        self._context.destroy()
        self._config = None
        self._context = None
        if app.event_loop:
            app.event_loop.dispatch_event('on_window_close', self)
        self._event_queue = deque()

    def dispatch_event(self, *args: Any) -> None:
        if not self._enable_event_queue or self._allow_dispatch_event:
            super().dispatch_event(*args)
        else:
            self._event_queue.append(args)

    @abstractmethod
    def dispatch_events(self) -> None:
        """Poll the operating system event queue for new events and call attached event handlers.

        This method is provided for legacy applications targeting pyglet 1.0,
        and advanced applications that must integrate their event loop
        into another framework.

        Typical applications should use :py:func:`pyglet.app.run`.
        """

    def draw(self, dt: float) -> None:
        """Redraw the Window contents.

        This method will first call the :py:meth:`~pyglet.window.Window.`switch_to`
        method to make the GL context current. It then dispatches the
        :py:meth:`~pyglet.window.Window.on_draw` and
        :py:meth:`~pyglet.window.Window.on_refresh`
        events. Finally, it calls the :py:meth:`~pyglet.window.Window.flip`
        method to swap the front and back buffers.
        """
        self.before_draw()
        self.dispatch_event('on_draw')
        self.dispatch_event('on_refresh', dt)
        self.flip()

    def draw_mouse_cursor(self) -> None:
        """Draw the custom mouse cursor.

        If the current mouse cursor has ``drawable`` set, this method
        is called before the buffers are flipped to render it.

        There is little need to override this method; instead, subclass
        :py:class:`MouseCursor` and provide your own
        :py:meth:`~MouseCursor.draw` method.
        """
        # Draw mouse cursor if set and visible.

        if self._mouse_cursor.api_drawable and self._mouse_visible and self._mouse_in_window:
            # TODO: consider projection differences
            self._mouse_cursor.draw(self._mouse_x, self._mouse_y)

    @abstractmethod
    def flip(self) -> None:
        """Swap the front and back buffers.

        Call this method on a double-buffered window to update the
        visible display with the back buffer. Windows are
        double-buffered by default unless you turn this feature off.

        The contents of the back buffer are undefined after this operation.

        The default :py:attr:`~pyglet.app.event_loop` automatically
        calls this method after the window's
        :py:meth:`~pyglet.window.Window.on_draw` event.
        """

    def get_framebuffer_size(self) -> tuple[int, int]:
        """Return the size in actual pixels of the Window framebuffer.

        When using HiDPI screens, the size of the Window's framebuffer
        can be higher than that of the Window size requested. If you
        are performing operations that require knowing the actual number
        of pixels in the window, this method should be used instead of
        :py:func:`Window.get_size()`. For example, setting the Window
        projection or setting the glViewport size.

        Returns:
            The width and height of the Window's framebuffer, in pixels.
        """
        return self.get_size()

    @abstractmethod
    def get_location(self) -> tuple[int, int]:
        """Return the current position of the window.

        Returns:
             The distances of the left and top edges from their respective edges on the virtual desktop, in pixels.
        """

    def get_pixel_ratio(self) -> float:
        """Return the framebuffer/window size ratio.

        Some platforms and/or window systems support subpixel scaling,
        making the framebuffer size larger than the window size.
        Retina screens on OS X and Gnome on Linux are some examples.

        On a Retina systems the returned ratio would usually be 2.0 as a
        window of size 500 x 500 would have a framebuffer of 1000 x 1000.
        Fractional values between 1.0 and 2.0, as well as values above
        2.0 may also be encountered.

        :deprecated: Use `Window.scale`.
        """
        return self.scale

    def get_size(self) -> tuple[int, int]:
        """Return the current size of the window.

        This does not include the windows' border or title bar.

        Returns:
            The width and height of the window, in pixels.
        """
        return self._width, self._height

    def get_requested_size(self) -> tuple[int, int]:
        """Return the size of the window without any scaling taken into effect.

        This does not include the windows' border or title bar.

        Returns:
            The width and height of the window, in pixels.
        """
        return self._requested_width, self._requested_height

    def get_system_mouse_cursor(self, name: str) -> MouseCursor:
        """Obtain a system mouse cursor.

        Use :py:meth:`~pyglet.window.Window.set_mouse_cursor` to make the cursor returned by this method
        active.  The names accepted by this method are the ``CURSOR_*``
        constants defined on this class.
        """
        raise NotImplementedError

    def get_clipboard_text(self) -> str:
        """Access the system clipboard and attempt to retrieve text.

        Returns:
             A string from the clipboard. String will be empty if no text found.
        """
        raise NotImplementedError

    def set_clipboard_text(self, text: str) -> None:
        """Access the system clipboard and set a text string as the clipboard data.

        This will clear the existing clipboard.
        """
        raise NotImplementedError

    def set_mouse_passthrough(self, state: bool) -> None:
        """Set whether the operating system will ignore mouse input from this window.

        Behavior may differ across operating systems. This is typically used in window overlays with
        transparent frame buffers.

        Args:
            state:
                ``True`` will allow mouse input to pass through the window to anything behind it. Otherwise, ``False``
                allows the window to accept focus again.

        .. versionadded:: 2.1.8
        """
        raise NotImplementedError

    @abstractmethod
    def minimize(self) -> None:
        """Minimize the window."""

    @abstractmethod
    def maximize(self) -> None:
        """Maximize the window.

        The behaviour of this method is somewhat dependent on the user's
        display setup.  On a multi-monitor system, the window may maximize
        to either a single screen or the entire virtual desktop.
        """

    def on_close(self) -> None:
        """Default on_close handler."""
        self.has_exit = True
        from pyglet import app
        if app.event_loop.is_running:
            self.close()

    def on_key_press(self, symbol: int, modifiers: int) -> EVENT_HANDLE_STATE:
        """Default on_key_press handler."""
        if symbol == key.ESCAPE and not (modifiers & ~(key.MOD_NUMLOCK |
                                                       key.MOD_CAPSLOCK |
                                                       key.MOD_SCROLLLOCK)):
            self.dispatch_event('on_close')

    def _on_internal_resize(self, width: int, height: int) -> None:
        self.viewport = (0, 0, *self.get_framebuffer_size())
        w, h = self.get_size()
        if self.context:
            self.projection = Mat4.orthogonal_projection(0, w, 0, h, -8192, 8192)
        self.dispatch_event('on_resize', w, h)
        #self.context.resized(w, h)

    def _on_internal_scale(self, scale: float, dpi: int) -> None:
        self.viewport = (0, 0, *self.get_framebuffer_size())
        w, h = self.get_size()
<<<<<<< HEAD
        if self.context:
            self.projection = Mat4.orthogonal_projection(0, w, 0, h, -8192, 8192)
=======
        self.projection = Mat4.orthogonal_projection(0, max(w, 1), 0, max(h, 1), -8192, 8192)
        self._mouse_cursor.scaling = self._get_mouse_scale()
>>>>>>> 202332f9
        self.dispatch_event('on_scale', scale, dpi)

    def on_resize(self, width: int, height: int) -> EVENT_HANDLE_STATE:
        """A default resize event handler.

        This default handler updates the GL viewport to cover the entire
        window. The bottom-left corner is (0, 0) and the top-right
        corner is the width and height of the window's framebuffer.
        In addition, the projection matrix is set to an orthogonal
        projection based on the same dimensions.
        """

    def on_scale(self, scale: float, dpi: int) -> EVENT_HANDLE_STATE:
        """A default scale event handler.

        This default handler is called if the screen or system's DPI changes
        during runtime.
        """

    @abstractmethod
    def set_caption(self, caption: str) -> None:
        """Set the window's caption.

        The caption appears in the titlebar of the window, if it has one,
        and in the taskbar on Windows and many X11 window managers.
        """

    def set_fullscreen(self, fullscreen: bool = True, screen: Screen | None = None, mode: ScreenMode | None = None,
                       width: int | None = None, height: int | None = None) -> None:
        """Toggle to or from fullscreen.

        After toggling fullscreen, the GL context should have retained its
        state and objects, however the buffers will need to be cleared and
        redrawn.

        If ``width`` and ``height`` are specified and ``fullscreen`` is True, the
        screen may be switched to a different resolution that most closely
        matches the given size.  If the resolution doesn't match exactly,
        a higher resolution is selected and the window will be centered
        within a black border covering the rest of the screen.

        Args:
            fullscreen:
                True if the window should be made fullscreen, False if it
                should be windowed.
            screen:
                If not None and fullscreen is True, the window is moved to the
                given screen.  The screen must belong to the same display as
                the window.
            mode:
                The screen will be switched to the given mode.  The mode must
                have been obtained by enumerating :py:meth:`~pyglet.display.Screen.get_modes`.  If
                None, an appropriate mode will be selected from the given
                ``width`` and ``height``.
            width: int
                Optional width of the window.  If unspecified, defaults to the
                previous window size when windowed, or the screen size if
                fullscreen.

                .. versionadded:: 1.2
            height:
                Optional height of the window.  If unspecified, defaults to
                the previous window size when windowed, or the screen size if
                fullscreen.

                .. versionadded:: 1.2
        """
        if (fullscreen == self._fullscreen and
                (screen is None or screen is self._screen) and
                (width is None or width == self._width) and
                (height is None or height == self._height)):
            return

        if not self._fullscreen:
            # Save windowed size
            self._windowed_size = self.get_size()
            self._windowed_location = self.get_location()

        if fullscreen and screen is not None:
            assert screen.display is self.display
            self._screen = screen

        self._fullscreen = fullscreen
        if self._fullscreen:
            self._width, self._height = self._set_fullscreen_mode(mode, width, height)
        else:
            self.screen.restore_mode()

            self._width, self._height = self._windowed_size
            if width is not None:
                self._width = width
            if height is not None:
                self._height = height

        self._recreate(['fullscreen'])

        if not self._fullscreen and self._windowed_location:
            # Restore windowed location.
            self.set_location(*self._windowed_location)

    def _set_fullscreen_mode(self, mode: ScreenMode, width: int, height: int) -> tuple[int, int]:
        if mode is not None:
            self.screen.set_mode(mode)
            if width is None:
                width = self.screen.width
            if height is None:
                height = self.screen.height
        elif width is not None or height is not None:
            if width is None:
                width = 0
            if height is None:
                height = 0
            mode = self.screen.get_closest_mode(width, height)
            if mode is not None:
                self.screen.set_mode(mode)
            elif self.screen.get_modes():
                # Only raise exception if mode switching is at all possible.
                msg = f'No mode matching {width}x{height}'
                raise NoSuchScreenModeException(msg)
        else:
            width = self.screen.width
            height = self.screen.height
        return width, height

    def set_minimum_size(self, width: int, height: int) -> None:
        """Set the minimum size of the window.

        Once set, the user will not be able to resize the window smaller
        than the given dimensions.  There is no way to remove the
        minimum size constraint on a window (but you could set it to 0,0).

        The behaviour is undefined if the minimum size is set larger than
        the current size of the window.

        The window size does not include the border or title bar.

        Args:
            width:
                Minimum width of the window, in pixels.
            height:
                Minimum height of the window, in pixels.

        """
        if width < 1 or height < 1:
            msg = 'Width and height must be positive integers.'
            raise ValueError(msg)

        self._minimum_size = width, height

    def set_maximum_size(self, width: int, height: int) -> None:
        """Set the maximum size of the window.

        Once set, the user will not be able to resize the window larger
        than the given dimensions.  There is no way to remove the
        maximum size constraint on a window (but you could set it to a large
        value).

        The behaviour is undefined if the maximum size is set smaller than
        the current size of the window.

        The window size does not include the border or title bar.

        Args:
            width:
                Maximum width of the window, in pixels.
            height:
                Maximum height of the window, in pixels.

        """
        if width < 1 or height < 1:
            msg = 'Width and height must be positive integers'
            raise ValueError(msg)

        self._maximum_size = width, height

    def set_size(self, width: int, height: int) -> None:
        """Resize the window.

        The behaviour is undefined if the window is not resizable, or if
        it is currently fullscreen.

        The window size does not include the border or title bar.
        """
        if self._fullscreen:
            msg = 'Cannot set size of fullscreen window.'
            raise WindowException(msg)
        if width < 1 or height < 1:
            msg = 'width and height must be positive integers'
            raise ValueError(msg)

        self._width, self._height = width, height
        self._requested_width, self._requested_height = width, height

    @abstractmethod
    def set_location(self, x: int, y: int) -> None:
        """Set the position of the window.

        Args:
            x:
                Distance of the left edge of the window from the left edge of the virtual desktop, in pixels.
            y:
                Distance of the top edge of the window from the top edge of the virtual desktop, in pixels.
        """

    def set_visible(self, visible: bool = True) -> None:
        """Show or hide the window."""
        self._visible = visible

    def set_vsync(self, vsync: bool) -> None:
        """Enable or disable vertical sync control.

        When enabled, this option ensures flips from the back to the front
        buffer are performed only during the vertical retrace period of the
        primary display.  This can prevent "tearing" or flickering when
        the buffer is updated in the middle of a video scan.

        Note that LCD monitors have an analogous time in which they are not
        reading from the video buffer; while it does not correspond to
        a vertical retrace it has the same effect.

        Also note that with multi-monitor systems the secondary monitor
        cannot be synchronised to, so tearing and flicker cannot be avoided
        when the window is positioned outside of the primary display.
        """
        self._vsync = vsync

    def set_mouse_cursor_visible(self, visible: bool = True) -> None:
        """Show or hide the mouse cursor.

        The mouse cursor will only be hidden while it is positioned within
        this window.  Mouse events will still be processed as usual.
        """
        self._mouse_visible = visible
        self.set_mouse_cursor_platform_visible()

    def set_mouse_cursor_platform_visible(self, platform_visible: bool | None = None) -> None:
        """Set the platform-drawn mouse cursor visibility.

        This is called automatically after changing the mouse cursor or exclusive mode.

        Applications should not normally need to call this method.

        :see: :py:meth:`~pyglet.window.Window.set_mouse_cursor_visible` instead.

        Args:
            platform_visible:
                If ``None``, sets platform visibility to the required visibility
                for the current exclusive mode and cursor type.  Otherwise,
                a bool value will override and force a visibility.

        """
        raise NotImplementedError

    def set_mouse_cursor(self, cursor: MouseCursor | None = None) -> None:
        """Change the appearance of the mouse cursor.

        The appearance of the mouse cursor is only changed while it is
        within this window.

        Args:
            cursor:
                The cursor to set, or ``None`` to restore the default cursor.

        """
        if cursor is None:
            cursor = DefaultMouseCursor()
        self._mouse_cursor = cursor
<<<<<<< HEAD
        self._mouse_cursor.scaling = self.scale
        self.set_mouse_cursor_platform_visible()
=======
        self._mouse_cursor.scaling = self._get_mouse_scale()
        self.set_mouse_platform_visible()
>>>>>>> 202332f9

    def _get_mouse_scale(self):
        """The mouse scale factoring in the DPI.

        On Mac, this is always 1.0.
        """
        return self.scale

    def set_exclusive_mouse(self, exclusive: bool = True) -> None:
        """Hide the mouse cursor and direct all mouse events to this window.

        When enabled, this feature prevents the mouse leaving the window.  It
        is useful for certain styles of games that require complete control of
        the mouse.  The position of the mouse as reported in subsequent events
        is meaningless when exclusive mouse is enabled; you should only use
        the relative motion parameters ``dx`` and ``dy``.
        """
        self._mouse_exclusive = exclusive

    def set_exclusive_keyboard(self, exclusive: bool = True) -> None:
        """Prevent the user from switching away from this window using keyboard accelerators.

        When enabled, this feature disables certain operating-system specific
        key combinations such as Alt+Tab (Command+Tab on OS X).  This can be
        useful in certain kiosk applications, it should be avoided in general
        applications or games.
        """
        self._keyboard_exclusive = exclusive

    def set_icon(self, *images: pyglet.image._AbstractImage) -> None:
        """Set the window icon.

        If multiple images are provided, one with an appropriate size
        will be selected (if the correct size is not provided, the image
        will be scaled).

        Useful sizes to provide are 16x16, 32x32, 64x64 (Mac only) and
        128x128 (Mac only).
        """

    @abstractmethod
    def switch_to(self) -> None:
        """Make this window the current rendering context.

        Only one OpenGL context can be active at a time. This method
        sets the current window context as the active one.

        In most cases, you should use this method instead of directly
        calling :py:meth:`~pyglet.graphics.api.gl.Context.set_current`. The latter
        will not perform platform-specific state management tasks for
        you.
        """

    @abstractmethod
    def before_draw(self) -> None:
        ...

    # Attributes (sort alphabetically):
    @property
    def caption(self) -> str:
        """The window caption (title). Read-only."""
        return self._caption

    @property
    def resizeable(self) -> bool:
        """True if the window is resizable. Read-only."""
        return self._resizable

    @property
    def style(self) -> str:
        """The window style; one of the ``WINDOW_STYLE_*`` constants. Read-only."""
        return self._style

    @property
    def fullscreen(self) -> bool:
        """True if the window is currently fullscreen. Read-only."""
        return self._fullscreen

    @property
    def visible(self) -> bool:
        """True if the window is currently visible. Read-only."""
        return self._visible

    @property
    def vsync(self) -> bool:
        """True if buffer flips are synchronised to the screen's vertical retrace. Read-only."""
        return self._vsync

    @property
    def display(self) -> Display:
        """The display this window belongs to.  Read-only."""
        return self._display

    @property
    def screen(self) -> Screen:
        """The screen this window is fullscreen in.  Read-only."""
        return self._screen

    @property
    def config(self) -> VerifiedGraphicsConfig:
        """A graphical config describing the context of this window.  Read-only."""
        return self._config

    @property
    def context(self) -> SurfaceContext:
        """The graphical context attached to this window.  Read-only."""
        return self._context

    @property
    def ctx(self) -> SurfaceContext:
        """The graphical context attached to this window.  Read-only."""
        return self._context

    # These are the only properties that can be set
    @property
    def width(self) -> int:
        """The width of the window, in pixels.  Read-write."""
        return self.get_size()[0]

    @width.setter
    def width(self, new_width: int) -> None:
        self.set_size(new_width, self.height)

    @property
    def height(self) -> int:
        """The height of the window, in pixels.  Read-write."""
        return self.get_size()[1]

    @height.setter
    def height(self, new_height: int) -> None:
        self.set_size(self.width, new_height)

    @property
    def scale(self) -> float:
        """The scale of the window factoring in DPI.

        Read only.
        """
        if pyglet.options.dpi_scaling != "real":
            return self._dpi / 96

        return 1.0

    @property
    def dpi(self) -> int:
        """DPI values of the Window.

        Read only.
        """
        return self._dpi

    @property
    def size(self) -> tuple[int, int]:
        """The size of the window. Read-Write."""
        return self.get_size()

    @size.setter
    def size(self, new_size: Sequence[int, int]) -> None:
        self.set_size(*new_size)

    @property
    def aspect_ratio(self) -> float:
        """The aspect ratio of the window. Read-Only."""
        w, h = self.get_size()
        return w / h

    @property
    def projection(self) -> Mat4:
        """The window projection matrix. Read-write.

        This matrix is used to transform vertices when using any of the built-in
        drawable classes. `view` is done first, then `projection`.

        The default projection matrix is orthographic (2D),
        but a custom :py:class:`~pyglet.math.Mat4` instance
        can be set. Alternatively, you can supply a flat
        tuple of 16 values.

        (2D), but can be changed to any 4x4 matrix desired.
        :see: :py:class:`~pyglet.math.Mat4`.
        """
        return self._matrices.projection

    @projection.setter
    def projection(self, matrix: Mat4) -> None:
        self._matrices.projection = matrix

    @property
    def view(self) -> Mat4:
        """The window view matrix. Read-write.

        This matrix is used to transform vertices when using any of the built-in
        drawable classes. `view` is done first, then `projection`.

        The default view is an identity matrix, but a custom
        :py:class:`~pyglet.math.Mat4` instance can be set.
        Alternatively, you can supply a flat tuple of 16 values.
        """
        return self._matrices.view

    @view.setter
    def view(self, matrix: Mat4) -> None:
        self._matrices.view = matrix

    @property
    def viewport(self) -> tuple[int, int, int, int]:
        """The Window viewport.

        The Window viewport, expressed as (x, y, width, height).
        """
        return self._viewport

    @viewport.setter
    def viewport(self, values: tuple[int, int, int, int]) -> None:
        self._viewport = values
        pr = self.scale
        x, y, w, h = values
        if self.context:
            self.context.core.set_viewport(self, int(x * pr), int(y * pr), int(w * pr), int(h * pr))

    # If documenting, show the event methods.  Otherwise, leave them out
    # as they are not really methods.
    if _is_pyglet_doc_run:
        def on_activate(self) -> EVENT_HANDLE_STATE:
            """The window was activated.

            This event can be triggered by clicking on the title bar, bringing
            it to the foreground; or by some platform-specific method.

            When a window is "active" it has the keyboard focus.

            :event:
            """

        def on_close(self) -> EVENT_HANDLE_STATE:
            """The user attempted to close the window.

            This event can be triggered by clicking on the "X" control box in
            the window title bar, or by some other platform-dependent manner.

            The default handler sets `has_exit` to ``True``.  In pyglet 1.1, if
            `pyglet.app.event_loop` is being used, `close` is also called,
            closing the window immediately.

            :event:
            """

        def on_context_lost(self) -> EVENT_HANDLE_STATE:
            """The window's GL context was lost.

            When the context is lost no more GL methods can be called until it
            is recreated.  This is a rare event, triggered perhaps by the user
            switching to an incompatible video mode.  When it occurs, an
            application will need to reload all objects (display lists, texture
            objects, shaders) as well as restore the GL state.

            :event:
            """

        def on_context_state_lost(self) -> EVENT_HANDLE_STATE:
            """The state of the window's GL context was lost.

            pyglet may sometimes need to recreate the window's GL context if
            the window is moved to another video device, or between fullscreen
            or windowed mode.  In this case it will try to share the objects
            (display lists, texture objects, shaders) between the old and new
            contexts.  If this is possible, only the current state of the GL
            context is lost, and the application should simply restore state.

            :event:
            """

        def on_deactivate(self) -> EVENT_HANDLE_STATE:
            """The window was deactivated.

            This event can be triggered by clicking on another application
            window.  When a window is deactivated it no longer has the
            keyboard focus.

            :event:
            """

        def on_draw(self) -> EVENT_HANDLE_STATE:
            """The window contents should be redrawn.

            The `EventLoop` will dispatch this event when the `draw`
            method has been called. The window will already have the
            GL context, so there is no need to call `switch_to`. The window's
            `flip` method will be called immediately after this event,
            so your event handler should not.

            You should make no assumptions about the window contents when
            this event is triggered; a resize or expose event may have
            invalidated the framebuffer since the last time it was drawn.

            :event:
            """

        def on_expose(self) -> EVENT_HANDLE_STATE:
            """A portion of the window needs to be redrawn.

            This event is triggered when the window first appears, and any time
            the contents of the window is invalidated due to another window
            obscuring it.

            There is no way to determine which portion of the window needs
            redrawing.  Note that the use of this method is becoming
            increasingly uncommon, as newer window managers composite windows
            automatically and keep a backing store of the window contents.

            :event:
            """

        def on_file_drop(self, x: int, y: int, paths: list[str]) -> EVENT_HANDLE_STATE:
            """File(s) were dropped into the window.

            Args:
                x:
                    Distance in pixels from the left edge of the window where a drop occurred.
                y:
                    Distance in pixels from the bottom edge of the window where a drop occurred.
                paths:
                    File path strings that were dropped into the window.

            .. versionadded:: 1.5.1

            :event:
            """

        def on_hide(self) -> EVENT_HANDLE_STATE:
            """The window was hidden.

            This event is triggered when a window is minimised
            or hidden by the user.

            :event:
            """

        def on_key_press(self, symbol: int, modifiers: int) -> EVENT_HANDLE_STATE:
            """A key on the keyboard was pressed (and held down).

            Since pyglet 1.1 the default handler dispatches the :py:meth:`~pyglet.window.Window.on_close`
            event if the ``ESC`` key is pressed.

            Args:
                symbol:
                    The key symbol pressed.
                modifiers:
                    Bitwise combination of the key modifiers active.

            :event:
            """

        def on_key_release(self, symbol: int, modifiers: int) -> EVENT_HANDLE_STATE:
            """A key on the keyboard was released.

            Args:
                symbol:
                    The key symbol pressed.
                modifiers:
                    Bitwise combination of the key modifiers active.

            :event:
            """

        def on_mouse_motion(self, x: int, y: int, dx: int, dy: int) -> EVENT_HANDLE_STATE:
            """The mouse was moved with no buttons held down.

            Args:
                x:
                    Distance in pixels from the left edge of the window.
                y:
                    Distance in pixels from the bottom edge of the window.
                dx:
                    Relative X position from the previous mouse position.
                dy: int
                    Relative Y position from the previous mouse position.

            :event:
            """

        def on_mouse_drag(self, x: int, y: int, dx: int, dy: int, buttons: int, modifiers: int) -> EVENT_HANDLE_STATE:
            """The mouse was moved with one or more mouse buttons pressed.

            This event will continue to be fired even if the mouse leaves
            the window, so long as the drag buttons are continuously held down.

            Args:
                x:
                    Distance in pixels from the left edge of the window.
                y:
                    Distance in pixels from the bottom edge of the window.
                dx:
                    Relative X position from the previous mouse position.
                dy:
                    Relative Y position from the previous mouse position.
                buttons:
                    Bitwise combination of the mouse buttons currently pressed.
                modifiers:
                    Bitwise combination of any keyboard modifiers currently active.

            :event:
            """

        def on_mouse_press(self, x: int, y: int, button: int, modifiers: int) -> EVENT_HANDLE_STATE:
            """A mouse button was pressed (and held down).

            Args:
                x:
                    Distance in pixels from the left edge of the window.
                y:
                    Distance in pixels from the bottom edge of the window.
                button:
                    The mouse button that was pressed.
                modifiers:
                    Bitwise combination of any keyboard modifiers currently active.

            :event:
            """

        def on_mouse_release(self, x: int, y: int, button: int, modifiers: int) -> EVENT_HANDLE_STATE:
            """A mouse button was released.

            Args:
                x:
                    Distance in pixels from the left edge of the window.
                y:
                    Distance in pixels from the bottom edge of the window.
                button:
                    The mouse button that was released.
                modifiers:
                    Bitwise combination of any keyboard modifiers currently active.

            :event:
            """

        def on_mouse_scroll(self, x: int, y: int, scroll_x: float, scroll_y: float) -> EVENT_HANDLE_STATE:
            """The mouse wheel was scrolled.

            Note that most mice have only a vertical scroll wheel, so
            scroll_x is usually 0.  An exception to this is the Apple Mighty
            Mouse, which has a mouse ball in place of the wheel which allows
            both ``scroll_x`` and ``scroll_y`` movement.

            Args:
                x:
                    Distance in pixels from the left edge of the window.
                y:
                    Distance in pixels from the bottom edge of the window.
                scroll_x:
                    Amount of movement on the horizontal axis.
                scroll_y:
                    Amount of movement on the vertical axis.

            :event:
            """

        def on_mouse_enter(self, x: int, y: int) -> EVENT_HANDLE_STATE:
            """The mouse was moved into the window.

            This event will not be triggered if the mouse is currently being
            dragged.

            :event:
            """

        def on_mouse_leave(self, x: int, y: int) -> EVENT_HANDLE_STATE:
            """The mouse was moved outside the window.

            This event will not be triggered if the mouse is currently being dragged.

            .. note: Coordinates of the mouse pointer will be outside the window rectangle.

            :event:
            """

        def on_move(self, x: int, y: int) -> EVENT_HANDLE_STATE:
            """The window was moved.

            Args:
                x:
                    Distance from the left edge of the screen to the left edge of the window.
                y:
                    Distance from the top edge of the screen to the *top* edge of the window.

            .. note: This is one of few methods in pyglet which use a Y-down coordinate system.

            :event:
            """

        def on_refresh(self, dt: float) -> EVENT_HANDLE_STATE:
            """The window contents should be redrawn.

            The ``EventLoop`` will dispatch this event when the ``draw``
            method has been called. The window will already have the
            GL context, so there is no need to call :py:meth:`~pyglet.window.Window.switch_to`. The window's
            :py:meth:`~pyglet.window.Window.flip` method will be called immediately after this event, so your
            event handler should not.

            You should make no assumptions about the window contents when
            this event is triggered; a resize or expose event may have
            invalidated the framebuffer since the last time it was drawn.

            .. versionadded:: 2.0

            :event:
            """

        def on_resize(self, width: int, height: int) -> EVENT_HANDLE_STATE:
            """The window was resized.

            The window will have the GL context when this event is dispatched;
            there is no need to call :py:meth:`~pyglet.window.Window.switch_to` in this handler.

            :event:
            """

        def on_scale(self, scale: float, dpi: int) -> EVENT_HANDLE_STATE:
            """A default scale event handler.

            This default handler is called if the screen or system's DPI changes
            during runtime.
            """

        def on_show(self) -> EVENT_HANDLE_STATE:
            """The window was shown.

            This event is triggered when a window is restored after being
            minimised, hidden, or after being displayed for the first time.

            :event:
            """

        def on_text(self, text: str) -> EVENT_HANDLE_STATE:
            """The user input some text.

            Typically, this is called after :py:meth:`~pyglet.window.Window.on_key_press` and before
            :py:meth:`~pyglet.window.Window.on_key_release`, but may also be called multiple times if the key
            is held down (key repeating); or called without key presses if
            another input method was used (e.g., a pen input).

            You should always use this method for interpreting text, as the
            key symbols often have complex mappings to their unicode
            representation which this event takes care of.

            :event:
            """

        def on_text_motion(self, motion: int) -> EVENT_HANDLE_STATE:
            """The user moved the text input cursor.

            Typically this is called after :py:meth:`~pyglet.window.Window.on_key_press` and before
            :py:meth:`~pyglet.window.Window.on_key_release`, but may also be called multiple times if the key
            is help down (key repeating).

            You should always use this method for moving the text input cursor
            (caret), as different platforms have different default keyboard
            mappings, and key repeats are handled correctly.

            The values that `motion` can take are defined in
            :py:mod:`pyglet.window.key`:

            * MOTION_UP
            * MOTION_RIGHT
            * MOTION_DOWN
            * MOTION_LEFT
            * MOTION_NEXT_WORD
            * MOTION_PREVIOUS_WORD
            * MOTION_BEGINNING_OF_LINE
            * MOTION_END_OF_LINE
            * MOTION_NEXT_PAGE
            * MOTION_PREVIOUS_PAGE
            * MOTION_BEGINNING_OF_FILE
            * MOTION_END_OF_FILE
            * MOTION_BACKSPACE
            * MOTION_DELETE
            * MOTION_COPY
            * MOTION_PASTE

            :event:
            """

        def on_text_motion_select(self, motion: int) -> EVENT_HANDLE_STATE:
            """The user moved the text input cursor while extending the selection.

            Typically this is called after :py:meth:`~pyglet.window.Window.on_key_press` and before
            :py:meth:`~pyglet.window.Window.on_key_release`, but may also be called multiple times if the key
            is help down (key repeating).

            You should always use this method for responding to text selection
            events rather than the raw :py:meth:`~pyglet.window.Window.on_key_press`, as different platforms
            have different default keyboard mappings, and key repeats are
            handled correctly.

            The values that `motion` can take are defined in :py:mod:`pyglet.window.key`:

            * MOTION_UP
            * MOTION_RIGHT
            * MOTION_DOWN
            * MOTION_LEFT
            * MOTION_NEXT_WORD
            * MOTION_PREVIOUS_WORD
            * MOTION_BEGINNING_OF_LINE
            * MOTION_END_OF_LINE
            * MOTION_NEXT_PAGE
            * MOTION_PREVIOUS_PAGE
            * MOTION_BEGINNING_OF_FILE
            * MOTION_END_OF_FILE
            * MOTION_COPY
            * MOTION_PASTE

            :event:
            """


BaseWindow.register_event_type('on_key_press')
BaseWindow.register_event_type('on_key_release')
BaseWindow.register_event_type('on_text')
BaseWindow.register_event_type('on_text_motion')
BaseWindow.register_event_type('on_text_motion_select')
BaseWindow.register_event_type('on_mouse_motion')
BaseWindow.register_event_type('on_mouse_drag')
BaseWindow.register_event_type('on_mouse_press')
BaseWindow.register_event_type('on_mouse_release')
BaseWindow.register_event_type('on_mouse_scroll')
BaseWindow.register_event_type('on_mouse_enter')
BaseWindow.register_event_type('on_mouse_leave')
BaseWindow.register_event_type('on_close')
BaseWindow.register_event_type('on_expose')
BaseWindow.register_event_type('_on_internal_resize')
BaseWindow.register_event_type('_on_internal_scale')
BaseWindow.register_event_type('on_resize')
BaseWindow.register_event_type('on_scale')
BaseWindow.register_event_type('on_move')
BaseWindow.register_event_type('on_activate')
BaseWindow.register_event_type('on_deactivate')
BaseWindow.register_event_type('on_show')
BaseWindow.register_event_type('on_hide')
BaseWindow.register_event_type('on_context_lost')
BaseWindow.register_event_type('on_context_state_lost')
BaseWindow.register_event_type('on_file_drop')
BaseWindow.register_event_type('on_draw')
BaseWindow.register_event_type('on_refresh')


class FPSDisplay:
    """Display of a window's framerate.

    This is a convenience class to aid in profiling and debugging.  Typical
    usage is to create an `FPSDisplay` for each window, and draw the display
    at the end of the windows' :py:meth:`~pyglet.window.Window.on_draw` event handler::

        from pyglet.window import Window, FPSDisplay

        window = Window()
        fps_display = FPSDisplay(window)

        @window.event
        def on_draw():
            # ... perform ordinary window drawing operations ...

            fps_display.draw()

    The style and position of the display can be modified via the ``label`` attribute. The display can be set to
    update more or less often by setting the `update_period` attribute.

    .. note: Setting the `update_period` to a value smaller than your Window refresh rate will cause
             inaccurate readings.
    """

    #: Time in seconds between updates.
    update_period = 0.25

    #: The text label displaying the framerate.
    label: Label

    def __init__(self, window: pyglet.window.Window, color: tuple[int, int, int, int] = (127, 127, 127, 127),
                 batch=None, samples: int = 240) -> None:
        """Create an FPS Display.

        Args:
            window:
                The Window you wish to display frame rate for.
            color:
                The RGBA color of the text display. Each channel represented as 0-255.
            samples:
                How many delta samples are used to calculate the mean FPS.
        """
        from collections import deque
        from statistics import mean
        from time import time

        from pyglet.text import Label
        self._time = time
        self._mean = mean

        # Hook into the Window.flip method:
        self._window_flip, window.flip = window.flip, self._hook_flip
        self.label = Label('', x=10, y=10, font_size=24, weight="bold", color=color, batch=batch)

        self._elapsed = 0.0
        self._last_time = time()
        self._delta_times = deque(maxlen=samples)

    def update(self) -> None:
        """Records a new data point at the current time.

        This method is called automatically when the window buffer is flipped.
        """
        t = self._time()
        delta = t - self._last_time
        self._elapsed += delta
        self._delta_times.append(delta)
        self._last_time = t

        if self._elapsed >= self.update_period:
            self._elapsed = 0
            self.label.text = f'{1 / self._mean(self._delta_times):.2f}'

    def draw(self) -> None:
        """Draw the label."""
        self.label.draw()

    def _hook_flip(self) -> None:
        self.update()
        self._window_flip()


if _is_pyglet_doc_run:
    # We are building documentation. Trick docs into thinking BaseWindow is Window.
    import inspect

    Window = BaseWindow
    Window.__name__ = 'Window'
    Window.__qualname__ = 'Window'

    # We also need to replace all qualname members so Sphinx and Typing modules pick up the correct class.
    for _, method_obj in inspect.getmembers(Window, predicate=inspect.isfunction):
        method_obj.__qualname__ = method_obj.__qualname__.replace('BaseWindow', 'Window')

else:
    # Try to determine which platform to use.
    if pyglet.options.headless:
        from pyglet.window.headless import HeadlessWindow as Window
    elif pyglet.compat_platform == 'darwin':
        from pyglet.window.cocoa import CocoaWindow as Window
    elif pyglet.compat_platform in ('win32', 'cygwin'):
        from pyglet.window.win32 import Win32Window as Window
    elif pyglet.compat_platform == 'linux':
        from pyglet.window.xlib import XlibWindow as Window
    elif pyglet.compat_platform == 'emscripten':
        from pyglet.window.emscripten import EmscriptenWindow as Window



__all__ = (
    # imported
    "event",
    "key",
    # classes
    "BaseWindow",
    "Window",
    "MouseCursor",
    "DefaultMouseCursor",
    "ImageMouseCursor",
    "FPSDisplay",
    # errors
    "WindowException",
    "NoSuchScreenModeException",
    "NoSuchDisplayException",
    "NoSuchConfigException",
    "MouseCursorException",

)<|MERGE_RESOLUTION|>--- conflicted
+++ resolved
@@ -839,13 +839,9 @@
     def _on_internal_scale(self, scale: float, dpi: int) -> None:
         self.viewport = (0, 0, *self.get_framebuffer_size())
         w, h = self.get_size()
-<<<<<<< HEAD
         if self.context:
-            self.projection = Mat4.orthogonal_projection(0, w, 0, h, -8192, 8192)
-=======
-        self.projection = Mat4.orthogonal_projection(0, max(w, 1), 0, max(h, 1), -8192, 8192)
+            self.projection = Mat4.orthogonal_projection(0, max(w, 1), 0, max(h, 1), -8192, 8192)
         self._mouse_cursor.scaling = self._get_mouse_scale()
->>>>>>> 202332f9
         self.dispatch_event('on_scale', scale, dpi)
 
     def on_resize(self, width: int, height: int) -> EVENT_HANDLE_STATE:
@@ -1113,13 +1109,8 @@
         if cursor is None:
             cursor = DefaultMouseCursor()
         self._mouse_cursor = cursor
-<<<<<<< HEAD
-        self._mouse_cursor.scaling = self.scale
+        self._mouse_cursor.scaling = self._get_mouse_scale()
         self.set_mouse_cursor_platform_visible()
-=======
-        self._mouse_cursor.scaling = self._get_mouse_scale()
-        self.set_mouse_platform_visible()
->>>>>>> 202332f9
 
     def _get_mouse_scale(self):
         """The mouse scale factoring in the DPI.
