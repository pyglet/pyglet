--- conflicted
+++ resolved
@@ -69,7 +69,7 @@
 You can specify the properties of the context before it is created
 by creating a "template" configuration::
 
-    from pyglet.backend import gl
+    from pyglet import gl
     # Create template config
     config = gl.Config()
     config.stencil_size = 8
@@ -103,14 +103,9 @@
 from pyglet.window import event, key
 
 if TYPE_CHECKING:
-<<<<<<< HEAD
     from pyglet.backend.base import VerifiedGraphicsConfig
     from pyglet.graphics.api.gl import OpenGLWindowContext, OpenGLConfig
     from pyglet.display import Display, Screen, ScreenMode
-=======
-    from pyglet.display.base import Display, Screen, ScreenMode
-    from pyglet.gl import DisplayConfig, Config, Context
->>>>>>> f35e0540
     from pyglet.text import Label
 
 _is_pyglet_doc_run = hasattr(sys, 'is_pyglet_doc_run') and sys.is_pyglet_doc_run
@@ -378,13 +373,8 @@
     _vsync: bool = False
     _file_drops: bool = False
     _screen: Screen | None = None
-<<<<<<< HEAD
     _config: VerifiedGraphicsConfig | None = None
     _context: OpenGLWindowContext | None = None
-=======
-    _config: DisplayConfig | None = None
-    _context: Context | None = None
->>>>>>> f35e0540
     _projection_matrix: Mat4 = pyglet.math.Mat4()
     _view_matrix: Mat4 = pyglet.math.Mat4()
     _viewport: tuple[int, int, int, int] = 0, 0, 0, 0
@@ -1196,11 +1186,7 @@
         return self._screen
 
     @property
-<<<<<<< HEAD
     def config(self) -> VerifiedGraphicsConfig:
-=======
-    def config(self) -> DisplayConfig:
->>>>>>> f35e0540
         """A GL config describing the context of this window.  Read-only."""
         return self._config
 
@@ -1790,11 +1776,7 @@
 
         # Hook into the Window.flip method:
         self._window_flip, window.flip = window.flip, self._hook_flip
-<<<<<<< HEAD
         self.label = Label('', x=10, y=10, font_size=24, bold=True, color=color, batch=batch)
-=======
-        self.label = Label('', x=10, y=10, font_size=24, weight='bold', color=color)
->>>>>>> f35e0540
 
         self._elapsed = 0.0
         self._last_time = time()
