--- conflicted
+++ resolved
@@ -196,19 +196,12 @@
         self.hw_drawable = acceleration
 
     def draw(self, x: int, y: int) -> None:
-<<<<<<< HEAD
         pass
         # Create agnostic version.
         # gl.glEnable(gl.GL_BLEND)
         # gl.glBlendFunc(gl.GL_SRC_ALPHA, gl.GL_ONE_MINUS_SRC_ALPHA)
-        # self.texture.blit(x - self.hot_x, y - self.hot_y, 0)
+        # self.texture.blit((x - self.hot_x) / self.scaling, (y - self.hot_y) / self.scaling, 0)
         # gl.glDisable(gl.GL_BLEND)
-=======
-        gl.glEnable(gl.GL_BLEND)
-        gl.glBlendFunc(gl.GL_SRC_ALPHA, gl.GL_ONE_MINUS_SRC_ALPHA)
-        self.texture.blit((x - self.hot_x) / self.scaling, (y - self.hot_y) / self.scaling, 0)
-        gl.glDisable(gl.GL_BLEND)
->>>>>>> 9a6b9d18
 
 
 def _PlatformEventHandler(data: Any) -> Callable:  # noqa: N802
@@ -442,12 +435,7 @@
         created.
 
         ``config`` is a special case; it can be a template created by the
-<<<<<<< HEAD
         user specifying the attributes desired
-=======
-        user specifying the attributes desired, or it can be a complete
-        ``config`` as returned from :py:meth:`~pyglet.display.Screen.get_matching_configs` or similar.
->>>>>>> 9a6b9d18
 
         The context will be active as soon as the window is created, as if
         :py:meth:`~pyglet.window.Window.switch_to` was just called.
@@ -557,7 +545,6 @@
                     if config := template_config.match(self):
                         break
 
-<<<<<<< HEAD
                 if not config:
                     msg = 'No standard config is available.'
                     raise NoSuchConfigException(msg)
@@ -581,14 +568,7 @@
     def _create_projection(self) -> None:
         self._matrices = self.context.global_ctx.initialize_matrices(self)
 
-        self._viewport = (0, 0, *self.get_framebuffer_size())
-=======
         self._viewport = 0, 0, *self.get_framebuffer_size()
-
-        width, height = self.get_size()
-        self.view = Mat4()
-        self.projection = Mat4.orthogonal_projection(0, width, 0, height, -8192, 8192)
->>>>>>> 9a6b9d18
 
     def __del__(self) -> None:
         # Always try to clean up the window when it is dereferenced.
@@ -835,25 +815,16 @@
     def _on_internal_resize(self, width: int, height: int) -> None:
         self.viewport = (0, 0, *self.get_framebuffer_size())
         w, h = self.get_size()
-<<<<<<< HEAD
         if self.context:
-            self.projection = Mat4.orthogonal_projection(0, w, 0, h, -255, 255)
-=======
-        self.projection = Mat4.orthogonal_projection(0, w, 0, h, -8192, 8192)
->>>>>>> 9a6b9d18
+            self.projection = Mat4.orthogonal_projection(0, w, 0, h, -8192, 8192)
         self.dispatch_event('on_resize', w, h)
         #self.context.resized(w, h)
 
     def _on_internal_scale(self, scale: float, dpi: int) -> None:
         self.viewport = (0, 0, *self.get_framebuffer_size())
         w, h = self.get_size()
-<<<<<<< HEAD
         if self.context:
-            self.projection = Mat4.orthogonal_projection(0, w, 0, h, -255, 255)
-=======
-        self.projection = Mat4.orthogonal_projection(0, w, 0, h, -8192, 8192)
-        self._mouse_cursor.scaling = scale
->>>>>>> 9a6b9d18
+            self.projection = Mat4.orthogonal_projection(0, w, 0, h, -8192, 8192)
         self.dispatch_event('on_scale', scale, dpi)
 
     def on_resize(self, width: int, height: int) -> EVENT_HANDLE_STATE:
