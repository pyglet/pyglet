"""Windowing and user-interface events.

This module allows applications to create and display windows with an
OpenGL context.  Windows can be created with a variety of border styles
or set fullscreen.

You can register event handlers for keyboard, mouse and window events.
For games and kiosks you can also restrict the input to your windows,
for example disabling users from switching away from the application
with certain key combinations or capturing and hiding the mouse.

Getting started
---------------

Call the Window constructor to create a new window::

    from pyglet.window import Window
    win = Window(width=960, height=540)

Attach your own event handlers::

    @win.event
    def on_key_press(symbol, modifiers):
        # ... handle this event ...

Place drawing code for the window within the `Window.on_draw` event handler::

    @win.event
    def on_draw():
        # ... drawing code ...

Call `pyglet.app.run` to enter the main event loop (by default, this
returns when all open windows are closed)::

    from pyglet import app
    app.run()

Creating a game window
----------------------

Use :py:meth:`~pyglet.window.Window.set_exclusive_mouse` to hide the mouse
cursor and receive relative mouse movement events.  Specify ``fullscreen=True``
as a keyword argument to the :py:class:`~pyglet.window.Window` constructor to
render to the entire screen rather than opening a window::

    win = Window(fullscreen=True)
    win.set_exclusive_mouse()

Working with multiple screens
-----------------------------

By default, fullscreen windows are opened on the primary display (typically
set by the user in their operating system settings).  You can retrieve a list
of attached screens and select one manually if you prefer.  This is useful for
opening a fullscreen window on each screen::

    display = pyglet.display.get_display()
    screens = display.get_screens()
    windows = []
    for screen in screens:
        windows.append(window.Window(fullscreen=True, screen=screen))

Specifying a screen has no effect if the window is not fullscreen.

Specifying the OpenGL context properties
----------------------------------------

Each window has its own context which is created when the window is created.
You can specify the properties of the context before it is created
by creating a "template" configuration::

    from pyglet import gl
    # Create template config
    config = gl.Config()
    config.stencil_size = 8
    config.aux_buffers = 4
    # Create a window using this config
    win = window.Window(config=config)

To determine if a given configuration is supported, query the screen (see
above, "Working with multiple screens")::

    configs = screen.get_matching_configs(config)
    if not configs:
        # ... config is not supported
    else:
        win = window.Window(config=configs[0])

"""
from __future__ import annotations

import sys
from abc import abstractmethod
from typing import TYPE_CHECKING, Any, Callable, Sequence

import pyglet
import pyglet.window.key
import pyglet.window.mouse
from pyglet import gl
from pyglet.event import EventDispatcher
from pyglet.graphics import shader
from pyglet.math import Mat4
from pyglet.window import event, key

if TYPE_CHECKING:
    from pyglet.canvas import Display, Screen, ScreenMode
    from pyglet.gl import CanvasConfig, Config, Context
    from pyglet.text import Label

_is_pyglet_doc_run = hasattr(sys, 'is_pyglet_doc_run') and sys.is_pyglet_doc_run


class WindowException(Exception):
    """The root exception for all window-related errors."""


class NoSuchDisplayException(WindowException):
    """An exception indicating the requested display is not available."""


class NoSuchConfigException(WindowException):
    """An exception indicating the requested configuration is not available."""


class NoSuchScreenModeException(WindowException):
    """An exception indicating the requested screen resolution could not be met."""


class MouseCursorException(WindowException):
    """The root exception for all mouse cursor-related errors."""


class MouseCursor:
    """An abstract mouse cursor."""

    #: Indicates if the cursor is drawn using OpenGL, or natively.
    gl_drawable: bool = True
    hw_drawable: bool = False

    def draw(self, x: int, y: int) -> None:
        """Abstract render method.

        The cursor should be drawn with the "hot" spot at the given
        coordinates.  The projection is set to the pyglet default (i.e.,
        orthographic in window-space), however no other aspects of the
        state can be assumed.

        Args:
            x:
                X coordinate of the mouse pointer's hot spot.
            y:
                Y coordinate of the mouse pointer's hot spot.

        """


class DefaultMouseCursor(MouseCursor):
    """The default mouse cursor set by the operating system."""
    gl_drawable: bool = False
    hw_drawable: bool = True


class ImageMouseCursor(MouseCursor):
    """A user-defined mouse cursor created from an image.

    Use this class to create your own mouse cursors and assign them
    to windows. Cursors can be drawn by OpenGL, or optionally passed
    to the OS to render natively. There are no restrictions on cursors
    drawn by OpenGL, but natively rendered cursors may have some
    platform limitations (such as color depth, or size). In general,
    reasonably sized cursors will render correctly
    """

    def __init__(self, image: pyglet.image.AbstractImage, hot_x: int = 0, hot_y: int = 0,
                 acceleration: bool = False) -> None:
        """Create a mouse cursor from an image.

        Args:
            image:
                Image to use for the mouse cursor.  It must have a valid ``texture`` attribute.
            hot_x:
                X coordinate of the "hot" spot in the image relative to the image's anchor.
                May be clamped to the maximum image width if acceleration is enabled.
            hot_y:
                Y coordinate of the "hot" spot in the image, relative to the image's anchor.
                May be clamped to the maximum image height if acceleration is enabled.
            acceleration:
                If ``True``, draw the cursor natively instead of using OpenGL.
                The image may be downsampled or color reduced to fit the platform limitations.
        """
        self.texture = image.get_texture()
        self.hot_x = hot_x
        self.hot_y = hot_y

        self.gl_drawable = not acceleration
        self.hw_drawable = acceleration

    def draw(self, x: int, y: int) -> None:
        gl.glEnable(gl.GL_BLEND)
        gl.glBlendFunc(gl.GL_SRC_ALPHA, gl.GL_ONE_MINUS_SRC_ALPHA)
        self.texture.blit(x - self.hot_x, y - self.hot_y, 0)
        gl.glDisable(gl.GL_BLEND)


def _PlatformEventHandler(data: Any) -> Callable:  # noqa: N802
    """Decorator for platform event handlers.

    Apply giving the platform-specific data needed by the window to associate
    the method with an event.  See platform-specific subclasses of this
    decorator for examples.

    The following attributes are set on the function, which is returned
    otherwise unchanged:

    _platform_event
        True
    _platform_event_data
        List of data applied to the function (permitting multiple decorators
        on the same method).
    """

    def _event_wrapper(f: Callable) -> Callable:
        f._platform_event = True  # noqa: SLF001
        if not hasattr(f, '_platform_event_data'):
            f._platform_event_data = []  # noqa: SLF001
        f._platform_event_data.append(data)  # noqa: SLF001
        return f

    return _event_wrapper


def _ViewEventHandler(f: Callable) -> Callable:  # noqa: N802
    f._view = True  # noqa: SLF001
    return f


class _WindowMetaclass(type):
    """Sets the _platform_event_names class variable on the window subclass."""

    def __init__(cls: type[_WindowMetaclass], name: str, bases: tuple, dct: dict) -> None:
        cls._platform_event_names = set()
        for base in bases:
            if hasattr(base, '_platform_event_names'):
                cls._platform_event_names.update(base._platform_event_names)
        for name, func in dct.items():
            if hasattr(func, '_platform_event'):
                cls._platform_event_names.add(name)
        super().__init__(name, bases, dct)


class BaseWindow(EventDispatcher, metaclass=_WindowMetaclass):
    """Platform-independent application window.

    A window is a "heavyweight" object occupying operating system resources.
    The "client" or "content" area of a window is filled entirely with
    an OpenGL viewport.  Applications have no access to operating system
    widgets or controls; all rendering must be done via OpenGL.

    Windows may appear as floating regions or can be set to fill an entire
    screen (fullscreen).  When floating, windows may appear borderless or
    decorated with a platform-specific frame (including, for example, the
    title bar, minimize and close buttons, resize handles, and so on).

    While it is possible to set the location of a window, it is recommended
    that applications allow the platform to place it according to local
    conventions.  This will ensure it is not obscured by other windows,
    and appears on an appropriate screen for the user.

    To render into a window, you must first call its :py:meth:`.switch_to`
    method to make it the active OpenGL context. If you use only one
    window in your application, you can skip this step as it will always
    be the active context.
    """

    # Filled in by metaclass with the names of all methods on this (sub)class
    # that are platform event handlers.
    _platform_event_names: set[_PlatformEventHandler] = set()  # noqa: RUF012

    #: The default window style.
    WINDOW_STYLE_DEFAULT: None = None
    #: The window style for pop-up dialogs.
    WINDOW_STYLE_DIALOG: str = 'dialog'
    #: The window style for tool windows.
    WINDOW_STYLE_TOOL: str = 'tool'
    #: A window style without any decoration.
    WINDOW_STYLE_BORDERLESS: str = 'borderless'
    #: A window style for transparent, interactable windows
    WINDOW_STYLE_TRANSPARENT: str = 'transparent'
    #: A window style for transparent, topmost, click-through-able overlays
    WINDOW_STYLE_OVERLAY: str = 'overlay'

    #: The default mouse cursor.
    CURSOR_DEFAULT = None
    #: A crosshair mouse cursor.
    CURSOR_CROSSHAIR: str = 'crosshair'
    #: A pointing hand mouse cursor.
    CURSOR_HAND: str = 'hand'
    #: A "help" mouse cursor; typically a question mark and an arrow.
    CURSOR_HELP: str = 'help'
    #: A mouse cursor indicating that the selected operation is not permitted.
    CURSOR_NO: str = 'no'
    #: A mouse cursor indicating the element can be resized.
    CURSOR_SIZE: str = 'size'
    #: A mouse cursor indicating the element can be resized from the top
    #: border.
    CURSOR_SIZE_UP: str = 'size_up'
    #: A mouse cursor indicating the element can be resized from the
    #: upper-right corner.
    CURSOR_SIZE_UP_RIGHT: str = 'size_up_right'
    #: A mouse cursor indicating the element can be resized from the right
    #: border.
    CURSOR_SIZE_RIGHT: str = 'size_right'
    #: A mouse cursor indicating the element can be resized from the lower-right
    #: corner.
    CURSOR_SIZE_DOWN_RIGHT: str = 'size_down_right'
    #: A mouse cursor indicating the element can be resized from the bottom
    #: border.
    CURSOR_SIZE_DOWN: str = 'size_down'
    #: A mouse cursor indicating the element can be resized from the lower-left
    #: corner.
    CURSOR_SIZE_DOWN_LEFT: str = 'size_down_left'
    #: A mouse cursor indicating the element can be resized from the left
    #: border.
    CURSOR_SIZE_LEFT: str = 'size_left'
    #: A mouse cursor indicating the element can be resized from the upper-left
    #: corner.
    CURSOR_SIZE_UP_LEFT: str = 'size_up_left'
    #: A mouse cursor indicating the element can be resized vertically.
    CURSOR_SIZE_UP_DOWN: str = 'size_up_down'
    #: A mouse cursor indicating the element can be resized horizontally.
    CURSOR_SIZE_LEFT_RIGHT: str = 'size_left_right'
    #: A text input mouse cursor (I-beam).
    CURSOR_TEXT: str = 'text'
    #: A "wait" mouse cursor; typically an hourglass or watch.
    CURSOR_WAIT: str = 'wait'
    #: The "wait" mouse cursor combined with an arrow.
    CURSOR_WAIT_ARROW: str = 'wait_arrow'

    #: True if the user has attempted to close the window.
    #:
    #: :deprecated: Windows are closed immediately by the default
    #:      :py:meth:`~pyglet.window.Window.on_close` handler when `pyglet.app.event_loop` is being
    #:      used.
    has_exit: bool = False

    #: Window display contents validity.  The :py:mod:`pyglet.app` event loop
    #: examines every window each iteration and only dispatches the :py:meth:`~pyglet.window.Window.on_draw`
    #: event to windows that have `invalid` set.  By default, windows always
    #: have `invalid` set to ``True``.
    #:
    #: You can prevent redundant redraws by setting this variable to ``False``
    #: in the window's :py:meth:`~pyglet.window.Window.on_draw` handler, and setting it to True again in
    #: response to any events that actually do require a window contents
    #: update.
    #:
    #: :type: bool
    #:
    #: .. versionadded:: 1.1
    invalid: bool = True

    # Instance variables accessible only via properties
<<<<<<< HEAD
    _width = None
    _height = None
    _dpi = 96
    _caption = None
    _resizable = False
    _style = WINDOW_STYLE_DEFAULT
    _fullscreen = False
    _visible = False
    _vsync = False
    _file_drops = False
    _screen = None
    _config = None
    _context = None
    _projection_matrix = pyglet.math.Mat4()
    _view_matrix = pyglet.math.Mat4()
    _viewport = 0, 0, 0, 0
=======
    _width: int | None = None
    _height: int | None = None
    _caption: str | None = None
    _resizable: bool = False
    _style: str | None = WINDOW_STYLE_DEFAULT
    _fullscreen: bool = False
    _visible: bool = False
    _vsync: bool = False
    _file_drops: bool = False
    _screen: Screen | None = None
    _config: CanvasConfig | None = None
    _context: Context | None = None
    _projection_matrix: Mat4 = pyglet.math.Mat4()
    _view_matrix: Mat4 = pyglet.math.Mat4()
    _viewport: tuple[int, int, int, int] = 0, 0, 0, 0
>>>>>>> e58747a0

    # Used to restore window size and position after fullscreen
    _windowed_size: tuple[int, int] | None = None
    _windowed_location: tuple[int, int] | None = None

<<<<<<< HEAD
    # Used to tell if window is currently being resized.
    _window_resizing = False

    _minimum_size = None
    _maximum_size = None
=======
    _minimum_size: tuple[int, int] | None = None
    _maximum_size: tuple[int, int] | None = None
>>>>>>> e58747a0

    _keyboard_exclusive: bool = False

    # Subclasses should update these after relevant events
    _mouse_cursor: MouseCursor | ImageMouseCursor = DefaultMouseCursor()
    _mouse_x: int = 0
    _mouse_y: int = 0
    _mouse_visible: bool = True
    _mouse_exclusive: bool = False
    _mouse_in_window: bool = False

    _event_queue = None
    _enable_event_queue: bool = True  # overridden by EventLoop.
    _allow_dispatch_event: bool = False  # controlled by dispatch_events stack frame

    # Class attributes
<<<<<<< HEAD
    _default_width = 1280
    _default_height = 720
=======
    _default_width: int = 960
    _default_height: int = 540
>>>>>>> e58747a0

    # Create a default ShaderProgram, so the Window instance can
    # update the `WindowBlock` UBO shared by all default shaders.
    _default_vertex_source = """#version 150 core
        in vec4 position;

        uniform WindowBlock
        {
            mat4 projection;
            mat4 view;
        } window;

        void main()
        {
            gl_Position = window.projection * window.view * position;
        }
    """
    _default_fragment_source = """#version 150 core
        out vec4 color;

        void main()
        {
            color = vec4(1.0, 0.0, 0.0, 1.0);
        }
    """

    def __init__(self,
                 width: int | None = None,
                 height: int | None = None,
                 caption: str | None = None,
                 resizable: bool = False,
                 style: str | None = WINDOW_STYLE_DEFAULT,
                 fullscreen: bool = False,
                 visible: bool = True,
                 vsync: bool = True,
                 file_drops: bool = False,
                 display: Display | None = None,
                 screen: Screen | None = None,
                 config: Config | None = None,
                 context: Context | None = None,
                 mode: ScreenMode | None = None) -> None:
        """Create a window.

        All parameters are optional, and reasonable defaults are assumed
        where they are not specified.

        The ``display``, ``screen``, ``config`` and ``context`` parameters form
        a hierarchy of control: there is no need to specify more than
        one of these.  For example, if you specify ``screen`` the ``display``
        will be inferred, and a default ``config`` and ``context`` will be
        created.

        ``config`` is a special case; it can be a template created by the
        user specifying the attributes desired, or it can be a complete
        ``config`` as returned from :py:meth:`~pyglet.canvas.Screen.get_matching_configs`` or similar.

        The context will be active as soon as the window is created, as if
        :py:meth:`~pyglet.window.Window.switch_to`` was just called.

        Args:
            width:
                Width of the window, in pixels.  Defaults to 960, or the screen width if ``fullscreen`` is True.
            height:
                Height of the window, in pixels.  Defaults to 540, or the screen height if ``fullscreen`` is True.
            caption:
                Initial caption (title) of the window.  Defaults to ``sys.argv[0]``.
            resizable:
                If True, the window will be resizable.  Defaults to False.
            style:
                One of the ``WINDOW_STYLE_*`` constants specifying the border style of the window.
            fullscreen:
                If True, the window will cover the entire screen rather than floating.  Defaults to False.
            visible:
                Determines if the window is visible immediately after
                creation.  Defaults to True.  Set this to False if you
                would like to change attributes of the window before
                having it appear to the user.
            vsync:
                If True, buffer flips are synchronised to the primary screen's
                vertical retrace, eliminating flicker.
            file_drops:
                If True, the Window will accept files being dropped into it and call the ``on_file_drop`` event.
            display:
                The display device to use.  Useful only under X11.
            screen:
                The screen to use, if in fullscreen.
            config:
                Either a template from which to create a complete config, or a complete config.
            context:
                The context to attach to this window.  The context must not already be attached to another window.
            mode:
                The screen will be switched to this mode if `fullscreen` is
                True.  If None, an appropriate mode is selected to accommodate ``width`` and ``height`.

        """
        EventDispatcher.__init__(self)
        self._event_queue = []

        if not display:
            display = pyglet.display.get_display()

        if not screen:
            screen = display.get_default_screen()

        if not config:
            for template_config in [gl.Config(double_buffer=True, depth_size=24, major_version=3, minor_version=3),
                                    gl.Config(double_buffer=True, depth_size=16, major_version=3, minor_version=3),
                                    None]:
                try:
                    config = screen.get_best_config(template_config)
                    break
                except NoSuchConfigException:
                    pass
            if not config:
                msg = 'No standard config is available.'
                raise NoSuchConfigException(msg)

        # Necessary on Windows. More investigation needed:
        if style in ('transparent', 'overlay'):
            config.alpha = 8

        if not config.is_complete():
            config = screen.get_best_config(config)

        if not context:
            context = config.create_context(gl.current_context)

        # Set these in reverse order as above, to ensure we get user preference
        self._context = context
        self._config = self._context.config

        # XXX deprecate config's being screen-specific
        if hasattr(self._config, 'screen'):
            self._screen = self._config.screen
        else:
            self._screen = screen
        self._display = self._screen.display

        if fullscreen:
            if width is None and height is None:
                self._windowed_size = self._default_width, self._default_height
            width, height = self._set_fullscreen_mode(mode, width, height)
            if not self._windowed_size:
                self._windowed_size = width, height
        else:
            if width is None:
                width = self._default_width
            if height is None:
                height = self._default_height

        self._width = width
        self._height = height
        self._resizable = resizable
        self._fullscreen = fullscreen
        self._style = style
        if pyglet.options['vsync'] is not None:
            self._vsync = pyglet.options['vsync']
        else:
            self._vsync = vsync

        self._file_drops = file_drops
        self._caption = caption or sys.argv[0]

        from pyglet import app
        app.windows.add(self)
        self._create()

        self.switch_to()

        self._create_projection()

        if visible:
            self.set_visible(True)
            self.activate()

    def _create_projection(self) -> None:
        self._default_program = shader.ShaderProgram(
            shader.Shader(self._default_vertex_source, 'vertex'),
            shader.Shader(self._default_fragment_source, 'fragment'))

        self.ubo = self._default_program.uniform_blocks['WindowBlock'].create_ubo()

        self._viewport = (0, 0, *self.get_framebuffer_size())

        self.view = Mat4()
        self.projection = Mat4.orthogonal_projection(0, self._width, 0, self._height, -255, 255)

    def __del__(self) -> None:
        # Always try to clean up the window when it is dereferenced.
        # Makes sure there are no dangling pointers or memory leaks.
        # If the window is already closed, pass silently.
        try:  # noqa: SIM105
            self.close()
        except:  # XXX  Avoid a NoneType error if already closed.  # noqa: E722, S110
            pass

    def __repr__(self) -> str:
        return f'{self.__class__.__name__}=(width={self.width}, height={self.height})'

    @abstractmethod
    def _create(self) -> None:
        ...

    @abstractmethod
    def _recreate(self, changes: Sequence[str]) -> None:
        """Recreate the window with current attributes.

        Args:
            changes:
                Sequence of attribute names that were changed since the last
                ``_create`` or ``_recreate``.  For example, ``['fullscreen']``
                is given if the window is to be toggled to or from fullscreen.
        """

    # Public methods (sort alphabetically):
    @abstractmethod
    def activate(self) -> None:
        """Attempt to restore keyboard focus to the window.

        Depending on the window manager or operating system, this may not
        be successful.  For example, on Windows XP an application is not
        allowed to "steal" focus from another application.  Instead, the
        window's taskbar icon will flash, indicating it requires attention.
        """

    @staticmethod
    def clear() -> None:
        """Clear the window.

        This is a convenience method for clearing the color and depth
        buffer.  The window must be the active context (see
        :py:meth:`.switch_to`).
        """
        gl.glClear(gl.GL_COLOR_BUFFER_BIT | gl.GL_DEPTH_BUFFER_BIT)

    def close(self) -> None:
        """Close the window.

        After closing the window, the GL context will be invalid.  The
        window instance cannot be reused once closed. To re-use windows,
        see :py:meth:`.set_visible` instead.

        The :py:meth:`pyglet.app.EventLoop.on_window_close` event is
        dispatched by the :py:attr:`pyglet.app.event_loop` when this method
        is called.
        """
        from pyglet import app
        if not self._context:
            return
        app.windows.remove(self)
        self._context.destroy()
        self._config = None
        self._context = None
        if app.event_loop:
            app.event_loop.dispatch_event('on_window_close', self)
        self._event_queue = []

    def dispatch_event(self, *args: Any) -> None:
        if not self._enable_event_queue or self._allow_dispatch_event:
            super().dispatch_event(*args)
        else:
            self._event_queue.append(args)

    @abstractmethod
    def dispatch_events(self) -> None:
        """Poll the operating system event queue for new events and call attached event handlers.

        This method is provided for legacy applications targeting pyglet 1.0,
        and advanced applications that must integrate their event loop
        into another framework.

        Typical applications should use :py:func:`pyglet.app.run`.
        """

    def draw(self, dt: float) -> None:
        """Redraw the Window contents.

        This method will first call the :py:meth:`~pyglet.window.Window.`switch_to`
        method to make the GL context current. It then dispatches the
        :py:meth:`~pyglet.window.Window.on_draw` and
        :py:meth:`~pyglet.window.Window.on_refresh`
        events. Finally, it calls the :py:meth:`~pyglet.window.Window.flip`
        method to swap the front and back OpenGL buffers.
        """
        self.switch_to()
        self.dispatch_event('on_draw')
        self.dispatch_event('on_refresh', dt)
        self.flip()

    def draw_mouse_cursor(self) -> None:
        """Draw the custom mouse cursor.

        If the current mouse cursor has ``drawable`` set, this method
        is called before the buffers are flipped to render it.

        There is little need to override this method; instead, subclass
        :py:class:`MouseCursor` and provide your own
        :py:meth:`~MouseCursor.draw` method.
        """
        # Draw mouse cursor if set and visible.

        if self._mouse_cursor.gl_drawable and self._mouse_visible and self._mouse_in_window:
            # TODO: consider projection differences
            self._mouse_cursor.draw(self._mouse_x, self._mouse_y)

    @abstractmethod
    def flip(self) -> None:
        """Swap the OpenGL front and back buffers.

        Call this method on a double-buffered window to update the
        visible display with the back buffer. Windows are
        double-buffered by default unless you turn this feature off.

        The contents of the back buffer are undefined after this operation.

        The default :py:attr:`~pyglet.app.event_loop` automatically
        calls this method after the window's
        :py:meth:`~pyglet.window.Window.on_draw` event.
        """

    def get_framebuffer_size(self) -> tuple[int, int]:
        """Return the size in actual pixels of the Window framebuffer.

        When using HiDPI screens, the size of the Window's framebuffer
        can be higher than that of the Window size requested. If you
        are performing operations that require knowing the actual number
        of pixels in the window, this method should be used instead of
        :py:func:`Window.get_size()`. For example, setting the Window
        projection or setting the glViewport size.

        Returns:
            The width and height of the Window's framebuffer, in pixels.
        """
        return self.get_size()

    @abstractmethod
    def get_location(self) -> tuple[int, int]:
        """Return the current position of the window.

        Returns:
             The distances of the left and top edges from their respective edges on the virtual desktop, in pixels.
        """

    def get_pixel_ratio(self) -> float:
        """Return the framebuffer/window size ratio.

        Some platforms and/or window systems support subpixel scaling,
        making the framebuffer size larger than the window size.
        Retina screens on OS X and Gnome on Linux are some examples.

        On a Retina systems the returned ratio would usually be 2.0 as a
        window of size 500 x 500 would have a framebuffer of 1000 x 1000.
        Fractional values between 1.0 and 2.0, as well as values above
        2.0 may also be encountered.
        """
        return self.get_framebuffer_size()[0] / self.width

    def get_size(self) -> tuple[int, int]:
        """Return the current size of the window.

        This does not include the windows' border or title bar.

        Returns:
            The width and height of the window, in pixels.
        """
        return self._width, self._height

    def get_system_mouse_cursor(self, name: str) -> MouseCursor:
        """Obtain a system mouse cursor.

        Use :py:meth:`~pyglet.window.Window.set_mouse_cursor` to make the cursor returned by this method
        active.  The names accepted by this method are the ``CURSOR_*``
        constants defined on this class.
        """
        raise NotImplementedError

    def get_clipboard_text(self) -> str:
        """Access the system clipboard and attempt to retrieve text.

        Returns:
             A string from the clipboard. String will be empty if no text found.
        """
        raise NotImplementedError

    def set_clipboard_text(self, text: str) -> None:
        """Access the system clipboard and set a text string as the clipboard data.

        This will clear the existing clipboard.
        """
        raise NotImplementedError

    @abstractmethod
    def minimize(self) -> None:
        """Minimize the window."""

    @abstractmethod
    def maximize(self) -> None:
        """Maximize the window.

        The behaviour of this method is somewhat dependent on the user's
        display setup.  On a multi-monitor system, the window may maximize
        to either a single screen or the entire virtual desktop.
        """

    def on_close(self) -> None:
        """Default on_close handler."""
        self.has_exit = True
        from pyglet import app
        if app.event_loop.is_running:
            self.close()

    def on_key_press(self, symbol: int, modifiers: int) -> None:
        """Default on_key_press handler."""
        if symbol == key.ESCAPE and not (modifiers & ~(key.MOD_NUMLOCK |
                                                       key.MOD_CAPSLOCK |
                                                       key.MOD_SCROLLLOCK)):
            self.dispatch_event('on_close')

    def on_resize(self, width: int, height: int) -> None:
        """A default resize event handler.

        This default handler updates the GL viewport to cover the entire
        window. The bottom-left corner is (0, 0) and the top-right
        corner is the width and height of the window's framebuffer.
        In addition, the projection matrix is set to an orthogonal
        projection based on the same dimensions.
        """
        gl.glViewport(0, 0, *self.get_framebuffer_size())
        self.projection = Mat4.orthogonal_projection(0, width, 0, height, -255, 255)

<<<<<<< HEAD
    def on_scale(self, scale, dpi):
        """A default scale event handler.

        This default handler is called if the screen or system's DPI changes
        during runtime.
        """

    def set_caption(self, caption):
=======
    @abstractmethod
    def set_caption(self, caption: str) -> None:
>>>>>>> e58747a0
        """Set the window's caption.

        The caption appears in the titlebar of the window, if it has one,
        and in the taskbar on Windows and many X11 window managers.
        """

    def set_fullscreen(self, fullscreen: bool = True, screen: Screen | None = None, mode: ScreenMode | None = None,
                       width: int | None = None, height: int | None = None) -> None:
        """Toggle to or from fullscreen.

        After toggling fullscreen, the GL context should have retained its
        state and objects, however the buffers will need to be cleared and
        redrawn.

        If ``width`` and ``height`` are specified and ``fullscreen`` is True, the
        screen may be switched to a different resolution that most closely
        matches the given size.  If the resolution doesn't match exactly,
        a higher resolution is selected and the window will be centered
        within a black border covering the rest of the screen.

        Args:
            fullscreen:
                True if the window should be made fullscreen, False if it
                should be windowed.
            screen:
                If not None and fullscreen is True, the window is moved to the
                given screen.  The screen must belong to the same display as
                the window.
            mode:
                The screen will be switched to the given mode.  The mode must
                have been obtained by enumerating :py:meth:`~pyglet.canvas.Screen.get_modes`.  If
                None, an appropriate mode will be selected from the given
                ``width`` and ``height``.
            width: int
                Optional width of the window.  If unspecified, defaults to the
                previous window size when windowed, or the screen size if
                fullscreen.

                .. versionadded:: 1.2
            height:
                Optional height of the window.  If unspecified, defaults to
                the previous window size when windowed, or the screen size if
                fullscreen.

                .. versionadded:: 1.2
        """
        if (fullscreen == self._fullscreen and
                (screen is None or screen is self._screen) and
                (width is None or width == self._width) and
                (height is None or height == self._height)):
            return

        if not self._fullscreen:
            # Save windowed size
            self._windowed_size = self.get_size()
            self._windowed_location = self.get_location()

        if fullscreen and screen is not None:
            assert screen.display is self.display
            self._screen = screen

        self._fullscreen = fullscreen
        if self._fullscreen:
            self._width, self._height = self._set_fullscreen_mode(mode, width, height)
        else:
            self.screen.restore_mode()

            self._width, self._height = self._windowed_size
            if width is not None:
                self._width = width
            if height is not None:
                self._height = height

        self._recreate(['fullscreen'])

        if not self._fullscreen and self._windowed_location:
            # Restore windowed location.
            self.set_location(*self._windowed_location)

    def _set_fullscreen_mode(self, mode: ScreenMode, width: int, height: int) -> tuple[int, int]:
        if mode is not None:
            self.screen.set_mode(mode)
            if width is None:
                width = self.screen.width
            if height is None:
                height = self.screen.height
        elif width is not None or height is not None:
            if width is None:
                width = 0
            if height is None:
                height = 0
            mode = self.screen.get_closest_mode(width, height)
            if mode is not None:
                self.screen.set_mode(mode)
            elif self.screen.get_modes():
                # Only raise exception if mode switching is at all possible.
                msg = f'No mode matching {width}x{height}'
                raise NoSuchScreenModeException(msg)
        else:
            width = self.screen.width
            height = self.screen.height
        return width, height

    def set_minimum_size(self, width: int, height: int) -> None:
        """Set the minimum size of the window.

        Once set, the user will not be able to resize the window smaller
        than the given dimensions.  There is no way to remove the
        minimum size constraint on a window (but you could set it to 0,0).

        The behaviour is undefined if the minimum size is set larger than
        the current size of the window.

        The window size does not include the border or title bar.

        Args:
            width:
                Minimum width of the window, in pixels.
            height:
                Minimum height of the window, in pixels.

        """
        if width < 1 or height < 1:
            msg = 'Width and height must be positive integers.'
            raise ValueError(msg)

        self._minimum_size = width, height

    def set_maximum_size(self, width: int, height: int) -> None:
        """Set the maximum size of the window.

        Once set, the user will not be able to resize the window larger
        than the given dimensions.  There is no way to remove the
        maximum size constraint on a window (but you could set it to a large
        value).

        The behaviour is undefined if the maximum size is set smaller than
        the current size of the window.

        The window size does not include the border or title bar.

        Args:
            width:
                Maximum width of the window, in pixels.
            height:
                Maximum height of the window, in pixels.

        """
        if width < 1 or height < 1:
            msg = 'Width and height must be positive integers'
            raise ValueError(msg)

        self._maximum_size = width, height

    def set_size(self, width: int, height: int) -> None:
        """Resize the window.

        The behaviour is undefined if the window is not resizable, or if
        it is currently fullscreen.

        The window size does not include the border or title bar.
        """
        if self._fullscreen:
            msg = 'Cannot set size of fullscreen window.'
            raise WindowException(msg)
        if width < 1 or height < 1:
            msg = 'width and height must be positive integers'
            raise ValueError(msg)

        self._width, self._height = width, height

    @abstractmethod
    def set_location(self, x: int, y: int):
        """Set the position of the window.

        Args:
            x:
                Distance of the left edge of the window from the left edge of the virtual desktop, in pixels.
            y:
                Distance of the top edge of the window from the top edge of the virtual desktop, in pixels.
        """

    def set_visible(self, visible: bool = True) -> None:
        """Show or hide the window."""
        self._visible = visible

    def set_vsync(self, vsync: bool) -> None:
        """Enable or disable vertical sync control.

        When enabled, this option ensures flips from the back to the front
        buffer are performed only during the vertical retrace period of the
        primary display.  This can prevent "tearing" or flickering when
        the buffer is updated in the middle of a video scan.

        Note that LCD monitors have an analogous time in which they are not
        reading from the video buffer; while it does not correspond to
        a vertical retrace it has the same effect.

        Also note that with multi-monitor systems the secondary monitor
        cannot be synchronised to, so tearing and flicker cannot be avoided
        when the window is positioned outside of the primary display.
        """
        self._vsync = vsync

    def set_mouse_visible(self, visible: bool = True) -> None:
        """Show or hide the mouse cursor.

        The mouse cursor will only be hidden while it is positioned within
        this window.  Mouse events will still be processed as usual.
        """
        self._mouse_visible = visible
        self.set_mouse_platform_visible()

    def set_mouse_platform_visible(self, platform_visible: bool | None = None) -> None:
        """Set the platform-drawn mouse cursor visibility.

        This is called automatically after changing the mouse cursor or exclusive mode.

        Applications should not normally need to call this method.

        :see: :py:meth:`~pyglet.window.Window.set_mouse_visible` instead.

        Args:
            platform_visible:
                If ``None``, sets platform visibility to the required visibility
                for the current exclusive mode and cursor type.  Otherwise,
                a bool value will override and force a visibility.

        """
        raise NotImplementedError

    def set_mouse_cursor(self, cursor: MouseCursor | None = None) -> None:
        """Change the appearance of the mouse cursor.

        The appearance of the mouse cursor is only changed while it is
        within this window.

        Args:
            cursor:
                The cursor to set, or ``None`` to restore the default cursor.

        """
        if cursor is None:
            cursor = DefaultMouseCursor()
        self._mouse_cursor = cursor
        self.set_mouse_platform_visible()

    def set_exclusive_mouse(self, exclusive: bool = True) -> None:
        """Hide the mouse cursor and direct all mouse events to this window.

        When enabled, this feature prevents the mouse leaving the window.  It
        is useful for certain styles of games that require complete control of
        the mouse.  The position of the mouse as reported in subsequent events
        is meaningless when exclusive mouse is enabled; you should only use
        the relative motion parameters ``dx`` and ``dy``.
        """
        self._mouse_exclusive = exclusive

    def set_exclusive_keyboard(self, exclusive: bool = True) -> None:
        """Prevent the user from switching away from this window using keyboard accelerators.

        When enabled, this feature disables certain operating-system specific
        key combinations such as Alt+Tab (Command+Tab on OS X).  This can be
        useful in certain kiosk applications, it should be avoided in general
        applications or games.
        """
        self._keyboard_exclusive = exclusive

    def set_icon(self, *images: pyglet.image.AbstractImage) -> None:
        """Set the window icon.

        If multiple images are provided, one with an appropriate size
        will be selected (if the correct size is not provided, the image
        will be scaled).

        Useful sizes to provide are 16x16, 32x32, 64x64 (Mac only) and
        128x128 (Mac only).
        """

    @abstractmethod
    def switch_to(self) -> None:
        """Make this window the current OpenGL rendering context.

        Only one OpenGL context can be active at a time. This method
        sets the current window context as the active one.

        In most cases, you should use this method instead of directly
        calling :py:meth:`~pyglet.gl.Context.set_current`. The latter
        will not perform platform-specific state management tasks for
        you.
        """

    # Attributes (sort alphabetically):
    @property
    def caption(self) -> str:
        """The window caption (title). Read-only."""
        return self._caption

    @property
    def resizeable(self) -> bool:
        """True if the window is resizable. Read-only."""
        return self._resizable

    @property
    def style(self) -> str:
        """The window style; one of the ``WINDOW_STYLE_*`` constants. Read-only."""
        return self._style

    @property
    def fullscreen(self) -> bool:
        """True if the window is currently fullscreen. Read-only."""
        return self._fullscreen

    @property
    def visible(self) -> bool:
        """True if the window is currently visible. Read-only."""
        return self._visible

    @property
    def vsync(self) -> bool:
        """True if buffer flips are synchronised to the screen's vertical retrace. Read-only."""
        return self._vsync

    @property
    def display(self) -> Display:
        """The display this window belongs to.  Read-only."""
        return self._display

    @property
    def screen(self) -> Screen:
        """The screen this window is fullscreen in.  Read-only."""
        return self._screen

    @property
    def config(self) -> CanvasConfig:
        """A GL config describing the context of this window.  Read-only."""
        return self._config

    @property
    def context(self) -> Context:
        """The OpenGL context attached to this window.  Read-only."""
        return self._context

    # These are the only properties that can be set
    @property
    def width(self) -> int:
        """The width of the window, in pixels.  Read-write."""
        return self.get_size()[0]

    @width.setter
    def width(self, new_width: int) -> None:
        self.set_size(new_width, self.height)

    @property
    def height(self) -> int:
        """The height of the window, in pixels.  Read-write."""
        return self.get_size()[1]

    @height.setter
    def height(self, new_height: int) -> None:
        self.set_size(self.width, new_height)

    @property
<<<<<<< HEAD
    def scale(self):
        """The scale of the window factoring in DPI.  Read only.

        :type: float
        """
        return self._dpi / 96

    @property
    def dpi(self):
        """DPI values of the Window.  Read only.

        :type: int
        """
        return self._dpi

    @property
    def size(self):
        """The size of the window. Read-Write.

        :type: tuple
        """
=======
    def size(self) -> tuple[int, int]:
        """The size of the window. Read-Write."""
>>>>>>> e58747a0
        return self.get_size()

    @size.setter
    def size(self, new_size: Sequence[int, int]) -> None:
        self.set_size(*new_size)

    @property
    def aspect_ratio(self) -> float:
        """The aspect ratio of the window. Read-Only."""
        w, h = self.get_size()
        return w / h

    @property
    def projection(self) -> Mat4:
        """The OpenGL window projection matrix. Read-write.

        This matrix is used to transform vertices when using any of the built-in
        drawable classes. `view` is done first, then `projection`.

        The default projection matrix is orthographic (2D),
        but a custom :py:class:`~pyglet.math.Mat4` instance
        can be set. Alternatively, you can supply a flat
        tuple of 16 values.

        (2D), but can be changed to any 4x4 matrix desired.
        :see: :py:class:`~pyglet.math.Mat4`.
        """
        return self._projection_matrix

    @projection.setter
    def projection(self, matrix: Mat4) -> None:

        with self.ubo as window_block:
            window_block.projection[:] = matrix

        self._projection_matrix = matrix

    @property
    def view(self) -> Mat4:
        """The OpenGL window view matrix. Read-write.

        This matrix is used to transform vertices when using any of the built-in
        drawable classes. `view` is done first, then `projection`.

        The default view is an identity matrix, but a custom
        :py:class:`~pyglet.math.Mat4` instance can be set.
        Alternatively, you can supply a flat tuple of 16 values.
        """
        return self._view_matrix

    @view.setter
    def view(self, matrix: Mat4) -> None:

        with self.ubo as window_block:
            window_block.view[:] = matrix

        self._view_matrix = matrix

    @property
    def viewport(self) -> tuple[int, int, int, int]:
        """The Window viewport.

        The Window viewport, expressed as (x, y, width, height).
        """
        return self._viewport

    @viewport.setter
    def viewport(self, values: tuple[int, int, int, int]) -> None:
        self._viewport = values
        pr = self.get_pixel_ratio()
        x, y, w, h = values
        pyglet.gl.glViewport(int(x * pr), int(y * pr), int(w * pr), int(h * pr))

    # If documenting, show the event methods.  Otherwise, leave them out
    # as they are not really methods.
    if _is_pyglet_doc_run:
        def on_activate(self) -> None:
            """The window was activated.

            This event can be triggered by clicking on the title bar, bringing
            it to the foreground; or by some platform-specific method.

            When a window is "active" it has the keyboard focus.

            :event:
            """

        def on_close(self) -> None:
            """The user attempted to close the window.

            This event can be triggered by clicking on the "X" control box in
            the window title bar, or by some other platform-dependent manner.

            The default handler sets `has_exit` to ``True``.  In pyglet 1.1, if
            `pyglet.app.event_loop` is being used, `close` is also called,
            closing the window immediately.

            :event:
            """

        def on_context_lost(self) -> None:
            """The window's GL context was lost.

            When the context is lost no more GL methods can be called until it
            is recreated.  This is a rare event, triggered perhaps by the user
            switching to an incompatible video mode.  When it occurs, an
            application will need to reload all objects (display lists, texture
            objects, shaders) as well as restore the GL state.

            :event:
            """

        def on_context_state_lost(self) -> None:
            """The state of the window's GL context was lost.

            pyglet may sometimes need to recreate the window's GL context if
            the window is moved to another video device, or between fullscreen
            or windowed mode.  In this case it will try to share the objects
            (display lists, texture objects, shaders) between the old and new
            contexts.  If this is possible, only the current state of the GL
            context is lost, and the application should simply restore state.

            :event:
            """

        def on_deactivate(self) -> None:
            """The window was deactivated.

            This event can be triggered by clicking on another application
            window.  When a window is deactivated it no longer has the
            keyboard focus.

            :event:
            """

        def on_draw(self) -> None:
            """The window contents should be redrawn.

            The `EventLoop` will dispatch this event when the `draw`
            method has been called. The window will already have the
            GL context, so there is no need to call `switch_to`. The window's
            `flip` method will be called immediately after this event,
            so your event handler should not.

            You should make no assumptions about the window contents when
            this event is triggered; a resize or expose event may have
            invalidated the framebuffer since the last time it was drawn.

            :event:
            """

        def on_expose(self) -> None:
            """A portion of the window needs to be redrawn.

            This event is triggered when the window first appears, and any time
            the contents of the window is invalidated due to another window
            obscuring it.

            There is no way to determine which portion of the window needs
            redrawing.  Note that the use of this method is becoming
            increasingly uncommon, as newer window managers composite windows
            automatically and keep a backing store of the window contents.

            :event:
            """

        def on_file_drop(self, x: int, y: int, paths: list[str]) -> None:
            """File(s) were dropped into the window.

            Args:
                x:
                    Distance in pixels from the left edge of the window where a drop occurred.
                y:
                    Distance in pixels from the bottom edge of the window where a drop occurred.
                paths:
                    File path strings that were dropped into the window.

            .. versionadded:: 1.5.1

            :event:
            """

        def on_hide(self) -> None:
            """The window was hidden.

            This event is triggered when a window is minimised
            or hidden by the user.

            :event:
            """

        def on_key_press(self, symbol: int, modifiers: int) -> None:
            """A key on the keyboard was pressed (and held down).

            Since pyglet 1.1 the default handler dispatches the :py:meth:`~pyglet.window.Window.on_close`
            event if the ``ESC`` key is pressed.

            Args:
                symbol:
                    The key symbol pressed.
                modifiers:
                    Bitwise combination of the key modifiers active.

            :event:
            """

        def on_key_release(self, symbol: int, modifiers: int) -> None:
            """A key on the keyboard was released.

            Args:
                symbol:
                    The key symbol pressed.
                modifiers:
                    Bitwise combination of the key modifiers active.

            :event:
            """

        def on_mouse_motion(self, x: int, y: int, dx: int, dy: int) -> None:
            """The mouse was moved with no buttons held down.

            Args:
                x:
                    Distance in pixels from the left edge of the window.
                y:
                    Distance in pixels from the bottom edge of the window.
                dx:
                    Relative X position from the previous mouse position.
                dy: int
                    Relative Y position from the previous mouse position.

            :event:
            """

        def on_mouse_drag(self, x: int, y: int, dx: int, dy: int, buttons: int, modifiers: int) -> None:
            """The mouse was moved with one or more mouse buttons pressed.

            This event will continue to be fired even if the mouse leaves
            the window, so long as the drag buttons are continuously held down.

            Args:
                x:
                    Distance in pixels from the left edge of the window.
                y:
                    Distance in pixels from the bottom edge of the window.
                dx:
                    Relative X position from the previous mouse position.
                dy:
                    Relative Y position from the previous mouse position.
                buttons:
                    Bitwise combination of the mouse buttons currently pressed.
                modifiers:
                    Bitwise combination of any keyboard modifiers currently active.

            :event:
            """

        def on_mouse_press(self, x: int, y: int, button: int, modifiers: int) -> None:
            """A mouse button was pressed (and held down).

            Args:
                x:
                    Distance in pixels from the left edge of the window.
                y:
                    Distance in pixels from the bottom edge of the window.
                button:
                    The mouse button that was pressed.
                modifiers:
                    Bitwise combination of any keyboard modifiers currently active.

            :event:
            """

        def on_mouse_release(self, x: int, y: int, button: int, modifiers: int) -> None:
            """A mouse button was released.

            Args:
                x:
                    Distance in pixels from the left edge of the window.
                y:
                    Distance in pixels from the bottom edge of the window.
                button:
                    The mouse button that was released.
                modifiers:
                    Bitwise combination of any keyboard modifiers currently active.

            :event:
            """

        def on_mouse_scroll(self, x: int, y: int, scroll_x: float, scroll_y: float) -> None:
            """The mouse wheel was scrolled.

            Note that most mice have only a vertical scroll wheel, so
            scroll_x is usually 0.  An exception to this is the Apple Mighty
            Mouse, which has a mouse ball in place of the wheel which allows
            both ``scroll_x`` and ``scroll_y`` movement.

            Args:
                x:
                    Distance in pixels from the left edge of the window.
                y:
                    Distance in pixels from the bottom edge of the window.
                scroll_x:
                    Amount of movement on the horizontal axis.
                scroll_y:
                    Amount of movement on the vertical axis.

            :event:
            """

        def on_mouse_enter(self, x: int, y: int) -> None:
            """The mouse was moved into the window.

            This event will not be triggered if the mouse is currently being
            dragged.

            :event:
            """

        def on_mouse_leave(self, x: int, y: int) -> None:
            """The mouse was moved outside the window.

            This event will not be triggered if the mouse is currently being dragged.

            .. note: Coordinates of the mouse pointer will be outside the window rectangle.

            :event:
            """

        def on_move(self, x: int, y: int) -> None:
            """The window was moved.

            Args:
                x:
                    Distance from the left edge of the screen to the left edge of the window.
                y:
                    Distance from the top edge of the screen to the *top* edge of the window.

            .. note: This is one of few methods in pyglet which use a Y-down coordinate system.

            :event:
            """

        def on_refresh(self, dt: float) -> None:
            """The window contents should be redrawn.

            The ``EventLoop`` will dispatch this event when the ``draw``
            method has been called. The window will already have the
            GL context, so there is no need to call :py:meth:`~pyglet.window.Window.switch_to`. The window's
            :py:meth:`~pyglet.window.Window.flip` method will be called immediately after this event, so your
            event handler should not.

            You should make no assumptions about the window contents when
            this event is triggered; a resize or expose event may have
            invalidated the framebuffer since the last time it was drawn.

            .. versionadded:: 2.0

            :event:
            """

        def on_resize(self, width: int, height: int) -> None:
            """The window was resized.

            The window will have the GL context when this event is dispatched;
            there is no need to call :py:meth:`~pyglet.window.Window.switch_to` in this handler.

            :event:
            """

<<<<<<< HEAD
        def on_scale(self, scale, dpi):
            """A default scale event handler.

            This default handler is called if the screen or system's DPI changes
            during runtime.
            """

        def on_show(self):
=======
        def on_show(self) -> None:
>>>>>>> e58747a0
            """The window was shown.

            This event is triggered when a window is restored after being
            minimised, hidden, or after being displayed for the first time.

            :event:
            """

        def on_text(self, text: str) -> None:
            """The user input some text.

            Typically this is called after :py:meth:`~pyglet.window.Window.on_key_press` and before
            :py:meth:`~pyglet.window.Window.on_key_release`, but may also be called multiple times if the key
            is held down (key repeating); or called without key presses if
            another input method was used (e.g., a pen input).

            You should always use this method for interpreting text, as the
            key symbols often have complex mappings to their unicode
            representation which this event takes care of.

            :event:
            """

        def on_text_motion(self, motion: int) -> None:
            """The user moved the text input cursor.

            Typically this is called after :py:meth:`~pyglet.window.Window.on_key_press` and before
            :py:meth:`~pyglet.window.Window.on_key_release`, but may also be called multiple times if the key
            is help down (key repeating).

            You should always use this method for moving the text input cursor
            (caret), as different platforms have different default keyboard
            mappings, and key repeats are handled correctly.

            The values that `motion` can take are defined in
            :py:mod:`pyglet.window.key`:

            * MOTION_UP
            * MOTION_RIGHT
            * MOTION_DOWN
            * MOTION_LEFT
            * MOTION_NEXT_WORD
            * MOTION_PREVIOUS_WORD
            * MOTION_BEGINNING_OF_LINE
            * MOTION_END_OF_LINE
            * MOTION_NEXT_PAGE
            * MOTION_PREVIOUS_PAGE
            * MOTION_BEGINNING_OF_FILE
            * MOTION_END_OF_FILE
            * MOTION_BACKSPACE
            * MOTION_DELETE

            :event:
            """

        def on_text_motion_select(self, motion: int) -> None:
            """The user moved the text input cursor while extending the selection.

            Typically this is called after :py:meth:`~pyglet.window.Window.on_key_press` and before
            :py:meth:`~pyglet.window.Window.on_key_release`, but may also be called multiple times if the key
            is help down (key repeating).

            You should always use this method for responding to text selection
            events rather than the raw :py:meth:`~pyglet.window.Window.on_key_press`, as different platforms
            have different default keyboard mappings, and key repeats are
            handled correctly.

            The values that `motion` can take are defined in :py:mod:`pyglet.window.key`:

            * MOTION_UP
            * MOTION_RIGHT
            * MOTION_DOWN
            * MOTION_LEFT
            * MOTION_NEXT_WORD
            * MOTION_PREVIOUS_WORD
            * MOTION_BEGINNING_OF_LINE
            * MOTION_END_OF_LINE
            * MOTION_NEXT_PAGE
            * MOTION_PREVIOUS_PAGE
            * MOTION_BEGINNING_OF_FILE
            * MOTION_END_OF_FILE

            :event:
            """


BaseWindow.register_event_type('on_key_press')
BaseWindow.register_event_type('on_key_release')
BaseWindow.register_event_type('on_text')
BaseWindow.register_event_type('on_text_motion')
BaseWindow.register_event_type('on_text_motion_select')
BaseWindow.register_event_type('on_mouse_motion')
BaseWindow.register_event_type('on_mouse_drag')
BaseWindow.register_event_type('on_mouse_press')
BaseWindow.register_event_type('on_mouse_release')
BaseWindow.register_event_type('on_mouse_scroll')
BaseWindow.register_event_type('on_mouse_enter')
BaseWindow.register_event_type('on_mouse_leave')
BaseWindow.register_event_type('on_close')
BaseWindow.register_event_type('on_expose')
BaseWindow.register_event_type('on_resize')
BaseWindow.register_event_type('on_scale')
BaseWindow.register_event_type('on_move')
BaseWindow.register_event_type('on_activate')
BaseWindow.register_event_type('on_deactivate')
BaseWindow.register_event_type('on_show')
BaseWindow.register_event_type('on_hide')
BaseWindow.register_event_type('on_context_lost')
BaseWindow.register_event_type('on_context_state_lost')
BaseWindow.register_event_type('on_file_drop')
BaseWindow.register_event_type('on_draw')
BaseWindow.register_event_type('on_refresh')


class FPSDisplay:
    """Display of a window's framerate.

    This is a convenience class to aid in profiling and debugging.  Typical
    usage is to create an `FPSDisplay` for each window, and draw the display
    at the end of the windows' :py:meth:`~pyglet.window.Window.on_draw` event handler::

        from pyglet.window import Window, FPSDisplay

        window = Window()
        fps_display = FPSDisplay(window)

        @window.event
        def on_draw():
            # ... perform ordinary window drawing operations ...

            fps_display.draw()

    The style and position of the display can be modified via the ``label`` attribute. The display can be set to 
    update more or less often by setting the `update_period` attribute.

    .. note: Setting the `update_period` to a value smaller than your Window refresh rate will cause
             inaccurate readings.
    """

    #: Time in seconds between updates.
    update_period = 0.25

    #: The text label displaying the framerate.
    label: Label

    def __init__(self, window: pyglet.window.Window, color: tuple[int, int, int, int] = (127, 127, 127, 127),
                 samples: int = 240) -> None:
        """Create an FPS Display.

        Args:
            window:
                The Window you wish to display frame rate for.
            color:
                The RGBA color of the text display. Each channel represented as 0-255.
            samples:
                How many delta samples are used to calculate the mean FPS.
        """
        from collections import deque
        from statistics import mean
        from time import time

        from pyglet.text import Label
        self._time = time
        self._mean = mean

        # Hook into the Window.flip method:
        self._window_flip, window.flip = window.flip, self._hook_flip
        self.label = Label('', x=10, y=10, font_size=24, bold=True, color=color)

        self._elapsed = 0.0
        self._last_time = time()
        self._delta_times = deque(maxlen=samples)

    def update(self) -> None:
        """Records a new data point at the current time.

        This method is called automatically when the window buffer is flipped.
        """
        t = self._time()
        delta = t - self._last_time
        self._elapsed += delta
        self._delta_times.append(delta)
        self._last_time = t

        if self._elapsed >= self.update_period:
            self._elapsed = 0
            self.label.text = f'{1 / self._mean(self._delta_times):.2f}'

    def draw(self) -> None:
        """Draw the label."""
        self.label.draw()

    def _hook_flip(self) -> None:
        self.update()
        self._window_flip()


if _is_pyglet_doc_run:
    # We are building documentation. Trick docs into thinking BaseWindow is Window.
    import inspect

    Window = BaseWindow
    Window.__name__ = 'Window'
    Window.__qualname__ = 'Window'

    # We also need to replace all qualname members so Sphinx and Typing modules pick up the correct class.
    for _, method_obj in inspect.getmembers(Window, predicate=inspect.isfunction):
        method_obj.__qualname__ = method_obj.__qualname__.replace('BaseWindow', 'Window')

else:
    # Try to determine which platform to use.
    if pyglet.options['headless']:
        from pyglet.window.headless import HeadlessWindow as Window
    elif pyglet.compat_platform == 'darwin':
        from pyglet.window.cocoa import CocoaWindow as Window
    elif pyglet.compat_platform in ('win32', 'cygwin'):
        from pyglet.window.win32 import Win32Window as Window
    else:
        from pyglet.window.xlib import XlibWindow as Window

# Create shadow window. (trickery is for circular import)
if not _is_pyglet_doc_run:
    pyglet.window = sys.modules[__name__]
    gl._create_shadow_window()  # noqa: SLF001<|MERGE_RESOLUTION|>--- conflicted
+++ resolved
@@ -359,24 +359,6 @@
     invalid: bool = True
 
     # Instance variables accessible only via properties
-<<<<<<< HEAD
-    _width = None
-    _height = None
-    _dpi = 96
-    _caption = None
-    _resizable = False
-    _style = WINDOW_STYLE_DEFAULT
-    _fullscreen = False
-    _visible = False
-    _vsync = False
-    _file_drops = False
-    _screen = None
-    _config = None
-    _context = None
-    _projection_matrix = pyglet.math.Mat4()
-    _view_matrix = pyglet.math.Mat4()
-    _viewport = 0, 0, 0, 0
-=======
     _width: int | None = None
     _height: int | None = None
     _caption: str | None = None
@@ -392,22 +374,13 @@
     _projection_matrix: Mat4 = pyglet.math.Mat4()
     _view_matrix: Mat4 = pyglet.math.Mat4()
     _viewport: tuple[int, int, int, int] = 0, 0, 0, 0
->>>>>>> e58747a0
 
     # Used to restore window size and position after fullscreen
     _windowed_size: tuple[int, int] | None = None
     _windowed_location: tuple[int, int] | None = None
 
-<<<<<<< HEAD
-    # Used to tell if window is currently being resized.
-    _window_resizing = False
-
-    _minimum_size = None
-    _maximum_size = None
-=======
     _minimum_size: tuple[int, int] | None = None
     _maximum_size: tuple[int, int] | None = None
->>>>>>> e58747a0
 
     _keyboard_exclusive: bool = False
 
@@ -424,13 +397,8 @@
     _allow_dispatch_event: bool = False  # controlled by dispatch_events stack frame
 
     # Class attributes
-<<<<<<< HEAD
-    _default_width = 1280
-    _default_height = 720
-=======
-    _default_width: int = 960
-    _default_height: int = 540
->>>>>>> e58747a0
+    _default_width: int = 1280
+    _default_height: int = 720
 
     # Create a default ShaderProgram, so the Window instance can
     # update the `WindowBlock` UBO shared by all default shaders.
@@ -861,7 +829,6 @@
         gl.glViewport(0, 0, *self.get_framebuffer_size())
         self.projection = Mat4.orthogonal_projection(0, width, 0, height, -255, 255)
 
-<<<<<<< HEAD
     def on_scale(self, scale, dpi):
         """A default scale event handler.
 
@@ -869,11 +836,8 @@
         during runtime.
         """
 
-    def set_caption(self, caption):
-=======
     @abstractmethod
     def set_caption(self, caption: str) -> None:
->>>>>>> e58747a0
         """Set the window's caption.
 
         The caption appears in the titlebar of the window, if it has one,
@@ -1237,7 +1201,6 @@
         self.set_size(self.width, new_height)
 
     @property
-<<<<<<< HEAD
     def scale(self):
         """The scale of the window factoring in DPI.  Read only.
 
@@ -1254,15 +1217,8 @@
         return self._dpi
 
     @property
-    def size(self):
-        """The size of the window. Read-Write.
-
-        :type: tuple
-        """
-=======
     def size(self) -> tuple[int, int]:
         """The size of the window. Read-Write."""
->>>>>>> e58747a0
         return self.get_size()
 
     @size.setter
@@ -1633,7 +1589,6 @@
             :event:
             """
 
-<<<<<<< HEAD
         def on_scale(self, scale, dpi):
             """A default scale event handler.
 
@@ -1641,10 +1596,7 @@
             during runtime.
             """
 
-        def on_show(self):
-=======
         def on_show(self) -> None:
->>>>>>> e58747a0
             """The window was shown.
 
             This event is triggered when a window is restored after being
@@ -1656,7 +1608,7 @@
         def on_text(self, text: str) -> None:
             """The user input some text.
 
-            Typically this is called after :py:meth:`~pyglet.window.Window.on_key_press` and before
+            Typically, this is called after :py:meth:`~pyglet.window.Window.on_key_press` and before
             :py:meth:`~pyglet.window.Window.on_key_release`, but may also be called multiple times if the key
             is held down (key repeating); or called without key presses if
             another input method was used (e.g., a pen input).
@@ -1777,7 +1729,7 @@
 
             fps_display.draw()
 
-    The style and position of the display can be modified via the ``label`` attribute. The display can be set to 
+    The style and position of the display can be modified via the ``label`` attribute. The display can be set to
     update more or less often by setting the `update_period` attribute.
 
     .. note: Setting the `update_period` to a value smaller than your Window refresh rate will cause
