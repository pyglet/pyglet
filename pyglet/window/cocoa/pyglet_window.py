--- conflicted
+++ resolved
@@ -32,17 +32,11 @@
 # ANY WAY OUT OF THE USE OF THIS SOFTWARE, EVEN IF ADVISED OF THE
 # POSSIBILITY OF SUCH DAMAGE.
 # ----------------------------------------------------------------------------
-<<<<<<< HEAD
-from pyglet.libs.darwin.cocoapy import *
-=======
-
 from ctypes import c_void_p, c_bool
-from builtins import object
 
 from pyglet.libs.darwin.cocoapy import ObjCClass, ObjCSubclass, send_super
 from pyglet.libs.darwin.cocoapy import NSUInteger, NSUIntegerEncoding
 from pyglet.libs.darwin.cocoapy import NSRectEncoding
->>>>>>> 3a656b6e
 
 
 class PygletWindow_Implementation(object):
