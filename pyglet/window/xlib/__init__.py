--- conflicted
+++ resolved
@@ -1538,13 +1538,10 @@
         modifiers = self._translate_modifiers(ev.xbutton.state)
 
         if ev.type == xlib.ButtonPress:
-<<<<<<< HEAD
-=======
             # override_redirect issue: manually activate this window if fullscreen.
             if self._override_redirect and not self._active:
                 self.activate()
 
->>>>>>> 2f09a8c3
             if ev.xbutton.button == 4:
                 self.dispatch_event('on_mouse_scroll', x, y, 0, 1)
             elif ev.xbutton.button == 5:
