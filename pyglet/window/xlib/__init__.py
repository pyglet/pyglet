--- conflicted
+++ resolved
@@ -29,10 +29,7 @@
 from typing import TYPE_CHECKING, Sequence
 
 import pyglet
-<<<<<<< HEAD
-=======
-from pyglet.display.xlib import XlibCanvas, XlibScreenXinerama
->>>>>>> 202332f9
+from pyglet.display.xlib import XlibScreenXinerama
 from pyglet.event import EventDispatcher
 from pyglet.libs.linux.x11 import cursorfont, xlib
 from pyglet.libs.linux.x11.xrender import XRenderFindVisualFormat
@@ -468,7 +465,6 @@
         self._applied_mouse_exclusive = None
         self._update_exclusivity()
 
-<<<<<<< HEAD
     def _is_visual_transparent(self, visual: _Pointer[Visual]) -> bool:
         if not XRenderFindVisualFormat:
             return False
@@ -476,10 +472,7 @@
         xrender_format = XRenderFindVisualFormat(self._x_display, visual)
         return xrender_format and xrender_format.contents.direct.alphaMask != 0
 
-    def _set_mouse_passthrough(self, state: bool) -> None:
-=======
     def set_mouse_passthrough(self, state: bool) -> None:
->>>>>>> 202332f9
         """Sets the clickable area in the application to an empty region if enabled."""
         if state:
             region = xlib.XCreateRegion()
