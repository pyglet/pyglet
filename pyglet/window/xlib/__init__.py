--- conflicted
+++ resolved
@@ -46,12 +46,8 @@
 
 if TYPE_CHECKING:
     from _ctypes import _Pointer
-<<<<<<< HEAD
 
     from pyglet.graphics.api.gl import XlibOpenGLConfig
-=======
-    from pyglet.gl.xlib import XlibDisplayConfig
->>>>>>> f35e0540
 
 try:
     from pyglet.libs.x11 import xsync
@@ -128,11 +124,7 @@
 
 
 class XlibWindow(BaseWindow):
-<<<<<<< HEAD
     config: XlibOpenGLConfig
-=======
-    config: XlibDisplayConfig
->>>>>>> f35e0540
     _x_display: xlib.Display | None = None  # X display connection
     _x_screen_id: int | None = None  # X screen index
     _x_ic: xlib.XIC | None = None  # X input context
@@ -199,7 +191,7 @@
             self.context.detach()
             xlib.XDestroyWindow(self._x_display, self._window)
             del self.display._window_map[self._window]  # noqa: SLF001
-            del self.display._window_map[self._x_window]  # noqa: SLF001
+            del self.display._window_map[self._view]  # noqa: SLF001
             self._window = None
             self._mapped = False
 
@@ -519,7 +511,7 @@
             xlib.XDestroyWindow(self._x_display, self._window)
 
         del self.display._window_map[self._window]  # noqa: SLF001
-        del self.display._window_map[self._x_window]  # noqa: SLF001
+        del self.display._window_map[self._view]
         self._window = None
 
         self._view_event_handlers.clear()
@@ -590,7 +582,7 @@
         self.dispatch_event('_on_internal_resize', width, height)
 
     def _update_view_size(self) -> None:
-        xlib.XResizeWindow(self._x_display, self._x_window, self._width, self._height)
+        xlib.XResizeWindow(self._x_display, self._view, self._width, self._height)
 
     def set_location(self, x: int, y: int) -> None:
         if self._is_reparented():
@@ -754,11 +746,11 @@
             elif self._fullscreen and not self.screen._xinerama:  # noqa: SLF001
                 # Restrict to fullscreen area (prevent viewport scrolling)
                 self.set_mouse_position(0, 0)
-                r = xlib.XGrabPointer(self._x_display, self._x_window,
+                r = xlib.XGrabPointer(self._x_display, self._view,
                                       True, 0,
                                       xlib.GrabModeAsync,
                                       xlib.GrabModeAsync,
-                                      self._x_window,
+                                      self._view,
                                       0,
                                       xlib.CurrentTime)
                 if r:
