# ----------------------------------------------------------------------------
# pyglet
# Copyright (c) 2006-2008 Alex Holkner
# Copyright (c) 2008-2022 pyglet contributors
# All rights reserved.
#
# Redistribution and use in source and binary forms, with or without
# modification, are permitted provided that the following conditions
# are met:
#
#  * Redistributions of source code must retain the above copyright
#    notice, this list of conditions and the following disclaimer.
#  * Redistributions in binary form must reproduce the above copyright
#    notice, this list of conditions and the following disclaimer in
#    the documentation and/or other materials provided with the
#    distribution.
#  * Neither the name of pyglet nor the names of its
#    contributors may be used to endorse or promote products
#    derived from this software without specific prior written
#    permission.
#
# THIS SOFTWARE IS PROVIDED BY THE COPYRIGHT HOLDERS AND CONTRIBUTORS
# "AS IS" AND ANY EXPRESS OR IMPLIED WARRANTIES, INCLUDING, BUT NOT
# LIMITED TO, THE IMPLIED WARRANTIES OF MERCHANTABILITY AND FITNESS
# FOR A PARTICULAR PURPOSE ARE DISCLAIMED. IN NO EVENT SHALL THE
# COPYRIGHT OWNER OR CONTRIBUTORS BE LIABLE FOR ANY DIRECT, INDIRECT,
# INCIDENTAL, SPECIAL, EXEMPLARY, OR CONSEQUENTIAL DAMAGES (INCLUDING,
# BUT NOT LIMITED TO, PROCUREMENT OF SUBSTITUTE GOODS OR SERVICES;
# LOSS OF USE, DATA, OR PROFITS; OR BUSINESS INTERRUPTION) HOWEVER
# CAUSED AND ON ANY THEORY OF LIABILITY, WHETHER IN CONTRACT, STRICT
# LIABILITY, OR TORT (INCLUDING NEGLIGENCE OR OTHERWISE) ARISING IN
# ANY WAY OUT OF THE USE OF THIS SOFTWARE, EVEN IF ADVISED OF THE
# POSSIBILITY OF SUCH DAMAGE.
# ----------------------------------------------------------------------------

"""Mouse constants and utilities for pyglet.window.
"""


class MouseStateHandler:
    """Simple handler that tracks the state of buttons from the mouse. If a
    button is pressed then this handler holds a True value for it.
    If the window loses focus, all buttons will be reset to False to avoid a
    "sticky" button state.

    For example::

        >>> win = window.Window()
        >>> mousebuttons = mouse.MouseStateHandler()
        >>> win.push_handlers(mousebuttons)

        # Hold down the "left" button...

        >>> mousebuttons[mouse.LEFT]
        True
        >>> mousebuttons[mouse.RIGHT]
        False

    """

<<<<<<< HEAD
    def __init__(self):
        self.data = {
            "x": 0,
            "y": 0,
        }

    def on_mouse_press(self, x, y, button, modifiers):
        self.data[button] = True

    def on_mouse_release(self, x, y, button, modifiers):
        self.data[button] = False

    def on_mouse_motion(self, x, y, dx, dy):
        self.data["x"] = x
        self.data["y"] = y

    def on_mouse_drag(self, x, y, dx, dy, buttons, modifiers):
        self.data["x"] = x
        self.data["y"] = y
=======
    def on_mouse_press(self, x, y, button, modifiers):
        self[button] = True

    def on_mouse_release(self, x, y, button, modifiers):
        self[button] = False

    def on_deactivate(self):
        self.clear()
>>>>>>> 8511e20d

    def __getitem__(self, key):
        return self.data.get(key, False)


def buttons_string(buttons):
    """Return a string describing a set of active mouse buttons.

    Example::

        >>> buttons_string(LEFT | RIGHT)
        'LEFT|RIGHT'

    :Parameters:
        `buttons` : int
            Bitwise combination of mouse button constants.

    :rtype: str
    """
    button_names = []
    if buttons & LEFT:
        button_names.append("LEFT")
    if buttons & MIDDLE:
        button_names.append("MIDDLE")
    if buttons & RIGHT:
        button_names.append("RIGHT")
    if buttons & MOUSE4:
        button_names.append("MOUSE4")
    if buttons & MOUSE5:
        button_names.append("MOUSE5")
    return "|".join(button_names)


# Symbolic names for the mouse buttons
LEFT = 1 << 0
MIDDLE = 1 << 1
RIGHT = 1 << 2
MOUSE4 = 1 << 3
MOUSE5 = 1 << 4<|MERGE_RESOLUTION|>--- conflicted
+++ resolved
@@ -40,8 +40,8 @@
 class MouseStateHandler:
     """Simple handler that tracks the state of buttons from the mouse. If a
     button is pressed then this handler holds a True value for it.
-    If the window loses focus, all buttons will be reset to False to avoid a
-    "sticky" button state.
+    If the window loses focus, all buttons will be reset to False in order
+    to avoid a "sticky" button state.
 
     For example::
 
@@ -58,7 +58,6 @@
 
     """
 
-<<<<<<< HEAD
     def __init__(self):
         self.data = {
             "x": 0,
@@ -71,6 +70,9 @@
     def on_mouse_release(self, x, y, button, modifiers):
         self.data[button] = False
 
+    def on_deactivate(self):
+        self.data.clear()
+
     def on_mouse_motion(self, x, y, dx, dy):
         self.data["x"] = x
         self.data["y"] = y
@@ -78,16 +80,6 @@
     def on_mouse_drag(self, x, y, dx, dy, buttons, modifiers):
         self.data["x"] = x
         self.data["y"] = y
-=======
-    def on_mouse_press(self, x, y, button, modifiers):
-        self[button] = True
-
-    def on_mouse_release(self, x, y, button, modifiers):
-        self[button] = False
-
-    def on_deactivate(self):
-        self.clear()
->>>>>>> 8511e20d
 
     def __getitem__(self, key):
         return self.data.get(key, False)
