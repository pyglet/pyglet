"""Interface classes for `pyglet.input`.

.. versionadded:: 1.2
"""

import sys
import enum
import warnings
import operator

from pyglet.math import Vec2
from pyglet.event import EventDispatcher


_is_pyglet_doc_run = hasattr(sys, "is_pyglet_doc_run") and sys.is_pyglet_doc_run


class DeviceException(Exception):
    pass


class DeviceOpenException(DeviceException):
    pass


class DeviceExclusiveException(DeviceException):
    pass


class Sign(enum.Enum):
    POSITIVE = enum.auto()
    NEGATIVE = enum.auto()
    INVERTED = enum.auto()
    DEFAULT = enum.auto()


class Device:
    """Input device.

    :Ivariables:
        display : `pyglet.display.Display`
            Display this device is connected to.
        name : str
            Name of the device, as described by the device firmware.
        manufacturer : str
            Name of the device manufacturer, or ``None`` if the information is
            not available.
    """

    def __init__(self, display, name):
        self.display = display
        self.name = name
        self.manufacturer = None
        self._is_open = False

    @property
    def is_open(self):
        return self._is_open

    def open(self, window=None, exclusive=False):
        """Open the device to begin receiving input from it.

        :Parameters:
            `window` : Window
                Optional window to associate with the device.  The behaviour
                of this parameter is device and operating system dependant.
                It can usually be omitted for most devices.
            `exclusive` : bool
                If ``True`` the device will be opened exclusively so that no
                other application can use it.  The method will raise
                `DeviceExclusiveException` if the device cannot be opened this
                way (for example, because another application has already
                opened it).
        """

        if self._is_open:
            raise DeviceOpenException('Device is already open.')

        self._is_open = True

    def close(self):
        """Close the device. """
        self._is_open = False

    def get_controls(self):
        """Get a list of controls provided by the device.

        :rtype: list of `Control`
        """
        raise NotImplementedError('abstract')

    def get_guid(self):
        """Get the device GUID, in SDL2 format.

        Return a str containing a unique device identification
        string. This is generated from the hardware identifiers,
        and is in the same format as was popularized by SDL2.
        GUIDs differ between platforms, but are generally 32
        hexidecimal characters.

        :rtype: str containing the device's GUID.
        """
        raise NotImplementedError('abstract')

    def __repr__(self):
        return f"{self.__class__.__name__}(name={self.name})"


class Control(EventDispatcher):
    """Single value input provided by a device.

    A control's value can be queried when the device is open.  Event handlers
    can be attached to the control to be called when the value changes.

    The `min` and `max` properties are provided as advertised by the
    device; in some cases the control's value will be outside this range.

    :Ivariables:
        `name` : str
            Name of the control, or ``None`` if unknown
        `raw_name` : str
            Unmodified name of the control, as presented by the operating
            system; or ``None`` if unknown.
        `inverted` : bool
            If ``True``, the value reported is actually inverted from what the
            device reported; usually this is to provide consistency across
            operating systems.
    """

    def __init__(self, name, raw_name=None, inverted=False):
        self.name = name
        self.raw_name = raw_name
        self.inverted = inverted
        self._value = None

    @property
    def value(self):
        """Current value of the control.

        The range of the value is device-dependent; for absolute controls
        the range is given by ``min`` and ``max`` (however the value may exceed
        this range); for relative controls the range is undefined.

        :type: float
        """
        return self._value

    @value.setter
    def value(self, newvalue):
        if newvalue == self._value:
            return
        self._value = newvalue
        self.dispatch_event('on_change', newvalue)

    def __repr__(self):
        if self.name:
            return f"{self.__class__.__name__}(name={self.name}, raw_name={self.raw_name})"
        else:
            return f"{self.__class__.__name__}(raw_name={self.raw_name})"

    def on_change(self, value):
        """The value changed.

        :Parameters:
            `value` : float
                Current value of the control.

        :event:
        """


Control.register_event_type('on_change')


class RelativeAxis(Control):
    """An axis whose value represents a relative change from the previous
    value.
    """

    #: Name of the horizontal axis control
    X = 'x'
    #: Name of the vertical axis control
    Y = 'y'
    #: Name of the Z axis control.
    Z = 'z'
    #: Name of the rotational-X axis control
    RX = 'rx'
    #: Name of the rotational-Y axis control
    RY = 'ry'
    #: Name of the rotational-Z axis control
    RZ = 'rz'
    #: Name of the scroll wheel control
    WHEEL = 'wheel'

    @property
    def value(self):
        return self._value

    @value.setter
    def value(self, value):
        self._value = value
        self.dispatch_event('on_change', value)


class AbsoluteAxis(Control):
    """An axis whose value represents a physical measurement from the device.

    The value is advertised to range over ``minimum`` and ``maximum``.

    :Ivariables:
        `minimum` : float
            Minimum advertised value.
        `maximum` : float
            Maximum advertised value.
    """

    #: Name of the horizontal axis control
    X = 'x'
    #: Name of the vertical axis control
    Y = 'y'
    #: Name of the Z axis control.
    Z = 'z'
    #: Name of the rotational-X axis control
    RX = 'rx'
    #: Name of the rotational-Y axis control
    RY = 'ry'
    #: Name of the rotational-Z axis control
    RZ = 'rz'
    #: Name of the hat (POV) control, when a single control enumerates all of
    #: the hat's positions.
    HAT = 'hat'
    #: Name of the hat's (POV's) horizontal control, when the hat position is
    #: described by two orthogonal controls.
    HAT_X = 'hat_x'
    #: Name of the hat's (POV's) vertical control, when the hat position is
    #: described by two orthogonal controls.
    HAT_Y = 'hat_y'

    def __init__(self, name, minimum, maximum, raw_name=None, inverted=False):
        super().__init__(name, raw_name, inverted)
        self.min = minimum
        self.max = maximum


class Button(Control):
    """A control whose value is boolean. """

    @property
    def value(self):
        return bool(self._value)

    @value.setter
    def value(self, newvalue):
        if newvalue == self._value:
            return
        self._value = newvalue
        self.dispatch_event('on_change', bool(newvalue))
        if newvalue:
            self.dispatch_event('on_press')
        else:
            self.dispatch_event('on_release')

    if _is_pyglet_doc_run:
        def on_press(self):
            """The button was pressed.

            :event:
            """

        def on_release(self):
            """The button was released.

            :event:
            """


Button.register_event_type('on_press')
Button.register_event_type('on_release')


class Joystick(EventDispatcher):
    """High-level interface for joystick-like devices.  This includes a wide range
    of analog and digital joysticks, gamepads, controllers, and possibly even
    steering wheels and other input devices. There is unfortunately no easy way to
    distinguish between most of these different device types.

    For a simplified subset of Joysticks, see the :py:class:`~pyglet.input.Controller`
    interface. This covers a variety of popular game console controllers. Unlike
    Joysticks, Controllers have strictly defined layouts and inputs.

    To use a joystick, first call `open`, then in your game loop examine
    the values of `x`, `y`, and so on.  These values are normalized to the
    range [-1.0, 1.0]. 

    To receive events when the value of an axis changes, attach an 
    on_joyaxis_motion event handler to the joystick.  The :py:class:`~pyglet.input.Joystick` instance,
    axis name, and current value are passed as parameters to this event.

    To handle button events, you should attach on_joybutton_press and 
    on_joy_button_release event handlers to the joystick.  Both the :py:class:`~pyglet.input.Joystick`
    instance and the index of the changed button are passed as parameters to 
    these events.

    Alternately, you may attach event handlers to each individual button in 
    `button_controls` to receive on_press or on_release events.
    
    To use the hat switch, attach an on_joyhat_motion event handler to the
    joystick.  The handler will be called with both the hat_x and hat_y values
    whenever the value of the hat switch changes.

    The device name can be queried to get the name of the joystick.

    :Ivariables:
        `device` : `Device`
            The underlying device used by this joystick interface.
        `x` : float
            Current X (horizontal) value ranging from -1.0 (left) to 1.0
            (right).
        `y` : float
            Current y (vertical) value ranging from -1.0 (top) to 1.0
            (bottom).
        `z` : float
            Current Z value ranging from -1.0 to 1.0.  On joysticks the Z
            value is usually the throttle control.  On controllers the Z
            value is usually the secondary thumb vertical axis.
        `rx` : float
            Current rotational X value ranging from -1.0 to 1.0.
        `ry` : float
            Current rotational Y value ranging from -1.0 to 1.0.
        `rz` : float
            Current rotational Z value ranging from -1.0 to 1.0.  On joysticks
            the RZ value is usually the twist of the stick.  On game
            controllers the RZ value is usually the secondary thumb horizontal
            axis.
        `hat_x` : int
            Current hat (POV) horizontal position; one of -1 (left), 0
            (centered) or 1 (right).
        `hat_y` : int
            Current hat (POV) vertical position; one of -1 (bottom), 0
            (centered) or 1 (top).
        `buttons` : list of bool
            List of boolean values representing current states of the buttons.
            These are in order, so that button 1 has value at ``buttons[0]``,
            and so on.
        `x_control` : `AbsoluteAxis`
            Underlying control for `x` value, or ``None`` if not available.
        `y_control` : `AbsoluteAxis`
            Underlying control for `y` value, or ``None`` if not available.
        `z_control` : `AbsoluteAxis`
            Underlying control for `z` value, or ``None`` if not available.
        `rx_control` : `AbsoluteAxis`
            Underlying control for `rx` value, or ``None`` if not available.
        `ry_control` : `AbsoluteAxis`
            Underlying control for `ry` value, or ``None`` if not available.
        `rz_control` : `AbsoluteAxis`
            Underlying control for `rz` value, or ``None`` if not available.
        `hat_x_control` : `AbsoluteAxis`
            Underlying control for `hat_x` value, or ``None`` if not available.
        `hat_y_control` : `AbsoluteAxis`
            Underlying control for `hat_y` value, or ``None`` if not available.
        `button_controls` : list of `Button`
            Underlying controls for `buttons` values.
    """

    def __init__(self, device):
        self.device = device

        self.x = 0
        self.y = 0
        self.z = 0
        self.rx = 0
        self.ry = 0
        self.rz = 0
        self.hat_x = 0
        self.hat_y = 0
        self.buttons = []

        self.x_control = None
        self.y_control = None
        self.z_control = None
        self.rx_control = None
        self.ry_control = None
        self.rz_control = None
        self.hat_x_control = None
        self.hat_y_control = None
        self.button_controls = []

        def add_axis(control):
            if not (control.min or control.max):
                warnings.warn(f"Control('{control.name}') min & max values are both 0. Skipping.")
                return
            name = control.name
            scale = 2.0 / (control.max - control.min)
            bias = -1.0 - control.min * scale
            if control.inverted:
                scale = -scale
                bias = -bias
            setattr(self, name + '_control', control)

            @control.event
            def on_change(value):
                normalized_value = value * scale + bias
                setattr(self, name, normalized_value)
                self.dispatch_event('on_joyaxis_motion', self, name, normalized_value)

        def add_button(control):
            i = len(self.buttons)
            self.buttons.append(False)
            self.button_controls.append(control)

            @control.event
            def on_change(value):
                self.buttons[i] = value

            @control.event
            def on_press():
                self.dispatch_event('on_joybutton_press', self, i)

            @control.event
            def on_release():
                self.dispatch_event('on_joybutton_release', self, i)

        def add_hat(control):
            # 8-directional hat encoded as a single control (Windows/Mac)
            self.hat_x_control = control
            self.hat_y_control = control

            @control.event
            def on_change(value):
                if value & 0xffff == 0xffff:
                    self.hat_x = self.hat_y = 0
                else:
                    if control.max > 8:  # DirectInput: scale value
                        value //= 0xfff
                    if 0 <= value < 8:
                        self.hat_x, self.hat_y = (( 0,  1),
                                                  ( 1,  1),
                                                  ( 1,  0),
                                                  ( 1, -1),
                                                  ( 0, -1),
                                                  (-1, -1),
                                                  (-1,  0),
                                                  (-1,  1))[value]
                    else:
                        # Out of range
                        self.hat_x = self.hat_y = 0
                self.dispatch_event('on_joyhat_motion', self, self.hat_x, self.hat_y)

        for ctrl in device.get_controls():
            if isinstance(ctrl, AbsoluteAxis):
                if ctrl.name in ('x', 'y', 'z', 'rx', 'ry', 'rz', 'hat_x', 'hat_y'):
                    add_axis(ctrl)
                elif ctrl.name == 'hat':
                    add_hat(ctrl)
            elif isinstance(ctrl, Button):
                add_button(ctrl)

    def open(self, window=None, exclusive=False):
        """Open the joystick device.  See `Device.open`. """
        self.device.open(window, exclusive)

    def close(self):
        """Close the joystick device.  See `Device.close`. """
        self.device.close()

    def on_joyaxis_motion(self, joystick, axis, value):
        """The value of a joystick axis changed.

        :Parameters:
            `joystick` : `Joystick`
                The joystick device whose axis changed.
            `axis` : string
                The name of the axis that changed.
            `value` : float
                The current value of the axis, normalized to [-1, 1].
        """

    def on_joybutton_press(self, joystick, button):
        """A button on the joystick was pressed.

        :Parameters:
            `joystick` : `Joystick`
                The joystick device whose button was pressed.
            `button` : int
                The index (in `button_controls`) of the button that was pressed.
        """

    def on_joybutton_release(self, joystick, button):
        """A button on the joystick was released.

        :Parameters:
            `joystick` : `Joystick`
                The joystick device whose button was released.
            `button` : int
                The index (in `button_controls`) of the button that was released.
        """

    def on_joyhat_motion(self, joystick, hat_x, hat_y):
        """The value of the joystick hat switch changed.

        :Parameters:
            `joystick` : `Joystick`
                The joystick device whose hat control changed.
            `hat_x` : int
                Current hat (POV) horizontal position; one of -1 (left), 0
                (centered) or 1 (right).
            `hat_y` : int
                Current hat (POV) vertical position; one of -1 (bottom), 0
                (centered) or 1 (top).
        """

    def __repr__(self):
        return f"Joystick(device={self.device.name})"


Joystick.register_event_type('on_joyaxis_motion')
Joystick.register_event_type('on_joybutton_press')
Joystick.register_event_type('on_joybutton_release')
Joystick.register_event_type('on_joyhat_motion')


class Controller(EventDispatcher):

<<<<<<< HEAD
    __slots__ = ('device', 'guid', '_mapping', 'name', 'a', 'b', 'x', 'y',
                 'back', 'start', 'guide', 'leftshoulder', 'rightshoulder',
                 'leftstick', 'rightstick', 'lefttrigger', 'righttrigger',
                 'leftx', 'lefty', 'rightx', 'righty', 'dpup', 'dpdown', 'dpleft',
                 'dpright', 'dpadx', 'dpady', '_button_controls', '_axis_controls',
                 '_hat_control', '_hat_x_control', '_hat_y_control')

=======
>>>>>>> f714f222
    def __init__(self, device, mapping):
        """High-level interface for Game Controllers.

        Unlike Joysticks, Controllers have a strictly defined set of inputs
        that matches the layout of popular home video game console Controllers.
        This includes a variety of face and shoulder buttons, analog sticks and
        triggers, a directional pad, and optional rumble (force feedback)
        effects.

        To use a Controller, you must first call `open`. Controllers will then
        dispatch a variety of events whenever the inputs change. They can also
        be polled at any time to find the current value of any inputs. Analog
        sticks are normalized to the range [-1.0, 1.0], and triggers are
        normalized to the range [0.0, 1.0].

        :note: A running application event loop is required

        The following event types are dispatched:
            `on_button_press`
            `on_button_release`
            `on_stick_motion`
            `on_dpad_motion`
            `on_trigger_motion`

        The device name can be queried to get the name of the joystick.

        :Ivariables:
            `device` : `Device`
                The underlying device used by this joystick interface.
            `name` : str
                The name of the Controller as reported by the OS.
            `guid` : str
                The unique device identification string, in SDL2 format.
            `a` : bool
            `b` : bool
            `x` : bool
            `x` : bool
            `back` : bool
            `start` : bool
            `guide` : bool
            `leftshoulder` : bool
            `rightshoulder` : bool
            `leftstick` : bool
            `rightstick` : bool
            `leftx` : float
            `lefty` : float
            `rightx` : float
            `righty` : float
            `lefttrigger` : float
            `righttrigger` : float
            `dpup` : bool
            `dpdown` : bool
            `dpleft` : bool
            `dpright` : bool
            `dpadx`: float
            `dpady`: float

        .. versionadded:: 2.0
        """

        self.device = device
        self._mapping = mapping

        self.name = mapping.get('name')
        self.guid = mapping.get('guid')

<<<<<<< HEAD
        self.a: bool = False
        self.b: bool = False
        self.x: bool = False
        self.y: bool = False
        self.back: bool = False
        self.start: bool = False
        self.guide: bool = False
        self.leftshoulder: bool = False
        self.rightshoulder: bool = False
        self.leftstick: bool = False          # stick press button
        self.rightstick: bool = False         # stick press button

        self.lefttrigger: float = 0.0
        self.righttrigger: float = 0.0
        self.leftx: float = 0.0
        self.lefty: float = 0.0
        self.rightx: float = 0.0
        self.righty: float = 0.0
        self.dpadx: float = 0.0
        self.dpady: float = 0.0
=======
        self.a = False
        self.b = False
        self.x = False
        self.y = False
        self.back = False
        self.start = False
        self.guide = False
        self.leftshoulder = False
        self.rightshoulder = False
        self.leftstick = False          # stick press button
        self.rightstick = False         # stick press button
        self.lefttrigger = 0
        self.righttrigger = 0
        self.leftx = 0
        self.lefty = 0
        self.rightx = 0
        self.righty = 0
        self.dpup = False
        self.dpdown = False
        self.dpleft = False
        self.dpright = False
        # Default signs if bound to axis:
        self._dpup_sign = Sign.POSITIVE
        self._dpdown_sign = Sign.NEGATIVE
        self._dpleft_sign = Sign.NEGATIVE
        self._dpright_sign = Sign.POSITIVE
>>>>>>> f714f222

        self._button_controls = []
        self._axis_controls = []
        self._hat_control = None
        self._hat_x_control = None
        self._hat_y_control = None

        self._initialize_controls()

    def _bind_axis_control(self, relation, control, axis_name):
        if not (control.min or control.max):
            warnings.warn(f"Control('{control.name}') min & max values are both 0. Skipping.")
            return

        tscale = 1.0 / (control.max - control.min)
        scale = 2.0 / (control.max - control.min)
        bias = -1.0 - control.min * scale
        if control.inverted:
            scale = -scale
            bias = -bias

<<<<<<< HEAD
            if axis_name in ("dpup", "dpdown"):
                @control.event
                def on_change(value):
                    normalized_value = value * scale + bias
                    self.dpady = round(normalized_value)
                    self.dispatch_event('on_dpad_motion', self, Vec2(self.dpadx, self.dpady))

            elif axis_name in ("dpleft", "dpright"):
                @control.event
                def on_change(value):
                    normalized_value = value * scale + bias
                    self.dpadx = round(normalized_value)
                    self.dispatch_event('on_dpad_motion', self, Vec2(self.dpadx, self.dpady))

            elif axis_name in ("lefttrigger", "righttrigger"):
                @control.event
                def on_change(value):
                    normalized_value = value * tscale
                    setattr(self, axis_name, normalized_value)
                    self.dispatch_event('on_trigger_motion', self, axis_name, normalized_value)

            elif axis_name in ("leftx", "lefty"):
                @control.event
                def on_change(value):
                    normalized_value = value * scale + bias
                    setattr(self, axis_name, normalized_value)
                    self.dispatch_event('on_stick_motion', self, "leftstick", Vec2(self.leftx, -self.lefty))

            elif axis_name in ("rightx", "righty"):
                @control.event
                def on_change(value):
                    normalized_value = value * scale + bias
                    setattr(self, axis_name, normalized_value)
                    self.dispatch_event('on_stick_motion', self, "rightstick", Vec2(self.rightx, -self.righty))

        def add_button(control, button_name):
            if button_name in ("dpleft", "dpright", "dpup", "dpdown"):
                @control.event
                def on_change(value):
                    target, bias = {'dpleft': ('dpadx', -1.0), 'dpright': ('dpadx', 1.0),
                                    'dpdown': ('dpady', -1.0), 'dpup': ('dpady', 1.0)}[button_name]
                    setattr(self, target, bias * value)
                    self.dispatch_event('on_dpad_motion', self, Vec2(self.dpadx, self.dpady))
            else:
                @control.event
                def on_change(value):
                    setattr(self, button_name, value)
=======
        # Track if any axis are reversed in the mappings
        if relation.sign in (Sign.POSITIVE, Sign.NEGATIVE):
            setattr(self, f"_{axis_name}_sign", relation.sign)
>>>>>>> f714f222

        # Analog to digital comparison operators and actuation limits
        dpad_comparison_map = {Sign.NEGATIVE: (operator.lt, -0.1), Sign.POSITIVE: (operator.gt, 0.1)}

        if axis_name in ("dpup", "dpdown"):
            @control.event
            def on_change(value):
                normalized_value = value * scale + bias
                compare, limit = dpad_comparison_map[self._dpup_sign]
                setattr(self, 'dpup', compare(normalized_value, limit))
                compare, limit = dpad_comparison_map[self._dpdown_sign]
                setattr(self, 'dpdown', compare(normalized_value, limit))
                self.dispatch_event('on_dpad_motion', self, self.dpleft, self.dpright, self.dpup, self.dpdown)

        elif axis_name in ("dpleft", "dpright"):
            @control.event
            def on_change(value):
<<<<<<< HEAD
                if value & 0xffff == 0xffff:
                    self.dpadx = self.dpady = 0.0
                else:
                    if control.max > 8:  # DirectInput: scale value
                        value //= 0xfff

                    self.dpadx, self.dpady = {
                        0: (0.0, 1.0),          # north
                        1: (1.0, 1.0),          # north-east
                        2: (1.0, 0.0),          # east
                        3: (1.0, -1.0),         # south-east
                        4: (0.0, -1.0),         # south
                        5: (-1.0, -1.0),        # south-west
                        6: (-1.0, 0.0),         # west
                        7: (-1.0, 1.0)          # north-west
                    }.get(value, (0.0, 0.0))    # out of range

                self.dispatch_event('on_dpad_motion', self, Vec2(self.dpadx, self.dpady))

        for control in self.device.get_controls():
            """Categorize the various control types"""
            if isinstance(control, Button):
                self._button_controls.append(control)

            elif isinstance(control, AbsoluteAxis):
                if control.name in ('x', 'y', 'z', 'rx', 'ry', 'rz'):
                    self._axis_controls.append(control)
                elif control.name == "hat_x":
                    self._hat_x_control = control
                elif control.name == "hat_y":
                    self._hat_y_control = control
                elif control.name == "hat":
                    self._hat_control = control
=======
                normalized_value = value * scale + bias
                compare, limit = dpad_comparison_map[self._dpleft_sign]
                setattr(self, 'dpleft', compare(normalized_value, limit))
                compare, limit = dpad_comparison_map[self._dpright_sign]
                setattr(self, 'dpright', compare(normalized_value, limit))
                self.dispatch_event('on_dpad_motion', self, self.dpleft, self.dpright, self.dpup, self.dpdown)

        elif axis_name in ("lefttrigger", "righttrigger"):
            @control.event
            def on_change(value):
                normalized_value = value * tscale
                setattr(self, axis_name, normalized_value)
                self.dispatch_event('on_trigger_motion', self, axis_name, normalized_value)

        elif axis_name in ("leftx", "lefty"):
            @control.event
            def on_change(value):
                setattr(self, axis_name, value * scale + bias)  # normalized value
                self.dispatch_event('on_stick_motion', self, "leftstick", self.leftx, -self.lefty)

        elif axis_name in ("rightx", "righty"):
            @control.event
            def on_change(value):
                setattr(self, axis_name, value * scale + bias)  # normalized value
                self.dispatch_event('on_stick_motion', self, "rightstick", self.rightx, -self.righty)

    def _bind_button_control(self, relation, control, button_name):
        if button_name in ("dpleft", "dpright", "dpup", "dpdown"):
            @control.event
            def on_change(value):
                setattr(self, button_name, value)
                self.dispatch_event('on_dpad_motion', self, self.dpleft, self.dpright, self.dpup, self.dpdown)
        else:
            @control.event
            def on_change(value):
                setattr(self, button_name, value)

            @control.event
            def on_press():
                self.dispatch_event('on_button_press', self, button_name)

            @control.event
            def on_release():
                self.dispatch_event('on_button_release', self, button_name)

    def _bind_dedicated_hat(self, relation, control):
        # 8-directional hat encoded as a single control (Windows/Mac)
        @control.event
        def on_change(value):
            if value & 0xffff == 0xffff:
                self.dpleft = self.dpright = self.dpup = self.dpdown = False
            else:
                if control.max > 8:  # DirectInput: scale value
                    value //= 0xfff
                if 0 <= value < 8:
                    self.dpleft, self.dpright, self.dpup, self.dpdown = (
                        (False, False, True,  False),
                        (False, True,  True,  False),
                        (False, True,  False, False),
                        (False, True,  False, True),
                        (False, False, False, True),
                        (True,  False, False, True),
                        (True,  False, False, False),
                        (True,  False, True,  False))[value]
                else:
                    # Out of range
                    self.dpleft = self.dpright = self.dpup = self.dpdown = False

            self.dispatch_event('on_dpad_motion', self, self.dpleft, self.dpright, self.dpup, self.dpdown)

    def _initialize_controls(self):
        """Initialize and bind the Device Controls

        This method first categorizes all the Device Controls,
        then binds them to the appropriate "virtual" controls
        as defined in the mapped relations.
        """

        for ctrl in self.device.get_controls():
            # Categorize the various control types
            if isinstance(ctrl, Button):
                self._button_controls.append(ctrl)

            elif isinstance(ctrl, AbsoluteAxis):
                if ctrl.name in ('x', 'y', 'z', 'rx', 'ry', 'rz'):
                    self._axis_controls.append(ctrl)
                elif ctrl.name == "hat_x":
                    self._hat_x_control = ctrl
                elif ctrl.name == "hat_y":
                    self._hat_y_control = ctrl
                elif ctrl.name == "hat":
                    self._hat_control = ctrl
>>>>>>> f714f222

        for name, relation in self._mapping.items():

            if relation is None or isinstance(relation, str):
                continue

<<<<<<< HEAD
            if relation.control_type == "button":
                try:
                    add_button(self._button_controls[relation.index], name)
                except IndexError:
                    continue
            elif relation.control_type == "axis":
                try:
                    add_axis(self._axis_controls[relation.index], name)
                except IndexError:
                    continue
            elif relation.control_type == "hat0":
                if self._hat_control:
                    add_dedicated_hat(self._hat_control)
                else:
                    if relation.index == 1:       # 1 == UP
                        add_axis(self._hat_y_control, "dpup")
                    elif relation.index == 2:     # 2 == RIGHT
                        add_axis(self._hat_x_control, "dpright")
                    elif relation.index == 4:     # 4 == DOWN
                        add_axis(self._hat_y_control, "dpdown")
                    elif relation.index == 8:     # 8 == LEFT
                        add_axis(self._hat_x_control, "dpleft")
=======
            try:
                if relation.control_type == "button":
                    self._bind_button_control(relation, self._button_controls[relation.index], name)

                elif relation.control_type == "axis":
                    self._bind_axis_control(relation, self._axis_controls[relation.index], name)

                elif relation.control_type == "hat0":
                    if self._hat_control:
                        self._bind_dedicated_hat(relation, self._hat_control)
                    else:
                        control, dpname = {1: (self._hat_y_control, 'dpup'),
                                           2: (self._hat_x_control, 'dpright'),
                                           4: (self._hat_y_control, 'dpdown'),
                                           8: (self._hat_x_control, 'dpleft')}[relation.index]

                        self._bind_axis_control(relation, control, dpname)

            except IndexError:
                warnings.warn(f"Could not find control '{name}' with index '{relation.index}'.")
                continue
>>>>>>> f714f222

    def open(self, window=None, exclusive=False):
        """Open the controller.  See `Device.open`. """
        self.device.open(window, exclusive)

    def close(self):
        """Close the controller.  See `Device.close`. """
        self.device.close()

    # Rumble (force feedback) methods:

    def rumble_play_weak(self, strength=1.0, duration=0.5):
        """Play a rumble effect on the weak motor.

        :Parameters:
            `strength` : float
                The strength of the effect, from 0 to 1.
            `duration` : float
                The duration of the effect in seconds.
        """

    def rumble_play_strong(self, strength=1.0, duration=0.5):
        """Play a rumble effect on the strong motor.

        :Parameters:
            `strength` : float
                The strength of the effect, from 0 to 1.
            `duration` : float
                The duration of the effect in seconds.
        """

    def rumble_stop_weak(self):
        """Stop playing rumble effects on the weak motor."""

    def rumble_stop_strong(self):
        """Stop playing rumble effects on the strong motor."""

    # Input Event types:

    def on_stick_motion(self, controller, stick, vector):
        """The value of a controller analogue stick changed.

        :Parameters:
            `controller` : `Controller`
                The controller whose analogue stick changed.
            `stick` : string
                The name of the stick that changed.
            `vector` : Vec2
                A 2D vector representing the stick position.
                Each individual axis will be normalized from [-1, 1],
        """

    def on_dpad_motion(self, controller, vector):
        """The direction pad of the controller changed.

        :Parameters:
            `controller` : `Controller`
                The controller whose hat control changed.
            `vector` : Vec2
                A 2D vector, representing the dpad position.
                Each individual axis will be one of [-1, 0, 1].
        """

    def on_trigger_motion(self, controller, trigger, value):
        """The value of a controller analogue stick changed.

        :Parameters:
            `controller` : `Controller`
                The controller whose analogue stick changed.
            `trigger` : string
                The name of the trigger that changed.
            `value` : float
                The current value of the trigger, normalized to [0, 1].
        """

    def on_button_press(self, controller, button):
        """A button on the controller was pressed.

        :Parameters:
            `controller` :  :py:class:`Controller`
                The controller whose button was pressed.
            `button` : string
                The name of the button that was pressed.
        """

    def on_button_release(self, controller, button):
        """A button on the joystick was released.

        :Parameters:
            `controller` : `Controller`
                The controller whose button was released.
            `button` : string
                The name of the button that was released.
        """

    def __repr__(self):
        return f"Controller(name={self.name})"


Controller.register_event_type('on_button_press')
Controller.register_event_type('on_button_release')
Controller.register_event_type('on_stick_motion')
Controller.register_event_type('on_dpad_motion')
Controller.register_event_type('on_trigger_motion')


class AppleRemote(EventDispatcher):
    """High-level interface for Apple remote control.

    This interface provides access to the 6 button controls on the remote.
    Pressing and holding certain buttons on the remote is interpreted as
    a separate control.

    :Ivariables:
        `device` : `Device`
            The underlying device used by this interface.
        `left_control` : `Button`
            Button control for the left (prev) button.
        `left_hold_control` : `Button`
            Button control for holding the left button (rewind).
        `right_control` : `Button`
            Button control for the right (next) button.
        `right_hold_control` : `Button`
            Button control for holding the right button (fast forward).
        `up_control` : `Button`
            Button control for the up (volume increase) button.
        `down_control` : `Button`
            Button control for the down (volume decrease) button.
        `select_control` : `Button`
            Button control for the select (play/pause) button.
        `select_hold_control` : `Button`
            Button control for holding the select button.
        `menu_control` : `Button`
            Button control for the menu button.
        `menu_hold_control` : `Button`
            Button control for holding the menu button.
    """

    def __init__(self, device):
        def add_button(control):
            setattr(self, control.name + '_control', control)

            @control.event
            def on_press():
                self.dispatch_event('on_button_press', control.name)

            @control.event
            def on_release():
                self.dispatch_event('on_button_release', control.name)

        self.device = device
        for control in device.get_controls():
            if control.name in ('left', 'left_hold', 'right', 'right_hold', 'up', 'down',
                                'menu', 'select', 'menu_hold', 'select_hold'):
                add_button(control)

    def open(self, window=None, exclusive=False):
        """Open the device.  See `Device.open`. """
        self.device.open(window, exclusive)

    def close(self):
        """Close the device.  See `Device.close`. """
        self.device.close()

    def on_button_press(self, button):
        """A button on the remote was pressed.

        Only the 'up' and 'down' buttons will generate an event when the
        button is first pressed.  All other buttons on the remote will wait
        until the button is released and then send both the press and release
        events at the same time.

        :Parameters:
            `button` : unicode
                The name of the button that was pressed. The valid names are
                'up', 'down', 'left', 'right', 'left_hold', 'right_hold',
                'menu', 'menu_hold', 'select', and 'select_hold'
                
        :event:
        """

    def on_button_release(self, button):
        """A button on the remote was released.

        The 'select_hold' and 'menu_hold' button release events are sent
        immediately after the corresponding press events regardless of
        whether the user has released the button.

        :Parameters:
            `button` : str
                The name of the button that was released. The valid names are
                'up', 'down', 'left', 'right', 'left_hold', 'right_hold',
                'menu', 'menu_hold', 'select', and 'select_hold'

        :event:
        """


AppleRemote.register_event_type('on_button_press')
AppleRemote.register_event_type('on_button_release')


class Tablet:
    """High-level interface to tablet devices.

    Unlike other devices, tablets must be opened for a specific window,
    and cannot be opened exclusively.  The `open` method returns a
    `TabletCanvas` object, which supports the events provided by the tablet.

    Currently only one tablet device can be used, though it can be opened on
    multiple windows.  If more than one tablet is connected, the behaviour is
    undefined.
    """

    def open(self, window):
        """Open a tablet device for a window.

        :Parameters:
            `window` : `Window`
                The window on which the tablet will be used.

        :rtype: `TabletCanvas`
        """
        raise NotImplementedError('abstract')


class TabletCanvas(EventDispatcher):
    """Event dispatcher for tablets.

    Use `Tablet.open` to obtain this object for a particular tablet device and
    window.  Events may be generated even if the tablet stylus is outside of
    the window; this is operating-system dependent.

    The events each provide the `TabletCursor` that was used to generate the
    event; for example, to distinguish between a stylus and an eraser.  Only
    one cursor can be used at a time, otherwise the results are undefined.

    :Ivariables:
        `window` : Window
            The window on which this tablet was opened.
    """

    # OS X: Active window receives tablet events only when cursor is in window
    # Windows: Active window receives all tablet events
    #
    # Note that this means enter/leave pairs are not always consistent (normal
    # usage).

    def __init__(self, window):
        self.window = window

    def close(self):
        """Close the tablet device for this window.
        """
        raise NotImplementedError('abstract')

    if _is_pyglet_doc_run:
        def on_enter(self, cursor):
            """A cursor entered the proximity of the window.  The cursor may
            be hovering above the tablet surface, but outside of the window
            bounds, or it may have entered the window bounds.

            Note that you cannot rely on `on_enter` and `on_leave` events to
            be generated in pairs; some events may be lost if the cursor was
            out of the window bounds at the time.

            :Parameters:
                `cursor` : `TabletCursor`
                    The cursor that entered proximity.

            :event:
            """

        def on_leave(self, cursor):
            """A cursor left the proximity of the window.  The cursor may have
            moved too high above the tablet surface to be detected, or it may
            have left the bounds of the window.

            Note that you cannot rely on `on_enter` and `on_leave` events to
            be generated in pairs; some events may be lost if the cursor was
            out of the window bounds at the time.

            :Parameters:
                `cursor` : `TabletCursor`
                    The cursor that left proximity.

            :event:
            """

        def on_motion(self, cursor, x, y, pressure, tilt_x, tilt_y, buttons):
            """The cursor moved on the tablet surface.

            If `pressure` is 0, then the cursor is actually hovering above the
            tablet surface, not in contact.

            :Parameters:
                `cursor` : `TabletCursor`
                    The cursor that moved.
                `x` : int
                    The X position of the cursor, in window coordinates.
                `y` : int
                    The Y position of the cursor, in window coordinates.
                `pressure` : float
                    The pressure applied to the cursor, in range 0.0 (no
                    pressure) to 1.0 (full pressure).
                `tilt_x` : float
                    Currently undefined.
                `tilt_y` : float
                    Currently undefined.
                `buttons` : int
                    Button state may be provided if the platform supports it.
                    Supported on: Windows

            :event:
            """


TabletCanvas.register_event_type('on_enter')
TabletCanvas.register_event_type('on_leave')
TabletCanvas.register_event_type('on_motion')


class TabletCursor:
    """A distinct cursor used on a tablet.

    Most tablets support at least a *stylus* and an *erasor* cursor; this
    object is used to distinguish them when tablet events are generated.

    :Ivariables:
        `name` : str
            Name of the cursor.
    """

    # TODO well-defined names for stylus and eraser.

    def __init__(self, name):
        self.name = name

    def __repr__(self):
        return '%s(%s)' % (self.__class__.__name__, self.name)


class ControllerManager(EventDispatcher):
    """High level interface for managing game Controllers.

    This class provides a convenient way to handle the
    connection and disconnection of devices. A list of all
    connected Controllers can be queried at any time with the
    `get_controllers` method. For hot-plugging, events are
    dispatched for `on_connect` and `on_disconnect`.
    To use the ControllerManager, first make an instance::

        controller_man = pyglet.input.ControllerManager()

    At the start of your game, query for any Controllers
    that are already connected::

        controllers = controller_man.get_controllers()

    To handle Controllers that are connected or disconnected
    after the start of your game, register handlers for the
    appropriate events::

        @controller_man.event
        def on_connect(controller):
            # code to handle newly connected
            # (or re-connected) controllers
            controller.open()
            print("Connect:", controller)

        @controller_man.event
        def on_disconnect(controller):
            # code to handle disconnected Controller
            print("Disconnect:", controller)

    .. versionadded:: 2.0
    """

    def get_controllers(self):
        """Get a list of all connected Controllers

        :rtype: list of :py:class:`Controller`
        """
        raise NotImplementedError

    def on_connect(self, controller):
        """A Controller has been connected. If this is
        a previously dissconnected Controller that is
        being re-connected, the same Controller instance
        will be returned.

        :Parameters:
            `controller` : :py:class:`Controller`
                An un-opened Controller instance.

        :event:
        """

    def on_disconnect(self, controller):
        """A Controller has been disconnected.

        :Parameters:
            `controller` : :py:class:`Controller`
                An un-opened Controller instance.

        :event:
        """


ControllerManager.register_event_type('on_connect')
ControllerManager.register_event_type('on_disconnect')<|MERGE_RESOLUTION|>--- conflicted
+++ resolved
@@ -521,16 +521,6 @@
 
 class Controller(EventDispatcher):
 
-<<<<<<< HEAD
-    __slots__ = ('device', 'guid', '_mapping', 'name', 'a', 'b', 'x', 'y',
-                 'back', 'start', 'guide', 'leftshoulder', 'rightshoulder',
-                 'leftstick', 'rightstick', 'lefttrigger', 'righttrigger',
-                 'leftx', 'lefty', 'rightx', 'righty', 'dpup', 'dpdown', 'dpleft',
-                 'dpright', 'dpadx', 'dpady', '_button_controls', '_axis_controls',
-                 '_hat_control', '_hat_x_control', '_hat_y_control')
-
-=======
->>>>>>> f714f222
     def __init__(self, device, mapping):
         """High-level interface for Game Controllers.
 
@@ -597,7 +587,6 @@
         self.name = mapping.get('name')
         self.guid = mapping.get('guid')
 
-<<<<<<< HEAD
         self.a: bool = False
         self.b: bool = False
         self.x: bool = False
@@ -618,34 +607,11 @@
         self.righty: float = 0.0
         self.dpadx: float = 0.0
         self.dpady: float = 0.0
-=======
-        self.a = False
-        self.b = False
-        self.x = False
-        self.y = False
-        self.back = False
-        self.start = False
-        self.guide = False
-        self.leftshoulder = False
-        self.rightshoulder = False
-        self.leftstick = False          # stick press button
-        self.rightstick = False         # stick press button
-        self.lefttrigger = 0
-        self.righttrigger = 0
-        self.leftx = 0
-        self.lefty = 0
-        self.rightx = 0
-        self.righty = 0
-        self.dpup = False
-        self.dpdown = False
-        self.dpleft = False
-        self.dpright = False
         # Default signs if bound to axis:
         self._dpup_sign = Sign.POSITIVE
         self._dpdown_sign = Sign.NEGATIVE
         self._dpleft_sign = Sign.NEGATIVE
         self._dpright_sign = Sign.POSITIVE
->>>>>>> f714f222
 
         self._button_controls = []
         self._axis_controls = []
@@ -667,7 +633,6 @@
             scale = -scale
             bias = -bias
 
-<<<<<<< HEAD
             if axis_name in ("dpup", "dpdown"):
                 @control.event
                 def on_change(value):
@@ -682,103 +647,6 @@
                     self.dpadx = round(normalized_value)
                     self.dispatch_event('on_dpad_motion', self, Vec2(self.dpadx, self.dpady))
 
-            elif axis_name in ("lefttrigger", "righttrigger"):
-                @control.event
-                def on_change(value):
-                    normalized_value = value * tscale
-                    setattr(self, axis_name, normalized_value)
-                    self.dispatch_event('on_trigger_motion', self, axis_name, normalized_value)
-
-            elif axis_name in ("leftx", "lefty"):
-                @control.event
-                def on_change(value):
-                    normalized_value = value * scale + bias
-                    setattr(self, axis_name, normalized_value)
-                    self.dispatch_event('on_stick_motion', self, "leftstick", Vec2(self.leftx, -self.lefty))
-
-            elif axis_name in ("rightx", "righty"):
-                @control.event
-                def on_change(value):
-                    normalized_value = value * scale + bias
-                    setattr(self, axis_name, normalized_value)
-                    self.dispatch_event('on_stick_motion', self, "rightstick", Vec2(self.rightx, -self.righty))
-
-        def add_button(control, button_name):
-            if button_name in ("dpleft", "dpright", "dpup", "dpdown"):
-                @control.event
-                def on_change(value):
-                    target, bias = {'dpleft': ('dpadx', -1.0), 'dpright': ('dpadx', 1.0),
-                                    'dpdown': ('dpady', -1.0), 'dpup': ('dpady', 1.0)}[button_name]
-                    setattr(self, target, bias * value)
-                    self.dispatch_event('on_dpad_motion', self, Vec2(self.dpadx, self.dpady))
-            else:
-                @control.event
-                def on_change(value):
-                    setattr(self, button_name, value)
-=======
-        # Track if any axis are reversed in the mappings
-        if relation.sign in (Sign.POSITIVE, Sign.NEGATIVE):
-            setattr(self, f"_{axis_name}_sign", relation.sign)
->>>>>>> f714f222
-
-        # Analog to digital comparison operators and actuation limits
-        dpad_comparison_map = {Sign.NEGATIVE: (operator.lt, -0.1), Sign.POSITIVE: (operator.gt, 0.1)}
-
-        if axis_name in ("dpup", "dpdown"):
-            @control.event
-            def on_change(value):
-                normalized_value = value * scale + bias
-                compare, limit = dpad_comparison_map[self._dpup_sign]
-                setattr(self, 'dpup', compare(normalized_value, limit))
-                compare, limit = dpad_comparison_map[self._dpdown_sign]
-                setattr(self, 'dpdown', compare(normalized_value, limit))
-                self.dispatch_event('on_dpad_motion', self, self.dpleft, self.dpright, self.dpup, self.dpdown)
-
-        elif axis_name in ("dpleft", "dpright"):
-            @control.event
-            def on_change(value):
-<<<<<<< HEAD
-                if value & 0xffff == 0xffff:
-                    self.dpadx = self.dpady = 0.0
-                else:
-                    if control.max > 8:  # DirectInput: scale value
-                        value //= 0xfff
-
-                    self.dpadx, self.dpady = {
-                        0: (0.0, 1.0),          # north
-                        1: (1.0, 1.0),          # north-east
-                        2: (1.0, 0.0),          # east
-                        3: (1.0, -1.0),         # south-east
-                        4: (0.0, -1.0),         # south
-                        5: (-1.0, -1.0),        # south-west
-                        6: (-1.0, 0.0),         # west
-                        7: (-1.0, 1.0)          # north-west
-                    }.get(value, (0.0, 0.0))    # out of range
-
-                self.dispatch_event('on_dpad_motion', self, Vec2(self.dpadx, self.dpady))
-
-        for control in self.device.get_controls():
-            """Categorize the various control types"""
-            if isinstance(control, Button):
-                self._button_controls.append(control)
-
-            elif isinstance(control, AbsoluteAxis):
-                if control.name in ('x', 'y', 'z', 'rx', 'ry', 'rz'):
-                    self._axis_controls.append(control)
-                elif control.name == "hat_x":
-                    self._hat_x_control = control
-                elif control.name == "hat_y":
-                    self._hat_y_control = control
-                elif control.name == "hat":
-                    self._hat_control = control
-=======
-                normalized_value = value * scale + bias
-                compare, limit = dpad_comparison_map[self._dpleft_sign]
-                setattr(self, 'dpleft', compare(normalized_value, limit))
-                compare, limit = dpad_comparison_map[self._dpright_sign]
-                setattr(self, 'dpright', compare(normalized_value, limit))
-                self.dispatch_event('on_dpad_motion', self, self.dpleft, self.dpright, self.dpup, self.dpdown)
-
         elif axis_name in ("lefttrigger", "righttrigger"):
             @control.event
             def on_change(value):
@@ -789,21 +657,26 @@
         elif axis_name in ("leftx", "lefty"):
             @control.event
             def on_change(value):
-                setattr(self, axis_name, value * scale + bias)  # normalized value
-                self.dispatch_event('on_stick_motion', self, "leftstick", self.leftx, -self.lefty)
+                normalized_value = value * scale + bias
+                setattr(self, axis_name, normalized_value)
+                self.dispatch_event('on_stick_motion', self, "leftstick", Vec2(self.leftx, -self.lefty))
 
         elif axis_name in ("rightx", "righty"):
             @control.event
             def on_change(value):
-                setattr(self, axis_name, value * scale + bias)  # normalized value
-                self.dispatch_event('on_stick_motion', self, "rightstick", self.rightx, -self.righty)
+                normalized_value = value * scale + bias
+                setattr(self, axis_name, normalized_value)
+                self.dispatch_event('on_stick_motion', self, "rightstick", Vec2(self.rightx, -self.righty))
 
     def _bind_button_control(self, relation, control, button_name):
+
         if button_name in ("dpleft", "dpright", "dpup", "dpdown"):
             @control.event
             def on_change(value):
-                setattr(self, button_name, value)
-                self.dispatch_event('on_dpad_motion', self, self.dpleft, self.dpright, self.dpup, self.dpdown)
+                target, bias = {'dpleft': ('dpadx', -1.0), 'dpright': ('dpadx', 1.0),
+                                'dpdown': ('dpady', -1.0), 'dpup': ('dpady', 1.0)}[button_name]
+                setattr(self, target, bias * value)
+                self.dispatch_event('on_dpad_motion', self, Vec2(self.dpadx, self.dpady))
         else:
             @control.event
             def on_change(value):
@@ -822,25 +695,23 @@
         @control.event
         def on_change(value):
             if value & 0xffff == 0xffff:
-                self.dpleft = self.dpright = self.dpup = self.dpdown = False
+                self.dpadx = self.dpady = 0.0
             else:
                 if control.max > 8:  # DirectInput: scale value
                     value //= 0xfff
-                if 0 <= value < 8:
-                    self.dpleft, self.dpright, self.dpup, self.dpdown = (
-                        (False, False, True,  False),
-                        (False, True,  True,  False),
-                        (False, True,  False, False),
-                        (False, True,  False, True),
-                        (False, False, False, True),
-                        (True,  False, False, True),
-                        (True,  False, False, False),
-                        (True,  False, True,  False))[value]
-                else:
-                    # Out of range
-                    self.dpleft = self.dpright = self.dpup = self.dpdown = False
-
-            self.dispatch_event('on_dpad_motion', self, self.dpleft, self.dpright, self.dpup, self.dpdown)
+
+                self.dpadx, self.dpady = {
+                    0: (0.0, 1.0),          # north
+                    1: (1.0, 1.0),          # north-east
+                    2: (1.0, 0.0),          # east
+                    3: (1.0, -1.0),         # south-east
+                    4: (0.0, -1.0),         # south
+                    5: (-1.0, -1.0),        # south-west
+                    6: (-1.0, 0.0),         # west
+                    7: (-1.0, 1.0)          # north-west
+                }.get(value, (0.0, 0.0))    # out of range
+
+            self.dispatch_event('on_dpad_motion', self, Vec2(self.dpadx, self.dpady))
 
     def _initialize_controls(self):
         """Initialize and bind the Device Controls
@@ -864,37 +735,12 @@
                     self._hat_y_control = ctrl
                 elif ctrl.name == "hat":
                     self._hat_control = ctrl
->>>>>>> f714f222
 
         for name, relation in self._mapping.items():
 
             if relation is None or isinstance(relation, str):
                 continue
 
-<<<<<<< HEAD
-            if relation.control_type == "button":
-                try:
-                    add_button(self._button_controls[relation.index], name)
-                except IndexError:
-                    continue
-            elif relation.control_type == "axis":
-                try:
-                    add_axis(self._axis_controls[relation.index], name)
-                except IndexError:
-                    continue
-            elif relation.control_type == "hat0":
-                if self._hat_control:
-                    add_dedicated_hat(self._hat_control)
-                else:
-                    if relation.index == 1:       # 1 == UP
-                        add_axis(self._hat_y_control, "dpup")
-                    elif relation.index == 2:     # 2 == RIGHT
-                        add_axis(self._hat_x_control, "dpright")
-                    elif relation.index == 4:     # 4 == DOWN
-                        add_axis(self._hat_y_control, "dpdown")
-                    elif relation.index == 8:     # 8 == LEFT
-                        add_axis(self._hat_x_control, "dpleft")
-=======
             try:
                 if relation.control_type == "button":
                     self._bind_button_control(relation, self._button_controls[relation.index], name)
@@ -916,7 +762,6 @@
             except IndexError:
                 warnings.warn(f"Could not find control '{name}' with index '{relation.index}'.")
                 continue
->>>>>>> f714f222
 
     def open(self, window=None, exclusive=False):
         """Open the controller.  See `Device.open`. """
