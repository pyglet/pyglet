# ----------------------------------------------------------------------------
# pyglet
# Copyright (c) 2006-2019 Alex Holkner
# All rights reserved.
#
# Redistribution and use in source and binary forms, with or without
# modification, are permitted provided that the following conditions
# are met:
#
#  * Redistributions of source code must retain the above copyright
#    notice, this list of conditions and the following disclaimer.
#  * Redistributions in binary form must reproduce the above copyright
#    notice, this list of conditions and the following disclaimer in
#    the documentation and/or other materials provided with the
#    distribution.
#  * Neither the name of pyglet nor the names of its
#    contributors may be used to endorse or promote products
#    derived from this software without specific prior written
#    permission.
#
# THIS SOFTWARE IS PROVIDED BY THE COPYRIGHT HOLDERS AND CONTRIBUTORS
# "AS IS" AND ANY EXPRESS OR IMPLIED WARRANTIES, INCLUDING, BUT NOT
# LIMITED TO, THE IMPLIED WARRANTIES OF MERCHANTABILITY AND FITNESS
# FOR A PARTICULAR PURPOSE ARE DISCLAIMED. IN NO EVENT SHALL THE
# COPYRIGHT OWNER OR CONTRIBUTORS BE LIABLE FOR ANY DIRECT, INDIRECT,
# INCIDENTAL, SPECIAL, EXEMPLARY, OR CONSEQUENTIAL DAMAGES (INCLUDING,
# BUT NOT LIMITED TO, PROCUREMENT OF SUBSTITUTE GOODS OR SERVICES;
# LOSS OF USE, DATA, OR PROFITS; OR BUSINESS INTERRUPTION) HOWEVER
# CAUSED AND ON ANY THEORY OF LIABILITY, WHETHER IN CONTRACT, STRICT
# LIABILITY, OR TORT (INCLUDING NEGLIGENCE OR OTHERWISE) ARISING IN
# ANY WAY OUT OF THE USE OF THIS SOFTWARE, EVEN IF ADVISED OF THE
# POSSIBILITY OF SUCH DAMAGE.
# ----------------------------------------------------------------------------
<<<<<<< HEAD
from builtins import zip

=======
>>>>>>> ab4316a6
import ctypes

import pyglet
from pyglet.input import base
from pyglet.libs import win32
from pyglet.libs.win32 import dinput
from pyglet.libs.win32 import _kernel32
from .gamecontroller import is_game_controller

# These instance names are not defined anywhere, obtained by experiment.  The
# GUID names (which seem to be ideally what are needed) are wrong/missing for
# most of my devices.

_abs_instance_names = {
    0: 'x',
    1: 'y',
    2: 'z',
    3: 'rx', 
    4: 'ry',
    5: 'rz',
}

_rel_instance_names = {
    0: 'x',
    1: 'y',
    2: 'wheel',
}

_btn_instance_names = {}


def _create_control(object_instance):
    raw_name = object_instance.tszName
    ctrl_type = object_instance.dwType
    instance = dinput.DIDFT_GETINSTANCE(ctrl_type)

    if ctrl_type & dinput.DIDFT_ABSAXIS:
        name = _abs_instance_names.get(instance)
        control = base.AbsoluteAxis(name, 0, 0xffff, raw_name)
    elif ctrl_type & dinput.DIDFT_RELAXIS:
        name = _rel_instance_names.get(instance)
        control = base.RelativeAxis(name, raw_name)
    elif ctrl_type & dinput.DIDFT_BUTTON:
        name = _btn_instance_names.get(instance)
        control = base.Button(name, raw_name)
<<<<<<< HEAD
    elif type & dinput.DIDFT_POV:
=======
    elif ctrl_type & dinput.DIDFT_POV:
>>>>>>> ab4316a6
        control = base.AbsoluteAxis(base.AbsoluteAxis.HAT, 0, 0xffffffff, raw_name)
    else:
        return

    control._type = object_instance.dwType
    return control


class DirectInputDevice(base.Device):
    def __init__(self, display, device, device_instance):
        name = device_instance.tszInstanceName
        super(DirectInputDevice, self).__init__(display, name)

        self._type = device_instance.dwDevType & 0xff
        self._subtype = device_instance.dwDevType & 0xff00
        self._device = device
        self._init_controls()
        self._set_format()

        self.id_name = device_instance.tszProductName
        self.id_product_guid = format(device_instance.guidProduct.Data1, "08x")

    def get_guid(self):
        """Generate an SDL2 style GUID from the product guid."""
        # "byte swap" the product id guid string:
        swapped_guid = (self.id_product_guid[6:8] + self.id_product_guid[4:6] +
                        self.id_product_guid[2:4] + self.id_product_guid[0:2])
        # A string to be formatted into the final guid:
        slug = "{0}000000000000504944564944"
        return slug.format(swapped_guid)

    def _init_controls(self):
        self.controls = []
<<<<<<< HEAD
        self._device.EnumObjects(
            dinput.LPDIENUMDEVICEOBJECTSCALLBACK(self._object_enum),
            None, dinput.DIDFT_ALL)
=======
        self._device.EnumObjects(dinput.LPDIENUMDEVICEOBJECTSCALLBACK(self._object_enum), None, dinput.DIDFT_ALL)
>>>>>>> ab4316a6

    def _object_enum(self, object_instance, arg):
        control = _create_control(object_instance.contents)
        if control:
            self.controls.append(control)        
        return dinput.DIENUM_CONTINUE

    def _set_format(self):
        if not self.controls:
            return

        object_formats = (dinput.DIOBJECTDATAFORMAT * len(self.controls))()
        offset = 0
        for object_format, control in zip(object_formats, self.controls):
            object_format.dwOfs = offset
            object_format.dwType = control._type
            offset += 4
<<<<<<< HEAD
             
=======

>>>>>>> ab4316a6
        fmt = dinput.DIDATAFORMAT()
        fmt.dwSize = ctypes.sizeof(fmt)
        fmt.dwObjSize = ctypes.sizeof(dinput.DIOBJECTDATAFORMAT)
        fmt.dwFlags = 0
        fmt.dwDataSize = offset
        fmt.dwNumObjs = len(object_formats)
<<<<<<< HEAD
        fmt.rgodf = ctypes.cast(ctypes.pointer(object_formats),
                                   dinput.LPDIOBJECTDATAFORMAT)
=======
        fmt.rgodf = ctypes.cast(ctypes.pointer(object_formats), dinput.LPDIOBJECTDATAFORMAT)
>>>>>>> ab4316a6
        self._device.SetDataFormat(fmt)

        prop = dinput.DIPROPDWORD()
        prop.diph.dwSize = ctypes.sizeof(prop)
        prop.diph.dwHeaderSize = ctypes.sizeof(prop.diph)
        prop.diph.dwObj = 0
        prop.diph.dwHow = dinput.DIPH_DEVICE
        prop.dwData = 64 * ctypes.sizeof(dinput.DIDATAFORMAT)
        self._device.SetProperty(dinput.DIPROP_BUFFERSIZE, ctypes.byref(prop.diph))

    def open(self, window=None, exclusive=False):
        if not self.controls:
            return

        if window is None:
            if not pyglet.app.windows:
                return
            # Pick any open window
            window = pyglet.app.windows[0]

        flags = dinput.DISCL_BACKGROUND
        if exclusive:
            flags |= dinput.DISCL_EXCLUSIVE
        else:
            flags |= dinput.DISCL_NONEXCLUSIVE
        
        self._wait_object = _kernel32.CreateEventW(None, False, False, None)
        self._device.SetEventNotification(self._wait_object)
        pyglet.app.platform_event_loop.add_wait_object(self._wait_object, self._dispatch_events)

        self._device.SetCooperativeLevel(window._hwnd, flags)
        self._device.Acquire()

    def close(self):
        if not self.controls:
            return

        pyglet.app.platform_event_loop.remove_wait_object(self._wait_object)

        self._device.Unacquire()
        self._device.SetEventNotification(None)

        _kernel32.CloseHandle(self._wait_object)

    def get_controls(self):
        return self.controls

    def _dispatch_events(self):
        if not self.controls:
            return
        
        events = (dinput.DIDEVICEOBJECTDATA * 64)()
        n_events = win32.DWORD(len(events))
        self._device.GetDeviceData(ctypes.sizeof(dinput.DIDEVICEOBJECTDATA),
<<<<<<< HEAD
                                   ctypes.cast(ctypes.pointer(events),
                                               dinput.LPDIDEVICEOBJECTDATA),
=======
                                   ctypes.cast(ctypes.pointer(events), dinput.LPDIDEVICEOBJECTDATA),
>>>>>>> ab4316a6
                                   ctypes.byref(n_events),
                                   0)
        for event in events[:n_events.value]:
            index = event.dwOfs // 4
            self.controls[index].value = event.dwData


_i_dinput = None


def _init_directinput():
    global _i_dinput
    if _i_dinput:
        return
    
    _i_dinput = dinput.IDirectInput8()
    module_handle = _kernel32.GetModuleHandleW(None)
    dinput.DirectInput8Create(module_handle,
                              dinput.DIRECTINPUT_VERSION,
                              dinput.IID_IDirectInput8W, 
                              ctypes.byref(_i_dinput),
                              None)


def get_devices(display=None):
    _init_directinput()
    _devices = []

    def _device_enum(device_instance, arg):
        device = dinput.IDirectInputDevice8()
<<<<<<< HEAD
        _i_dinput.CreateDevice(device_instance.contents.guidInstance,
                               ctypes.byref(device),
                               None)
=======
        _i_dinput.CreateDevice(device_instance.contents.guidInstance, ctypes.byref(device), None)
>>>>>>> ab4316a6
        _devices.append(DirectInputDevice(display, device, device_instance.contents))
        return dinput.DIENUM_CONTINUE

    _i_dinput.EnumDevices(dinput.DI8DEVCLASS_ALL, 
                          dinput.LPDIENUMDEVICESCALLBACK(_device_enum), 
                          None,
                          dinput.DIEDFL_ATTACHEDONLY)
    return _devices


def _create_joystick(device):
    if device._type in (dinput.DI8DEVTYPE_JOYSTICK,
                        dinput.DI8DEVTYPE_1STPERSON,
                        dinput.DI8DEVTYPE_GAMEPAD):
        return base.Joystick(device)


def get_joysticks(display=None):
    return [joystick for joystick in
            [_create_joystick(device) for device in get_devices(display)]
            if joystick is not None]


def _create_game_controller(device):
    if not is_game_controller(device):
        return
    if device._type in (dinput.DI8DEVTYPE_JOYSTICK,
                        dinput.DI8DEVTYPE_1STPERSON,
                        dinput.DI8DEVTYPE_GAMEPAD):
        return base.GameController(device)


def get_game_controllers(display=None):
    return [controller for controller in
            [_create_game_controller(device) for device in get_devices(display)]
            if controller is not None]<|MERGE_RESOLUTION|>--- conflicted
+++ resolved
@@ -31,11 +31,6 @@
 # ANY WAY OUT OF THE USE OF THIS SOFTWARE, EVEN IF ADVISED OF THE
 # POSSIBILITY OF SUCH DAMAGE.
 # ----------------------------------------------------------------------------
-<<<<<<< HEAD
-from builtins import zip
-
-=======
->>>>>>> ab4316a6
 import ctypes
 
 import pyglet
@@ -81,11 +76,7 @@
     elif ctrl_type & dinput.DIDFT_BUTTON:
         name = _btn_instance_names.get(instance)
         control = base.Button(name, raw_name)
-<<<<<<< HEAD
-    elif type & dinput.DIDFT_POV:
-=======
     elif ctrl_type & dinput.DIDFT_POV:
->>>>>>> ab4316a6
         control = base.AbsoluteAxis(base.AbsoluteAxis.HAT, 0, 0xffffffff, raw_name)
     else:
         return
@@ -119,13 +110,7 @@
 
     def _init_controls(self):
         self.controls = []
-<<<<<<< HEAD
-        self._device.EnumObjects(
-            dinput.LPDIENUMDEVICEOBJECTSCALLBACK(self._object_enum),
-            None, dinput.DIDFT_ALL)
-=======
         self._device.EnumObjects(dinput.LPDIENUMDEVICEOBJECTSCALLBACK(self._object_enum), None, dinput.DIDFT_ALL)
->>>>>>> ab4316a6
 
     def _object_enum(self, object_instance, arg):
         control = _create_control(object_instance.contents)
@@ -143,23 +128,14 @@
             object_format.dwOfs = offset
             object_format.dwType = control._type
             offset += 4
-<<<<<<< HEAD
-             
-=======
-
->>>>>>> ab4316a6
+
         fmt = dinput.DIDATAFORMAT()
         fmt.dwSize = ctypes.sizeof(fmt)
         fmt.dwObjSize = ctypes.sizeof(dinput.DIOBJECTDATAFORMAT)
         fmt.dwFlags = 0
         fmt.dwDataSize = offset
         fmt.dwNumObjs = len(object_formats)
-<<<<<<< HEAD
-        fmt.rgodf = ctypes.cast(ctypes.pointer(object_formats),
-                                   dinput.LPDIOBJECTDATAFORMAT)
-=======
         fmt.rgodf = ctypes.cast(ctypes.pointer(object_formats), dinput.LPDIOBJECTDATAFORMAT)
->>>>>>> ab4316a6
         self._device.SetDataFormat(fmt)
 
         prop = dinput.DIPROPDWORD()
@@ -214,12 +190,7 @@
         events = (dinput.DIDEVICEOBJECTDATA * 64)()
         n_events = win32.DWORD(len(events))
         self._device.GetDeviceData(ctypes.sizeof(dinput.DIDEVICEOBJECTDATA),
-<<<<<<< HEAD
-                                   ctypes.cast(ctypes.pointer(events),
-                                               dinput.LPDIDEVICEOBJECTDATA),
-=======
                                    ctypes.cast(ctypes.pointer(events), dinput.LPDIDEVICEOBJECTDATA),
->>>>>>> ab4316a6
                                    ctypes.byref(n_events),
                                    0)
         for event in events[:n_events.value]:
@@ -250,13 +221,7 @@
 
     def _device_enum(device_instance, arg):
         device = dinput.IDirectInputDevice8()
-<<<<<<< HEAD
-        _i_dinput.CreateDevice(device_instance.contents.guidInstance,
-                               ctypes.byref(device),
-                               None)
-=======
         _i_dinput.CreateDevice(device_instance.contents.guidInstance, ctypes.byref(device), None)
->>>>>>> ab4316a6
         _devices.append(DirectInputDevice(display, device, device_instance.contents))
         return dinput.DIENUM_CONTINUE
 
