--- conflicted
+++ resolved
@@ -9,15 +9,11 @@
 import sys
 from collections.abc import ItemsView, Sequence
 from dataclasses import dataclass
-<<<<<<< HEAD
 from typing import TYPE_CHECKING
 
 if TYPE_CHECKING:
     from types import FrameType
     from typing import Any, Callable, ItemsView, Sized
-=======
-from typing import TYPE_CHECKING, Any
->>>>>>> 829de655
 
 #: The release version
 version = "2.0.15"
