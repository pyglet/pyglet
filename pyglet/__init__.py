--- conflicted
+++ resolved
@@ -6,26 +6,15 @@
 
 import os
 import sys
-<<<<<<< HEAD
 from dataclasses import dataclass, field
 from typing import TYPE_CHECKING, Literal, Sequence
 
-=======
-import warnings
-from collections.abc import Sequence
-from dataclasses import dataclass
-from typing import TYPE_CHECKING, Literal
->>>>>>> 202332f9
 if TYPE_CHECKING:
     from types import FrameType
     from typing import Any, Callable, ItemsView, Sized
 
 #: The release version
-<<<<<<< HEAD
 version = '3.0.0a1'
-=======
-version = '2.1.9'
->>>>>>> 202332f9
 __version__ = version
 
 MIN_PYTHON_VERSION = 3, 8
