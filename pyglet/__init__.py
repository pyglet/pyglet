"""pyglet is a cross-platform games and multimedia package.

More information is available at http://www.pyglet.org
"""
from __future__ import annotations

import os
import sys
from collections.abc import ItemsView, Sequence
from dataclasses import dataclass
from typing import TYPE_CHECKING

if TYPE_CHECKING:
    from types import FrameType
    from typing import Any, Callable, ItemsView, Sized

#: The release version
<<<<<<< HEAD
version = '2.1.dev3'
=======
version = "2.0.16"
>>>>>>> 534ab628
__version__ = version

MIN_PYTHON_VERSION = 3, 8
MIN_PYTHON_VERSION_STR = ".".join([str(v) for v in MIN_PYTHON_VERSION])

if sys.version_info < MIN_PYTHON_VERSION:
    msg = f"pyglet {version} requires Python {MIN_PYTHON_VERSION_STR} or newer."
    raise Exception(msg)

if "sphinx" in sys.modules:
    sys.is_pyglet_doc_run = True

# pyglet platform treats *BSD systems as Linux
compat_platform = sys.platform
if "bsd" in compat_platform:
    compat_platform = "linux-compat"

_enable_optimisations = not __debug__
if getattr(sys, "frozen", None):
    _enable_optimisations = True


_SPECIAL_OPTION_VALIDATORS = {
    "audio": lambda x: isinstance(x, Sequence),
    "vsync": lambda x: x is None or isinstance(x, bool),
}

_OPTION_TYPE_VALIDATORS = {
    "bool": lambda x: isinstance(x, bool),
    "int": lambda x: isinstance(x, int),
}

@dataclass
class Options:
    """Dataclass for global pyglet options."""

<<<<<<< HEAD
    audio: tuple[str] = ("xaudio2", "directsound", "openal", "pulse", "silent")
=======
    audio: Sequence[str] = ("xaudio2", "directsound", "openal", "pulse", "silent")
>>>>>>> 534ab628
    """A :py:class:`~typing.Sequence` of valid audio modules names. They will
     be tried from first to last until either a driver loads or no entries
     remain. See :ref:`guide-audio-driver-order` for more information.

     Valid driver names are:

     * ``'xaudio2'``, the Windows Xaudio2 audio module (Windows only)
     * ``'directsound'``, the Windows DirectSound audio module (Windows only)
     * ``'pulse'``, the :ref:`guide-audio-driver-pulseaudio` module
        (Linux only, otherwise nearly ubiquitous. Limited features; use
        ``'openal'`` for more.)
     * ``'openal'``, the :ref:`guide-audio-driver-openal` audio module
       (A library may need to be installed on Windows and Linux)
     * ``'silent'``, no audio"""

    debug_font: bool = False
    """If ``True``, will print more verbose information when :py:class:`~pyglet.font.base.Font`'s are loaded."""

    debug_gl: bool = True
    """If ``True``, all calls to OpenGL functions are checked afterwards for
     errors using ``glGetError``.  This will severely impact performance,
     but provides useful exceptions at the point of failure.  By default,
     this option is enabled if ``__debug__`` is enabled (i.e., if Python was not run
     with the -O option).  It is disabled by default when pyglet is "frozen", such as
     within pyinstaller or nuitka."""

    debug_gl_trace: bool = False
    """If ``True``, will print the names of OpenGL calls being executed. For example, ``glBlendFunc``"""

    debug_gl_trace_args: bool = False
    """If ``True``, in addition to printing the names of OpenGL calls, it will also print the arguments passed
    into those calls. For example, ``glBlendFunc(770, 771)``

    .. note:: Requires ``debug_gl_trace`` to be enabled."""

    debug_gl_shaders: bool = False
    """If ``True``, prints shader compilation information such as creation and deletion of shader's. Also includes
    information on shader ID's, attributes, and uniforms."""

    debug_graphics_batch: bool = False
    """If ``True``, prints batch information being drawn, including :py:class:`~pyglet.graphics.Group`'s, VertexDomains,
    and :py:class:`~pyglet.image.Texture` information. This can be useful to see how many Group's are being
    consolidated."""

    debug_lib: bool = False
    """If ``True``, prints the path of each dynamic library loaded."""

    debug_media: bool = False
    """If ``True``, prints more detailed media information for audio codecs and drivers. Will be very verbose."""

    debug_texture: bool = False
    """If ``True``, prints information on :py:class:`~pyglet.image.Texture` size (in bytes) when they are allocated and
    deleted."""

    debug_trace: bool = False
    debug_trace_args: bool = False
    debug_trace_depth: int = 1
    debug_trace_flush: bool = True

    debug_win32: bool = False
    """If ``True``, prints error messages related to Windows library calls. Usually get's information from
    ``Kernel32.GetLastError``. This information is output to a file called ``debug_win32.log``."""

    debug_input: bool = False
    """If ``True``, prints information on input devices such as controllers, tablets, and more."""

    debug_x11: bool = False
    """If ``True``, prints information related to Linux X11 calls. This can potentially help narrow down driver or
    operating system issues."""

    shadow_window: bool = True
    """By default, pyglet creates a hidden window with a GL context when
     pyglet.gl is imported.  This allows resources to be loaded before
     the application window is created, and permits GL objects to be
     shared between windows even after they've been closed.  You can
     disable the creation of the shadow window by setting this option to
     False.

     Some OpenGL driver implementations may not support shared OpenGL
     contexts and may require disabling the shadow window (and all resources
     must be loaded after the window using them was created).  Recommended
     for advanced developers only.

     .. versionadded:: 1.1"""

    vsync: bool | None = None
<<<<<<< HEAD
    """If set to ``True`` or ``False``, this option takes overrides the
     ``vsync`` argument passed to :py:class:`~pyglet.window.Window`. This
     allows forcing vsync on or off.  If set to None (the default), the
     as documented.
     """
=======
    """If set, the `pyglet.window.Window.vsync` property is ignored, and
     this option overrides it (to either force vsync on or off).  If unset,
     or set to None, the `pyglet.window.Window.vsync` property behaves
     as documented."""
>>>>>>> 534ab628

    xsync: bool = True
    """If ``True`` (the default), pyglet will attempt to synchronise the
    drawing of double-buffered windows to the border updates of the X11
    window manager. This improves the appearance of the window during
    resize operations.  This option only affects double-buffered windows on
    X11 servers supporting the Xsync extension with a window manager that
    implements the _NET_WM_SYNC_REQUEST protocol.

     .. versionadded:: 1.1
     """

    xlib_fullscreen_override_redirect: bool = False
    """If ``True``, pass the xlib.CWOverrideRedirect flag when creating a fullscreen window.
    This option is generally not necessary anymore and is considered deprecated.
    """

    search_local_libs: bool = True
    """If ``False``, pyglet won't try to search for libraries in the script
     directory and its ``lib`` subdirectory. This is useful to load a local
     library instead of the system installed version."""

    win32_gdi_font: bool = False
    """If ``True``, pyglet will fallback to the legacy ``GDIPlus`` font renderer for Windows. This may provide
    better font compatibility for older fonts. The legacy renderer does not support shaping, colored fonts,
    substitutions, or other OpenType features. It may also have issues with certain languages.

    Due to those lack of features, it can potentially be more performant.

    .. versionadded:: 2.0
    """

    headless: bool = False
    """If ``True``, visible Windows are not created and a running desktop environment is not required. This option
    is useful when running pyglet on a headless server, or compute cluster. OpenGL drivers with ``EGL`` support are
    required for this mode.
    """

    headless_device: int = 0
    """If using ``headless`` mode (``pyglet.options['headless'] = True``), this option allows you to set which
    GPU to use. This is only useful on multi-GPU systems.
    """

    win32_disable_shaping: bool = False
    """If ``True``, will disable the shaping process for the default Windows font renderer to offer a performance
    speed up. If your font is simple, monospaced, or you require no advanced OpenType features, this option may be
    useful. You can try enabling this to see if there is any impact on clarity for your font. The advance will be
    determined by the glyph width.

    .. note:: Shaping is the process of determining which character glyphs to use and specific placements of those
       glyphs when given a full string of characters.

    .. versionadded:: 2.0
    """

    dw_legacy_naming: bool = False
    """If ``True``, will enable legacy naming support for the default Windows font renderer (``DirectWrite``).
    Attempt to parse fonts by the passed name, to best match legacy RBIZ naming.

    :see: https://learn.microsoft.com/en-us/windows/win32/directwrite/font-selection#rbiz-font-family-model

    For example, this allows specifying ``"Arial Narrow"`` rather than ``"Arial"`` with a ``"condensed"`` stretch or
    ``"Arial Black"`` instead of ``"Arial"`` with a weight of ``black``. This may enhance naming compatibility
    cross-platform for select fonts as older font renderers went by this naming scheme.

    Starts by parsing the string for any known style names, and searches all font collections for a matching RBIZ name.
    If a perfect match is not found, it will choose a second best match.

    .. note:: Due to the high variation of styles and limited capability of some fonts, there is no guarantee the
       second closest match will be exactly what the user wants.

    .. note:: The ``debug_font`` option can provide information on what settings are being selected.

    .. versionadded:: 2.0.3
    """

    win32_disable_xinput: bool = False
    """If ``True``, this will disable the ``XInput`` controller usage in Windows and fallback to ``DirectInput``.  Can
    be useful for debugging or special uses cases. A controller can only be controlled by either ``XInput`` or
    ``DirectInput``, not both.

    .. versionadded:: 2.0
    """

    com_mta: bool = False
    """If ``True``, this will enforce COM Multithreaded Apartment Mode for Windows applications. By default, pyglet
    has opted to go for Single-Threaded Apartment (STA) for compatibility reasons. Many other third party libraries
    used with Python explicitly set STA. However, Windows recommends MTA with a lot of their API's such as Windows
    Media Foundation (WMF).

    :see: https://learn.microsoft.com/en-us/windows/win32/cossdk/com--threading-models

    .. versionadded:: 2.0.5
    """

    osx_alt_loop: bool = False
    """If ``True``, this will enable an alternative loop for Mac OSX. This is enforced for all ARM64 architecture Mac's.

    Due to various issues with the ctypes interface with Objective C, Python, and Mac ARM64 processors, the standard
    event loop eventually starts breaking down to where inputs are either missed or delayed. Even on Intel based Mac's
    other odd behavior can be seen with the standard event loop such as randomly crashing from events.

    .. versionadded:: 2.0.5"""

<<<<<<< HEAD
    scale_with_dpi: bool = False
    """For 'HiDPI' ('Retina') displays, scale Window creation size with desktop scaling. Defaults to ``False``. 
        
    For high pixel density displays, it is common for the desktop to have some form of application window scaling.
    Setting this option to ``True`` will make pyglet aware of these settings when Windows are created. For instance,
    if the desktop scaling factor is set to 150%, a Window created with a resolution of 1000x1000 will have an actual
    framebuffer size of 1500x1500. Keep in mind that pyglet objects may not be scaled proportionately, so this is left
    up to the developer. The :py:attr:`~pyglet.window.Window.scale` & :py:attr:`~pyglet.window.Window.dpi` attributes
    can be queried as a reference when determining object creation. By default, windows are created with the actual
    number of pixels requested.
    """
=======
    shader_bind_management: bool = True
    """If ``True``, this will enable internal management of Uniform Block bindings for
     :py:class:`~pyglet.graphics.shader.ShaderProgram`'s.

    If ``False``, bindings will not be managed by Pyglet. The user will be responsible for either setting the binding
    points through GLSL layouts (4.2 required) or manually through ``UniformBlock.set_binding``.

    .. versionadded:: 2.0.16"""
>>>>>>> 534ab628

    def get(self, item: str, default: Any = None) -> Any:
        return self.__dict__.get(item, default)

    def items(self) -> ItemsView[str, Any]:
        return self.__dict__.items()

    def __getitem__(self, item: str) -> Any:
        return self.__dict__[item]

    def __setitem__(self, key: str, value: Any) -> None:
        assert key in self.__annotations__, f"Invalid option name: '{key}'"
        assert (_SPECIAL_OPTION_VALIDATORS.get(key, None) or _OPTION_TYPE_VALIDATORS[self.__annotations__[key]])(value), \
            f"Invalid type: '{type(value)}' for '{key}'"
        self.__dict__[key] = value


#: Instance of :py:class:`~pyglet.Options` used to set runtime options.
options: Options = Options()


for _key, _type in options.__annotations__.items():
    """Check Environment Variables for pyglet options"""
    if _value := os.environ.get(f"PYGLET_{_key.upper()}"):
        if _type == 'tuple':
            options[_key] = _value.split(",")
        elif _type == 'bool':
            options[_key] = _value in ("true", "TRUE", "True", "1")
        elif _type == 'int':
            options[_key] = int(_value)


if compat_platform == "cygwin":
    # This hack pretends that the posix-like ctypes provides windows
    # functionality.  COM does not work with this hack, so there is no
    # DirectSound support.
    import ctypes

    ctypes.windll = ctypes.cdll
    ctypes.oledll = ctypes.cdll
    ctypes.WINFUNCTYPE = ctypes.CFUNCTYPE
    ctypes.HRESULT = ctypes.c_long

# Call tracing
# ------------

_trace_filename_abbreviations: dict[str, str] = {}
_trace_thread_count = 0
_trace_args = options["debug_trace_args"]
_trace_depth = options["debug_trace_depth"]
_trace_flush = options["debug_trace_flush"]


def _trace_repr(value: Sized, size: int=40) -> str:
    value = repr(value)
    if len(value) > size:
        value = value[:size // 2 - 2] + "..." + value[-size // 2 - 1:]
    return value


def _trace_frame(thread: int, frame: FrameType, indent: str) -> None:
    if frame.f_code is lib._TraceFunction.__call__.__code__: # noqa: SLF001
        is_ctypes = True
        func = frame.f_locals["self"]._func # noqa: SLF001
        name = func.__name__
        location = "[ctypes]"
    else:
        is_ctypes = False
        code = frame.f_code
        name = code.co_name
        path = code.co_filename
        line = code.co_firstlineno

        try:
            filename = _trace_filename_abbreviations[path]
        except KeyError:
            # Trim path down
            directory = ""
            path, filename = os.path.split(path)

            while len(directory + filename) < 30:
                filename = os.path.join(directory, filename)
                path, directory = os.path.split(path)
                if not directory:
                    break
            else:
                filename = os.path.join("...", filename)
            _trace_filename_abbreviations[path] = filename

        location = f"({filename}:{line})"

    if indent:
        name = f"Called from {name}"
    print(f"[{thread}] {indent}{name} {location}")

    if _trace_args:
        if is_ctypes:
            args = [_trace_repr(arg) for arg in frame.f_locals["args"]]
            print(f'  {indent}args=({", ".join(args)})')
        else:
            for argname in code.co_varnames[:code.co_argcount]:
                try:
                    argvalue = _trace_repr(frame.f_locals[argname])
                    print(f"  {indent}{argname}={argvalue}")
                except: # noqa: S110, E722, PERF203
                    pass

    if _trace_flush:
        sys.stdout.flush()


def _thread_trace_func(thread: int) -> Callable[[FrameType, str, Any], object]:
    def _trace_func(frame: FrameType, event: str, arg: Any) -> None:
        if event == "call":
            indent = ""
            for _ in range(_trace_depth):
                _trace_frame(thread, frame, indent)
                indent += "  "
                if frame.f_back is None:
                    break
                frame = frame.f_back

        elif event == "exception":
            (exception, value, traceback) = arg
            print("First chance exception raised:", repr(exception))

    return _trace_func


def _install_trace() -> None:
    global _trace_thread_count # noqa: PLW0603
    sys.setprofile(_thread_trace_func(_trace_thread_count))
    _trace_thread_count += 1


# Lazy loading
# ------------

class _ModuleProxy:
    _module = None

    def __init__(self, name: str) -> None:
        self.__dict__["_module_name"] = name

    def __getattr__(self, name: str): # noqa: ANN204
        try:
            return getattr(self._module, name)
        except AttributeError:
            if self._module is not None:
                raise

            import_name = f"pyglet.{self._module_name}"
            __import__(import_name)
            module = sys.modules[import_name]
            object.__setattr__(self, "_module", module)
            globals()[self._module_name] = module
            return getattr(module, name)

    def __setattr__(self, name: str, value: Any): # noqa: ANN204
        try:
            setattr(self._module, name, value)
        except AttributeError:
            if self._module is not None:
                raise

            import_name = f"pyglet.{self._module_name}"
            __import__(import_name)
            module = sys.modules[import_name]
            object.__setattr__(self, "_module", module)
            globals()[self._module_name] = module
            setattr(module, name, value)


# Lazily load all modules, except if performing type checking or code inspection.
if TYPE_CHECKING:
    from . import (
        app,
        clock,
        customtypes,
        display,
        event,
        font,
        gl,
        graphics,
        gui,
        image,
        input,
        lib,
        math,
        media,
        model,
        resource,
        shapes,
        sprite,
        text,
        window,
    )
else:
    app = _ModuleProxy("app")  # type: ignore
    clock = _ModuleProxy("clock")  # type: ignore
    customtypes = _ModuleProxy("customtypes")  # type: ignore
    display = _ModuleProxy("display")  # type: ignore
    event = _ModuleProxy("event")  # type: ignore
    font = _ModuleProxy("font")  # type: ignore
    gl = _ModuleProxy("gl")  # type: ignore
    graphics = _ModuleProxy("graphics")  # type: ignore
    gui = _ModuleProxy("gui")  # type: ignore
    image = _ModuleProxy("image")  # type: ignore
    input = _ModuleProxy("input") # noqa: A001 TODO: change this name  # type: ignore
    lib = _ModuleProxy("lib")  # type: ignore
    math = _ModuleProxy("math")  # type: ignore
    media = _ModuleProxy("media")  # type: ignore
    model = _ModuleProxy("model")  # type: ignore
    resource = _ModuleProxy("resource")  # type: ignore
    sprite = _ModuleProxy("sprite")  # type: ignore
    shapes = _ModuleProxy("shapes")  # type: ignore
    text = _ModuleProxy("text")  # type: ignore
    window = _ModuleProxy("window")  # type: ignore

# Call after creating proxies:
if options.debug_trace is True:
    _install_trace()<|MERGE_RESOLUTION|>--- conflicted
+++ resolved
@@ -15,11 +15,7 @@
     from typing import Any, Callable, ItemsView, Sized
 
 #: The release version
-<<<<<<< HEAD
 version = '2.1.dev3'
-=======
-version = "2.0.16"
->>>>>>> 534ab628
 __version__ = version
 
 MIN_PYTHON_VERSION = 3, 8
@@ -56,11 +52,7 @@
 class Options:
     """Dataclass for global pyglet options."""
 
-<<<<<<< HEAD
-    audio: tuple[str] = ("xaudio2", "directsound", "openal", "pulse", "silent")
-=======
     audio: Sequence[str] = ("xaudio2", "directsound", "openal", "pulse", "silent")
->>>>>>> 534ab628
     """A :py:class:`~typing.Sequence` of valid audio modules names. They will
      be tried from first to last until either a driver loads or no entries
      remain. See :ref:`guide-audio-driver-order` for more information.
@@ -144,21 +136,15 @@
      must be loaded after the window using them was created).  Recommended
      for advanced developers only.
 
-     .. versionadded:: 1.1"""
+     .. versionadded:: 1.1
+     """
 
     vsync: bool | None = None
-<<<<<<< HEAD
-    """If set to ``True`` or ``False``, this option takes overrides the
-     ``vsync`` argument passed to :py:class:`~pyglet.window.Window`. This
-     allows forcing vsync on or off.  If set to None (the default), the
-     as documented.
-     """
-=======
     """If set, the `pyglet.window.Window.vsync` property is ignored, and
      this option overrides it (to either force vsync on or off).  If unset,
      or set to None, the `pyglet.window.Window.vsync` property behaves
-     as documented."""
->>>>>>> 534ab628
+     as documented.
+     """
 
     xsync: bool = True
     """If ``True`` (the default), pyglet will attempt to synchronise the
@@ -263,7 +249,6 @@
 
     .. versionadded:: 2.0.5"""
 
-<<<<<<< HEAD
     scale_with_dpi: bool = False
     """For 'HiDPI' ('Retina') displays, scale Window creation size with desktop scaling. Defaults to ``False``. 
         
@@ -275,7 +260,7 @@
     can be queried as a reference when determining object creation. By default, windows are created with the actual
     number of pixels requested.
     """
-=======
+
     shader_bind_management: bool = True
     """If ``True``, this will enable internal management of Uniform Block bindings for
      :py:class:`~pyglet.graphics.shader.ShaderProgram`'s.
@@ -283,8 +268,8 @@
     If ``False``, bindings will not be managed by Pyglet. The user will be responsible for either setting the binding
     points through GLSL layouts (4.2 required) or manually through ``UniformBlock.set_binding``.
 
-    .. versionadded:: 2.0.16"""
->>>>>>> 534ab628
+    .. versionadded:: 2.0.16
+    """
 
     def get(self, item: str, default: Any = None) -> Any:
         return self.__dict__.get(item, default)
@@ -493,7 +478,7 @@
     graphics = _ModuleProxy("graphics")  # type: ignore
     gui = _ModuleProxy("gui")  # type: ignore
     image = _ModuleProxy("image")  # type: ignore
-    input = _ModuleProxy("input") # noqa: A001 TODO: change this name  # type: ignore
+    input = _ModuleProxy("input")  # type: ignore
     lib = _ModuleProxy("lib")  # type: ignore
     math = _ModuleProxy("math")  # type: ignore
     media = _ModuleProxy("media")  # type: ignore
