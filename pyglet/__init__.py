"""pyglet is a cross-platform games and multimedia package.

More information is available at http://www.pyglet.org
"""
from __future__ import annotations

import os
import sys
import warnings
<<<<<<< HEAD
=======

>>>>>>> e590b70a
from dataclasses import dataclass, field
from typing import TYPE_CHECKING, Literal, Sequence

if TYPE_CHECKING:
    from types import FrameType
    from typing import Any, Callable, ItemsView, Sized

#: The release version
version = '3.0.0a1'
__version__ = version

MIN_PYTHON_VERSION = 3, 8
MIN_PYTHON_VERSION_STR = ".".join([str(v) for v in MIN_PYTHON_VERSION])

if sys.version_info < MIN_PYTHON_VERSION:
    msg = f"pyglet {version} requires Python {MIN_PYTHON_VERSION_STR} or newer."
    raise Exception(msg)

# pyglet platform treats *BSD systems as Linux
compat_platform = sys.platform
if "bsd" in compat_platform:
    compat_platform = "linux-compat"

if compat_platform == "cygwin":
    # This hack pretends that the posix-like ctypes provides windows
    # functionality.  COM does not work with this hack, so there is no
    # DirectSound support.
    import ctypes

    ctypes.windll = ctypes.cdll
    ctypes.oledll = ctypes.cdll
    ctypes.WINFUNCTYPE = ctypes.CFUNCTYPE
    ctypes.HRESULT = ctypes.c_long


@dataclass
class PyodideOptions:
    """Dataclass for Pyodide related options."""

    canvas_id: str = "pygletCanvas"
    """Pyglet will need to target a specific canvas ID to use for javascript canvas detection.

    If the ID is not detected, a canvas will be created with the above. If you have a canvas already embedded in your
    page, and do not want to alter your code, then modify this option.
    """


@dataclass
class Options:
    """Dataclass for global pyglet options."""

    audio: Sequence[str] = ("xaudio2", "directsound", "openal", "pulse", "silent")
    """A :py:class:`~typing.Sequence` of valid audio modules names. They will
     be tried from first to last until either a driver loads or no entries
     remain. See :ref:`guide-audio-driver-order` for more information.

     Valid driver names are:

     * ``'xaudio2'``, the Windows Xaudio2 audio module (Windows only)
     * ``'directsound'``, the Windows DirectSound audio module (Windows only)
     * ``'pulse'``, the :ref:`guide-audio-driver-pulseaudio` module
        (Linux only, otherwise nearly ubiquitous. Limited features; use
        ``'openal'`` for more.)
     * ``'openal'``, the :ref:`guide-audio-driver-openal` audio module
       (A library may need to be installed on Windows and Linux)
     * ``'silent'``, no audio"""

    debug_font: bool = False
    """If ``True``, will print more verbose information when :py:class:`~pyglet.font.base.Font`'s are loaded."""

    debug_api: bool = True
    """If ``True``, all calls to OpenGL functions are checked afterwards for
     errors using ``glGetError``.  This will severely impact performance,
     but provides useful exceptions at the point of failure.  By default,
     this option is enabled if ``__debug__`` is enabled (i.e., if Python was not run
     with the -O option).  It is disabled by default when pyglet is "frozen", such as
     within pyinstaller or nuitka."""

    debug_api_trace: bool = False
    """If ``True``, will print the names of OpenGL calls being executed. For example, ``glBlendFunc``"""

    debug_api_trace_args: bool = False
    """If ``True``, in addition to printing the names of OpenGL calls, it will also print the arguments passed
    into those calls. For example, ``glBlendFunc(770, 771)``

    .. note:: Requires ``debug_api_trace`` to be enabled."""

    debug_api_shaders: bool = False
    """If ``True``, prints shader compilation information such as creation and deletion of shader's. Also includes
    information on shader ID's, attributes, and uniforms."""

    debug_graphics_batch: bool = False
    """If ``True``, prints batch information being drawn, including :py:class:`~pyglet.graphics.Group`'s, VertexDomains,
    and :py:class:`~pyglet.graphics.Texture` information. This can be useful to see how many Group's are being
    consolidated."""

    debug_lib: bool = False
    """If ``True``, prints the path of each dynamic library loaded."""

    debug_media: bool = False
    """If ``True``, prints more detailed media information for audio codecs and drivers. Will be very verbose."""

    debug_texture: bool = False
    """If ``True``, prints information on :py:class:`~pyglet.graphics.Texture` size (in bytes) when they are allocated and
    deleted."""

    debug_trace: bool = False
    debug_trace_args: bool = False
    debug_trace_depth: int = 1
    debug_trace_flush: bool = True

    debug_win32: bool = False
    """If ``True``, prints error messages related to Windows library calls. Usually gets information from
    ``Kernel32.GetLastError``. This information is output to a file called ``debug_win32.log``."""

    debug_input: bool = False
    """If ``True``, prints information on input devices such as controllers, tablets, and more."""

    debug_x11: bool = False
    """If ``True``, prints information related to Linux X11 calls. This can potentially help narrow down driver or
    operating system issues."""

    debug_com: bool = False
    """If ``True``, prints information on COM calls. This can potentially help narrow down issues with certain libraries
    that utilize COM calls. Only applies to the Windows platform."""

    vsync: bool | None = None
    """If set, the `pyglet.window.Window.vsync` property is ignored, and
     this option overrides it (to either force vsync on or off).  If unset,
     or set to None, the `pyglet.window.Window.vsync` property behaves
     as documented.
     """

    xsync: bool = True
    """If ``True`` (the default), pyglet will attempt to synchronise the
    drawing of double-buffered windows to the border updates of the X11
    window manager. This improves the appearance of the window during
    resize operations.  This option only affects double-buffered windows on
    X11 servers supporting the Xsync extension with a window manager that
    implements the _NET_WM_SYNC_REQUEST protocol.

     .. versionadded:: 1.1
     """

    xlib_fullscreen_override_redirect: bool = False
    """If ``True``, pass the xlib.CWOverrideRedirect flag when creating a fullscreen window.
    This option is generally not necessary anymore and is considered deprecated.
    """

    search_local_libs: bool = True
    """If ``False``, pyglet won't try to search for libraries in the script
     directory and its ``lib`` subdirectory. This is useful to load a local
     library instead of the system installed version."""

    win32_gdi_font: bool = False
    """If ``True``, pyglet will fallback to the legacy ``GDIPlus`` font renderer for Windows. This may provide
    better font compatibility for older fonts. The legacy renderer does not support shaping, colored fonts,
    substitutions, or other OpenType features. It may also have issues with certain languages.

    Due to those lack of features, it can potentially be more performant.

    .. versionadded:: 2.0
    """

    text_antialiasing: bool = True
    """If ``True``, font renderers will improve text quality by adding antialiasing to the rendered characters. If
    ``False``, text quality will appear pixelated.
    """

    headless: bool = False
    """If ``True``, visible Windows are not created and a running desktop environment is not required. This option
    is useful when running pyglet on a headless server, or compute cluster. OpenGL drivers with ``EGL`` support are
    required for this mode.
    """

    headless_device: int = 0
    """If using ``headless`` mode (``pyglet.options.headless = True``), this option allows you to set which
    GPU to use. This is only useful on multi-GPU systems.
    """

    text_shaping: Literal["platform", "harfbuzz", False] = 'platform'
    """Determines how text is processed and displayed based on features of the font.

    Valid option names are:

     * ``False``, Disables the shaping process for text. This may increase performance as it reduces the amount
        of calls during rendering. If your font is simple, monospaced, or you require no advanced OpenType features,
        this option may be useful.
     * ``'platform'``, Uses platform's font system for shaping. Supported by Windows (DirectWrite) and Mac (CoreText).
     * ``'harfbuzz'``, Utilize the harfbuzz library for font shaping. This requires an optional dependency, if not
     found, it will fallback to platform shaping.

    .. versionadded:: 2.0
    """

    dw_legacy_naming: bool = False
    """If ``True``, will enable legacy naming support for the default Windows font renderer (``DirectWrite``).
    Attempt to parse fonts by the passed name, to best match legacy RBIZ naming.

    :see: https://learn.microsoft.com/en-us/windows/win32/directwrite/font-selection#rbiz-font-family-model

    For example, this allows specifying ``"Arial Narrow"`` rather than ``"Arial"`` with a ``"condensed"`` stretch or
    ``"Arial Black"`` instead of ``"Arial"`` with a weight of ``black``. This may enhance naming compatibility
    cross-platform for select fonts as older font renderers went by this naming scheme.

    Starts by parsing the string for any known style names, and searches all font collections for a matching RBIZ name.
    If a perfect match is not found, it will choose a second best match.

    .. note:: Due to the high variation of styles and limited capability of some fonts, there is no guarantee the
       second closest match will be exactly what the user wants.

    .. note:: The ``debug_font`` option can provide information on what settings are being selected.

    .. versionadded:: 2.0.3
    """

    win32_disable_xinput: bool = False
    """If ``True``, this will disable the ``XInput`` controller usage in Windows and fallback to ``DirectInput``.  Can
    be useful for debugging or special uses cases. A controller can only be controlled by either ``XInput`` or
    ``DirectInput``, not both.

    .. versionadded:: 2.0
    """

    com_mta: bool = False
    """If ``True``, this will enforce COM Multithreaded Apartment Mode for Windows applications. By default, pyglet
    has opted to go for Single-Threaded Apartment (STA) for compatibility reasons. Many other third party libraries
    used with Python explicitly set STA. However, Windows recommends MTA with a lot of their API's such as Windows
    Media Foundation (WMF).

    :see: https://learn.microsoft.com/en-us/windows/win32/cossdk/com--threading-models

    .. versionadded:: 2.0.5
    """

    osx_alt_loop: bool = False
    """If ``True``, this will enable an alternative loop for Mac OSX. This is enforced for all ARM64 architecture Mac's.

    Due to various issues with the ctypes interface with Objective C, Python, and Mac ARM64 processors, the standard
    event loop eventually starts breaking down to where inputs are either missed or delayed. Even on Intel based Mac's
    other odd behavior can be seen with the standard event loop such as randomly crashing from events.

    .. versionadded:: 2.0.5"""

    dpi_scaling: Literal["platform", "stretch"] = "platform"
    """For 'HiDPI' displays, Window behavior can differ between operating systems. Defaults to `'platform'`.

    The current options are an attempt to create consistent behavior across all of the operating systems.

    `'platform'`: A DPI aware window is created. Framebuffer and window sizes are dictated by the platform the window
    was created on. In most systems, the window size will be in DIPs (Device Independent Pixels). It is up to the user
    to make any further adjustments to the framebuffer or window size for their application.

    On Windows and X11, the framebuffer and the requested window size will always match 1:1. On MacOS, depending
    on a Hi-DPI display, you may get a larger sized framebuffer than the window size.

    `'stretch'`:  This mimics behavior of having no DPI scaling at all. Window is scaled based on the DPI ratio.
    However, content size matches original requested size of the window, and is stretched to fit the full framebuffer.
    No rescaling and repositioning of content will be necessary, but at the cost of blurry content depending on the
    extent of the stretch. For example, 800x600 at 150% DPI will be 800x600 for `window.get_size()` and 1200x900 for
    `window.get_framebuffer_size()`.
    """

    shader_bind_management: bool = True
    """If ``True``, this will enable internal management of Uniform Block bindings for
     :py:class:`~pyglet.graphics.ShaderProgram`'s.

    If ``False``, bindings will not be managed by Pyglet. The user will be responsible for either setting the binding
    points through GLSL layouts (4.2 required) or manually through ``UniformBlock.set_binding``.

    .. versionadded:: 2.0.16
    """

    backend: Literal["opengl", "gl2", "gles3", "gles2", "webgl"] = "opengl"
    """Specify the graphics API backend."""

    pyodide: PyodideOptions = field(default_factory=PyodideOptions)
    """Pyodide specific options."""

    def get(self, item: str, default: Any = None) -> Any:
        return self.__dict__.get(item, default)

    def items(self) -> ItemsView[str, Any]:
        return self.__dict__.items()

    def __getitem__(self, item: str) -> Any:
        return self.__dict__[item]

    def __setitem__(self, key: str, value: Any) -> None:
        self.__dict__[key] = value


#: Instance of :py:class:`~pyglet.Options` used to set runtime options.
options: Options = Options()


for _option_name, _type_str in options.__annotations__.items():
    """Check Environment Variables for pyglet options"""
    if _value := os.environ.get(f"PYGLET_{_option_name.upper()}"):
        if 'Sequence' in _type_str:
            setattr(options, _option_name, _value.split(","))
        elif 'bool' in _type_str:
            setattr(options, _option_name, _value in ("true", "TRUE", "True", "1"))
        elif 'int' in _type_str:
            setattr(options, _option_name, int(_value))
        elif 'str' in _type_str:
            setattr(options, _option_name, _value)
        elif 'Literal' in _type_str and _value in _type_str:
            setattr(options, _option_name, _value)
        else:
            warnings.warn(f"Invalid value '{_value}' for {_option_name}. Expecting {_type_str}")


if (__debug__ is False) or getattr(sys, "frozen", False):
    options.debug_gl = False


# Call tracing
# ------------

_trace_filename_abbreviations: dict[str, str] = {}
_trace_thread_count = 0
_trace_args = options["debug_trace_args"]
_trace_depth = options["debug_trace_depth"]
_trace_flush = options["debug_trace_flush"]


def _trace_repr(value: Sized, size: int=40) -> str:
    value = repr(value)
    if len(value) > size:
        value = value[:size // 2 - 2] + "..." + value[-size // 2 - 1:]
    return value


def _trace_frame(thread: int, frame: FrameType, indent: str) -> None:
    if frame.f_code is lib._TraceFunction.__call__.__code__: # noqa: SLF001
        is_ctypes = True
        func = frame.f_locals["self"]._func # noqa: SLF001
        name = func.__name__
        location = "[ctypes]"
    else:
        is_ctypes = False
        code = frame.f_code
        name = code.co_name
        path = code.co_filename
        line = code.co_firstlineno

        try:
            filename = _trace_filename_abbreviations[path]
        except KeyError:
            # Trim path down
            directory = ""
            path, filename = os.path.split(path)

            while len(directory + filename) < 30:
                filename = os.path.join(directory, filename)
                path, directory = os.path.split(path)
                if not directory:
                    break
            else:
                filename = os.path.join("...", filename)
            _trace_filename_abbreviations[path] = filename

        location = f"({filename}:{line})"

    if indent:
        name = f"Called from {name}"
    print(f"[{thread}] {indent}{name} {location}")

    if _trace_args:
        if is_ctypes:
            args = [_trace_repr(arg) for arg in frame.f_locals["args"]]
            print(f'  {indent}args=({", ".join(args)})')
        else:
            for argname in code.co_varnames[:code.co_argcount]:
                try:
                    argvalue = _trace_repr(frame.f_locals[argname])
                    print(f"  {indent}{argname}={argvalue}")
                except: # noqa: S110, E722, PERF203
                    pass

    if _trace_flush:
        sys.stdout.flush()


def _thread_trace_func(thread: int) -> Callable[[FrameType, str, Any], object]:
    def _trace_func(frame: FrameType, event: str, arg: Any) -> None:
        if event == "call":
            indent = ""
            for _ in range(_trace_depth):
                _trace_frame(thread, frame, indent)
                indent += "  "
                if frame.f_back is None:
                    break
                frame = frame.f_back

        elif event == "exception":
            (exception, value, traceback) = arg
            print("First chance exception raised:", repr(exception))

    return _trace_func


def _install_trace() -> None:
    global _trace_thread_count # noqa: PLW0603
    sys.setprofile(_thread_trace_func(_trace_thread_count))
    _trace_thread_count += 1


# Lazy loading
# ------------

class _ModuleProxy:
    _module = None

    def __init__(self, name: str) -> None:
        self.__dict__["_module_name"] = name

    def __getattr__(self, name: str): # noqa: ANN204
        try:
            return getattr(self._module, name)
        except AttributeError:
            if self._module is not None:
                raise

            import_name = f"pyglet.{self._module_name}"
            __import__(import_name)
            module = sys.modules[import_name]
            object.__setattr__(self, "_module", module)
            globals()[self._module_name] = module
            return getattr(module, name)

    def __setattr__(self, name: str, value: Any): # noqa: ANN204
        try:
            setattr(self._module, name, value)
        except AttributeError:
            if self._module is not None:
                raise

            import_name = f"pyglet.{self._module_name}"
            __import__(import_name)
            module = sys.modules[import_name]
            object.__setattr__(self, "_module", module)
            globals()[self._module_name] = module
            setattr(module, name, value)


# Lazily load all modules, except if performing type checking or code inspection.
if TYPE_CHECKING:
    from . import (
        app,
        clock,
        config,
        customtypes,
        display,
        enums,
        event,
        font,
        graphics,
        gui,
        image,
        input,
        lib,
        math,
        media,
        model,
        resource,
        shapes,
        sprite,
        text,
        window,
    )
else:
    app = _ModuleProxy("app")  # type: ignore
    config = _ModuleProxy("config")  # type: ignore
    clock = _ModuleProxy("clock")  # type: ignore
    customtypes = _ModuleProxy("customtypes")  # type: ignore
    display = _ModuleProxy("display")  # type: ignore
    enums = _ModuleProxy("enums")   # type: ignore
    event = _ModuleProxy("event")  # type: ignore
    font = _ModuleProxy("font")  # type: ignore
    graphics = _ModuleProxy("graphics")  # type: ignore
    gui = _ModuleProxy("gui")  # type: ignore
    image = _ModuleProxy("image")  # type: ignore
    input = _ModuleProxy("input")  # type: ignore
    lib = _ModuleProxy("lib")  # type: ignore
    math = _ModuleProxy("math")  # type: ignore
    media = _ModuleProxy("media")  # type: ignore
    model = _ModuleProxy("model")  # type: ignore
    resource = _ModuleProxy("resource")  # type: ignore
    sprite = _ModuleProxy("sprite")  # type: ignore
    shapes = _ModuleProxy("shapes")  # type: ignore
    text = _ModuleProxy("text")  # type: ignore
    window = _ModuleProxy("window")  # type: ignore

# Call after creating proxies:
if options.debug_trace is True:
    _install_trace()<|MERGE_RESOLUTION|>--- conflicted
+++ resolved
@@ -7,10 +7,7 @@
 import os
 import sys
 import warnings
-<<<<<<< HEAD
-=======
-
->>>>>>> e590b70a
+
 from dataclasses import dataclass, field
 from typing import TYPE_CHECKING, Literal, Sequence
 
