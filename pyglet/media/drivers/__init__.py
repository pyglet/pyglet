--- conflicted
+++ resolved
@@ -15,62 +15,27 @@
             _audio_driver = pulse.create_audio_driver()
             break
         elif driver_name == 'xaudio2':
-            from pyglet.libs.win32.constants import WINDOWS_8_OR_GREATER
+            if pyglet.compat_platform in ('win32', 'cygwin'):
+                from pyglet.libs.win32.constants import WINDOWS_8_OR_GREATER
 
-            if WINDOWS_8_OR_GREATER:
-                from . import xaudio2
+                if WINDOWS_8_OR_GREATER:
+                    from . import xaudio2
 
-                _audio_driver = xaudio2.create_audio_driver()
+                    _audio_driver = xaudio2.create_audio_driver()
+                    break
+        elif driver_name == 'directsound':
+            if pyglet.compat_platform in ('win32', 'cygwin'):
+                from . import directsound
+
+                _audio_driver = directsound.create_audio_driver()
                 break
-        elif driver_name == 'directsound':
-            from . import directsound
-
-            _audio_driver = directsound.create_audio_driver()
-            break
         elif driver_name == 'openal':
             from . import openal
 
-<<<<<<< HEAD
-    for driver_name in pyglet.options['audio']:
-        try:
-            if driver_name == 'pulse':
-                from . import pulse
-                _audio_driver = pulse.create_audio_driver()
-                break
-            elif driver_name == 'xaudio2':
-                if pyglet.compat_platform in ('win32', 'cygwin'):
-                    from pyglet.libs.win32.constants import WINDOWS_8_OR_GREATER
-                    if WINDOWS_8_OR_GREATER:
-                        from . import xaudio2
-                        _audio_driver = xaudio2.create_audio_driver()
-                        break
-            elif driver_name == 'directsound':
-                if pyglet.compat_platform in ('win32', 'cygwin'):
-                    from . import directsound
-                    _audio_driver = directsound.create_audio_driver()
-                    break
-            elif driver_name == 'openal':
-                from . import openal
-                _audio_driver = openal.create_audio_driver()
-                break
-            elif driver_name == 'silent':
-                from . import silent
-                _audio_driver = silent.create_audio_driver()
-                break
-        except Exception:
-            if _debug:
-                print('Error importing driver %s:' % driver_name)
-                import traceback
-                traceback.print_exc()
-    else:
-        from . import silent
-        _audio_driver = silent.create_audio_driver()
-=======
             _audio_driver = openal.create_audio_driver()
             break
         elif driver_name == 'silent':
             from . import silent
->>>>>>> 39f69d26
 
             _audio_driver = silent.create_audio_driver()
             break
