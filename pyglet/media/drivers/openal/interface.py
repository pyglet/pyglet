# ----------------------------------------------------------------------------
# pyglet
# Copyright (c) 2006-2008 Alex Holkner
# Copyright (c) 2008-2021 pyglet contributors
# All rights reserved.
#
# Redistribution and use in source and binary forms, with or without
# modification, are permitted provided that the following conditions
# are met:
#
#  * Redistributions of source code must retain the above copyright
#    notice, this list of conditions and the following disclaimer.
#  * Redistributions in binary form must reproduce the above copyright
#    notice, this list of conditions and the following disclaimer in
#    the documentation and/or other materials provided with the
#    distribution.
#  * Neither the name of pyglet nor the names of its
#    contributors may be used to endorse or promote products
#    derived from this software without specific prior written
#    permission.
#
# THIS SOFTWARE IS PROVIDED BY THE COPYRIGHT HOLDERS AND CONTRIBUTORS
# "AS IS" AND ANY EXPRESS OR IMPLIED WARRANTIES, INCLUDING, BUT NOT
# LIMITED TO, THE IMPLIED WARRANTIES OF MERCHANTABILITY AND FITNESS
# FOR A PARTICULAR PURPOSE ARE DISCLAIMED. IN NO EVENT SHALL THE
# COPYRIGHT OWNER OR CONTRIBUTORS BE LIABLE FOR ANY DIRECT, INDIRECT,
# INCIDENTAL, SPECIAL, EXEMPLARY, OR CONSEQUENTIAL DAMAGES (INCLUDING,
# BUT NOT LIMITED TO, PROCUREMENT OF SUBSTITUTE GOODS OR SERVICES;
# LOSS OF USE, DATA, OR PROFITS; OR BUSINESS INTERRUPTION) HOWEVER
# CAUSED AND ON ANY THEORY OF LIABILITY, WHETHER IN CONTRACT, STRICT
# LIABILITY, OR TORT (INCLUDING NEGLIGENCE OR OTHERWISE) ARISING IN
# ANY WAY OUT OF THE USE OF THIS SOFTWARE, EVEN IF ADVISED OF THE
# POSSIBILITY OF SUCH DAMAGE.
# ----------------------------------------------------------------------------

import ctypes
import weakref
from collections import namedtuple

from . import lib_openal as al
from . import lib_alc as alc
<<<<<<< HEAD
=======

>>>>>>> cfa10706
from pyglet.util import debug_print
from pyglet.media.exceptions import MediaException

_debug = debug_print('debug_media')


class OpenALException(MediaException):
    def __init__(self, message=None, error_code=None, error_string=None):
        self.message = message
        self.error_code = error_code
        self.error_string = error_string

    def __str__(self):
        if self.error_code is None:
            return f'OpenAL Exception: {self.message}'
        else:
            return f'OpenAL Exception [{self.error_code}: {self.error_string}]: {self.message}'


class OpenALObject:
    """Base class for OpenAL objects."""
    @classmethod
    def _check_error(cls, message=None):
        """Check whether there is an OpenAL error and raise exception if present."""
        error_code = al.alGetError()
        if error_code != 0:
            error_string = al.alGetString(error_code)
            # TODO: Fix return type in generated code?
            error_string = ctypes.cast(error_string, ctypes.c_char_p)
            raise OpenALException(message=message,
                                  error_code=error_code,
                                  error_string=str(error_string.value))

    @classmethod
    def _raise_error(cls, message):
        """Raise an exception. Try to check for OpenAL error code too."""
        cls._check_error(message)
        raise OpenALException(message)


class OpenALDevice(OpenALObject):
    """OpenAL audio device."""
    def __init__(self, device_name=None):
        self._al_device = alc.alcOpenDevice(device_name)
        self.check_context_error('Failed to open device.')
        if self._al_device is None:
            raise OpenALException('No OpenAL devices.')

    def __del__(self):
        assert _debug("Delete interface.OpenALDevice")
        self.delete()

    def delete(self):
        if self._al_device is not None:
            if alc.alcCloseDevice(self._al_device) == alc.ALC_FALSE:
                self._raise_context_error('Failed to close device.')
            self._al_device = None

    @property
    def is_ready(self):
        return self._al_device is not None

    def create_context(self):
        al_context = alc.alcCreateContext(self._al_device, None)
        self.check_context_error('Failed to create context')
        return OpenALContext(self, al_context)

    def get_version(self):
        major = alc.ALCint()
        minor = alc.ALCint()
        alc.alcGetIntegerv(self._al_device, alc.ALC_MAJOR_VERSION,
                           ctypes.sizeof(major), major)
        self.check_context_error('Failed to get version.')
        alc.alcGetIntegerv(self._al_device, alc.ALC_MINOR_VERSION,
                           ctypes.sizeof(minor), minor)
        self.check_context_error('Failed to get version.')
        return major.value, minor.value

    def get_extensions(self):
        extensions = alc.alcGetString(self._al_device, alc.ALC_EXTENSIONS)
        self.check_context_error('Failed to get extensions.')
        return ctypes.cast(extensions, ctypes.c_char_p).value.decode('ascii').split()

    def check_context_error(self, message=None):
        """Check whether there is an OpenAL error and raise exception if present."""
        error_code = alc.alcGetError(self._al_device)
        if error_code != 0:
            error_string = alc.alcGetString(self._al_device, error_code)
            # TODO: Fix return type in generated code?
            error_string = ctypes.cast(error_string, ctypes.c_char_p)
            raise OpenALException(message=message,
                                  error_code=error_code,
                                  error_string=str(error_string.value))

    def _raise_context_error(self, message):
        """Raise an exception. Try to check for OpenAL error code too."""
        self.check_context_error(message)
        raise OpenALException(message)


class OpenALContext(OpenALObject):
    def __init__(self, device, al_context):
        self.device = device
        self._al_context = al_context
        self.make_current()

    def __del__(self):
        assert _debug("Delete interface.OpenALContext")
        self.delete()

    def delete(self):
        if self._al_context is not None:
            # TODO: Check if this context is current
            alc.alcMakeContextCurrent(None)
            self.device.check_context_error('Failed to make context no longer current.')
            alc.alcDestroyContext(self._al_context)
            self.device.check_context_error('Failed to destroy context.')
            self._al_context = None

    def make_current(self):
        alc.alcMakeContextCurrent(self._al_context)
        self.device.check_context_error('Failed to make context current.')

    def create_source(self):
        self.make_current()
        return OpenALSource(self)


class OpenALSource(OpenALObject):
    def __init__(self, context):
        self.context = weakref.ref(context)
        self.buffer_pool = OpenALBufferPool(self.context)

        self._al_source = al.ALuint()
        al.alGenSources(1, self._al_source)
        self._check_error('Failed to create source.')

        self._state = None
        self._get_state()

        self._owned_buffers = {}

    def __del__(self):
        assert _debug("Delete interface.OpenALSource")
        self.delete()

    def delete(self):
        if self.context() and self._al_source is not None:
            # Only delete source if the context still exists
            al.alDeleteSources(1, self._al_source)
            self._check_error('Failed to delete source.')
            self.buffer_pool.clear()
            self._al_source = None

    @property
    def is_initial(self):
        self._get_state()
        return self._state == al.AL_INITIAL

    @property
    def is_playing(self):
        self._get_state()
        return self._state == al.AL_PLAYING

    @property
    def is_paused(self):
        self._get_state()
        return self._state == al.AL_PAUSED

    @property
    def is_stopped(self):
        self._get_state()
        return self._state == al.AL_STOPPED

    def _int_source_property(attribute):
        return property(lambda self: self._get_int(attribute),
                        lambda self, value: self._set_int(attribute, value))

    def _float_source_property(attribute):
        return property(lambda self: self._get_float(attribute),
                        lambda self, value: self._set_float(attribute, value))

    def _3floats_source_property(attribute):
        return property(lambda self: self._get_3floats(attribute),
                        lambda self, value: self._set_3floats(attribute, value))

    position = _3floats_source_property(al.AL_POSITION)
    velocity = _3floats_source_property(al.AL_VELOCITY)
    gain = _float_source_property(al.AL_GAIN)
    buffers_queued = _int_source_property(al.AL_BUFFERS_QUEUED)
    buffers_processed = _int_source_property(al.AL_BUFFERS_PROCESSED)
    min_gain = _float_source_property(al.AL_MIN_GAIN)
    max_gain = _float_source_property(al.AL_MAX_GAIN)
    reference_distance = _float_source_property(al.AL_REFERENCE_DISTANCE)
    rolloff_factor = _float_source_property(al.AL_ROLLOFF_FACTOR)
    pitch = _float_source_property(al.AL_PITCH)
    max_distance = _float_source_property(al.AL_MAX_DISTANCE)
    direction = _3floats_source_property(al.AL_DIRECTION)
    cone_inner_angle = _float_source_property(al.AL_CONE_INNER_ANGLE)
    cone_outer_angle = _float_source_property(al.AL_CONE_OUTER_ANGLE)
    cone_outer_gain = _float_source_property(al.AL_CONE_OUTER_GAIN)
    sec_offset = _float_source_property(al.AL_SEC_OFFSET)
    sample_offset = _float_source_property(al.AL_SAMPLE_OFFSET)
    byte_offset = _float_source_property(al.AL_BYTE_OFFSET)

    del _int_source_property
    del _float_source_property
    del _3floats_source_property

    def play(self):
        al.alSourcePlay(self._al_source)
        self._check_error('Failed to play source.')

    def pause(self):
        al.alSourcePause(self._al_source)
        self._check_error('Failed to pause source.')

    def stop(self):
        al.alSourceStop(self._al_source)
        self._check_error('Failed to stop source.')

    def clear(self):
        self._set_int(al.AL_BUFFER, al.AL_NONE)
        while self._owned_buffers:
            buf_name, buf = self._owned_buffers.popitem()
            self.buffer_pool.unqueue_buffer(buf)

    def get_buffer(self):
        return self.buffer_pool.get_buffer()

    def queue_buffer(self, buf):
        assert buf.is_valid
        al.alSourceQueueBuffers(self._al_source, 1, ctypes.byref(buf.al_buffer))
        self._check_error('Failed to queue buffer.')
        self._add_buffer(buf)

    def unqueue_buffers(self):
        processed = self.buffers_processed
        assert _debug("Processed buffer count: {}".format(processed))
        if processed > 0:
            buffers = (al.ALuint * processed)()
            al.alSourceUnqueueBuffers(self._al_source, len(buffers), buffers)
            self._check_error('Failed to unqueue buffers from source.')
            for buf in buffers:
                self.buffer_pool.unqueue_buffer(self._pop_buffer(buf))
        return processed

    def _get_state(self):
        if self._al_source is not None:
            self._state = self._get_int(al.AL_SOURCE_STATE)

    def _get_int(self, key):
        assert self._al_source is not None
        al_int = al.ALint()
        al.alGetSourcei(self._al_source, key, al_int)
        self._check_error('Failed to get value')
        return al_int.value

    def _set_int(self, key, value):
        assert self._al_source is not None
        al.alSourcei(self._al_source, key, int(value))
        self._check_error('Failed to set value.')

    def _get_float(self, key):
        assert self._al_source is not None
        al_float = al.ALfloat()
        al.alGetSourcef(self._al_source, key, al_float)
        self._check_error('Failed to get value')
        return al_float.value

    def _set_float(self, key, value):
        assert self._al_source is not None
        al.alSourcef(self._al_source, key, float(value))
        self._check_error('Failed to set value.')

    def _get_3floats(self, key):
        assert self._al_source is not None
        x = al.ALfloat()
        y = al.ALfloat()
        z = al.ALfloat()
        al.alGetSource3f(self._al_source, key, x, y, z)
        self._check_error('Failed to get value')
        return x.value, y.value, z.value

    def _set_3floats(self, key, values):
        assert self._al_source is not None
        x, y, z = map(float, values)
        al.alSource3f(self._al_source, key, x, y, z)
        self._check_error('Failed to set value.')

    def _add_buffer(self, buf):
        self._owned_buffers[buf.name] = buf

    def _pop_buffer(self, al_buffer):
        buf = self._owned_buffers.pop(al_buffer, None)
        assert buf is not None
        return buf


OpenALOrientation = namedtuple("OpenALOrientation", ['at', 'up'])


class OpenALListener(OpenALObject):
    @property
    def position(self):
        return self._get_3floats(al.AL_POSITION)

    @position.setter
    def position(self, values):
        self._set_3floats(al.AL_POSITION, values)

    @property
    def velocity(self):
        return self._get_3floats(al.AL_VELOCITY)

    @velocity.setter
    def velocity(self, values):
        self._set_3floats(al.AL_VELOCITY, values)

    @property
    def gain(self):
        return self._get_float(al.AL_GAIN)

    @gain.setter
    def gain(self, value):
        self._set_float(al.AL_GAIN, value)

    @property
    def orientation(self):
        values = self._get_float_vector(al.AL_ORIENTATION, 6)
        return OpenALOrientation(values[0:3], values[3:6])

    @orientation.setter
    def orientation(self, values):
        if len(values) == 2:
            actual_values = values[0] + values[1]
        elif len(values) == 6:
            actual_values = values
        else:
            actual_values = []
        if len(actual_values) != 6:
            raise ValueError("Need 2 tuples of 3 or 1 tuple of 6.")
        self._set_float_vector(al.AL_ORIENTATION, actual_values)

    def _get_float(self, key):
        al_float = al.ALfloat()
        al.alGetListenerf(key, al_float)
        self._check_error('Failed to get value')
        return al_float.value

    def _set_float(self, key, value):
        al.alListenerf(key, float(value))
        self._check_error('Failed to set value.')

    def _get_3floats(self, key):
        x = al.ALfloat()
        y = al.ALfloat()
        z = al.ALfloat()
        al.alGetListener3f(key, x, y, z)
        self._check_error('Failed to get value')
        return x.value, y.value, z.value

    def _set_3floats(self, key, values):
        x, y, z = map(float, values)
        al.alListener3f(key, x, y, z)
        self._check_error('Failed to set value.')

    def _get_float_vector(self, key, count):
        al_float_vector = (al.ALfloat * count)()
        al.alGetListenerfv(key, al_float_vector)
        self._check_error('Failed to get value')
        return [x for x in al_float_vector]

    def _set_float_vector(self, key, values):
        al_float_vector = (al.ALfloat * len(values))(*values)
        al.alListenerfv(key, al_float_vector)
        self._check_error('Failed to set value.')


class OpenALBuffer(OpenALObject):
    _format_map = {
        (1,  8): al.AL_FORMAT_MONO8,
        (1, 16): al.AL_FORMAT_MONO16,
        (2,  8): al.AL_FORMAT_STEREO8,
        (2, 16): al.AL_FORMAT_STEREO16,
    }

    def __init__(self, al_buffer, context):
        self._al_buffer = al_buffer
        self.context = context
        assert self.is_valid

    def __del__(self):
        assert _debug("Delete interface.OpenALBuffer")
        self.delete()

    @property
    def is_valid(self):
        self._check_error('Before validate buffer.')
        if self._al_buffer is None:
            return False
        valid = bool(al.alIsBuffer(self._al_buffer))
        if not valid:
            # Clear possible error due to invalid buffer
            al.alGetError()
        return valid

    @property
    def al_buffer(self):
        assert self.is_valid
        return self._al_buffer

    @property
    def name(self):
        assert self.is_valid
        return self._al_buffer.value

    def delete(self):
        if self._al_buffer is not None and self.context() and self.is_valid:
            al.alDeleteBuffers(1, ctypes.byref(self._al_buffer))
            self._check_error('Error deleting buffer.')
            self._al_buffer = None

    def data(self, audio_data, audio_format, length=None):
        assert self.is_valid
        length = length or audio_data.length

        try:
            al_format = self._format_map[(audio_format.channels, audio_format.sample_size)]
        except KeyError:
            raise MediaException(f"OpenAL does not support '{audio_format.sample_size}bit' audio.")

        al.alBufferData(self._al_buffer,
                        al_format,
                        audio_data.data,
                        length,
                        audio_format.sample_rate)
        self._check_error('Failed to add data to buffer.')


class OpenALBufferPool(OpenALObject):
    """At least Mac OS X doesn't free buffers when a source is deleted; it just
    detaches them from the source.  So keep our own recycled queue.
    """
    def __init__(self, context):
        self.context = context
        self._buffers = []  # list of free buffer names

    def __del__(self):
        assert _debug("Delete interface.OpenALBufferPool")
        self.clear()

    def __len__(self):
        return len(self._buffers)

    def clear(self):
        while self._buffers:
            self._buffers.pop().delete()

    def get_buffer(self):
        """Convenience for returning one buffer name"""
        return self.get_buffers(1)[0]

    def get_buffers(self, number):
        """Returns an array containing `number` buffer names.  The returned list must
        not be modified in any way, and may get changed by subsequent calls to
        get_buffers.
        """
        buffers = []
        while number > 0:
            if self._buffers:
                b = self._buffers.pop()
            else:
                b = self._create_buffer()
            if b.is_valid:
                # Protect against implementations that DO free buffers
                # when they delete a source - carry on.
                buffers.append(b)
                number -= 1

        return buffers

    def unqueue_buffer(self, buf):
        """A buffer has finished playing, free it."""
        if buf.is_valid:
            self._buffers.append(buf)

    def _create_buffer(self):
        """Create a new buffer."""
        al_buffer = al.ALuint()
        al.alGenBuffers(1, al_buffer)
        self._check_error('Error allocating buffer.')
        return OpenALBuffer(al_buffer, self.context)<|MERGE_RESOLUTION|>--- conflicted
+++ resolved
@@ -39,10 +39,7 @@
 
 from . import lib_openal as al
 from . import lib_alc as alc
-<<<<<<< HEAD
-=======
-
->>>>>>> cfa10706
+
 from pyglet.util import debug_print
 from pyglet.media.exceptions import MediaException
 
