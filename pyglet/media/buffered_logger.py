# ----------------------------------------------------------------------------
# pyglet
# Copyright (c) 2006-2008 Alex Holkner
# Copyright (c) 2008-2020 pyglet contributors
# All rights reserved.
#
# Redistribution and use in source and binary forms, with or without
# modification, are permitted provided that the following conditions
# are met:
#
#  * Redistributions of source code must retain the above copyright
#    notice, this list of conditions and the following disclaimer.
#  * Redistributions in binary form must reproduce the above copyright
#    notice, this list of conditions and the following disclaimer in
#    the documentation and/or other materials provided with the
#    distribution.
#  * Neither the name of pyglet nor the names of its
#    contributors may be used to endorse or promote products
#    derived from this software without specific prior written
#    permission.
#
# THIS SOFTWARE IS PROVIDED BY THE COPYRIGHT HOLDERS AND CONTRIBUTORS
# "AS IS" AND ANY EXPRESS OR IMPLIED WARRANTIES, INCLUDING, BUT NOT
# LIMITED TO, THE IMPLIED WARRANTIES OF MERCHANTABILITY AND FITNESS
# FOR A PARTICULAR PURPOSE ARE DISCLAIMED. IN NO EVENT SHALL THE
# COPYRIGHT OWNER OR CONTRIBUTORS BE LIABLE FOR ANY DIRECT, INDIRECT,
# INCIDENTAL, SPECIAL, EXEMPLARY, OR CONSEQUENTIAL DAMAGES (INCLUDING,
# BUT NOT LIMITED TO, PROCUREMENT OF SUBSTITUTE GOODS OR SERVICES;
# LOSS OF USE, DATA, OR PROFITS; OR BUSINESS INTERRUPTION) HOWEVER
# CAUSED AND ON ANY THEORY OF LIABILITY, WHETHER IN CONTRACT, STRICT
# LIABILITY, OR TORT (INCLUDING NEGLIGENCE OR OTHERWISE) ARISING IN
# ANY WAY OUT OF THE USE OF THIS SOFTWARE, EVEN IF ADVISED OF THE
# POSSIBILITY OF SUCH DAMAGE.
# ----------------------------------------------------------------------------
"""
Responsabilities

    Handles accumulation of debug events while playing media_player and  saves
    when sample's play ends.
"""
<<<<<<< HEAD
import pickle
=======

>>>>>>> ecad2e89
import time
import pickle


class BufferedLogger:
    def __init__(self, outfile):
        self.outfile = outfile
        self.log_entries = []
        self.start_wall_time = None
        # (fn, args)
        self.on_close_callback_info = None

    def init_wall_time(self):
        self.start_wall_time = time.perf_counter()

    def log(self, *args):
        self.log_entries.append(args)

    def rebased_wall_time(self):
        return time.perf_counter() - self.start_wall_time

    def close(self):
        self.save_log_entries_as_pickle()
        if self.on_close_callback_info is not None:
            fn, args = self.on_close_callback_info
            fn(self.log_entries, *args)

    def save_log_entries_as_pickle(self):
        with open(self.outfile, "wb") as f:
            pickle.dump(self.log_entries, f)

    def clear(self):
        self.log_entries = []


logger = None<|MERGE_RESOLUTION|>--- conflicted
+++ resolved
@@ -38,11 +38,7 @@
     Handles accumulation of debug events while playing media_player and  saves
     when sample's play ends.
 """
-<<<<<<< HEAD
-import pickle
-=======
 
->>>>>>> ecad2e89
 import time
 import pickle
 
