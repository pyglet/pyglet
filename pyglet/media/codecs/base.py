from __future__ import annotations

import ctypes
import io
<<<<<<< HEAD
from typing import TYPE_CHECKING, BinaryIO, Optional
=======
from dataclasses import dataclass
from typing import TYPE_CHECKING, BinaryIO, List, Optional, Union
>>>>>>> 21cd8021

from pyglet.media.exceptions import MediaException, CannotSeekException

if TYPE_CHECKING:
    from pyglet.graphics import Texture
    from pyglet.image.animation import Animation
    from pyglet.media.codecs import MediaEncoder
    from pyglet.media.drivers.base import MediaEvent
    from pyglet.media.player import AudioPlayer


class AudioFormat:
    """Audio details.

    An instance of this class is provided by sources with audio tracks.  You
    should not modify the fields, as they are used internally to describe the
    format of data provided by the source.

    Args:
        channels (int): The number of channels: 1 for mono or 2 for stereo
            (pyglet does not yet support surround-sound sources).
        sample_size (int): Bits per sample; only 8 or 16 are supported.
        sample_rate (int): Samples per second (in Hertz).
    """

    def __init__(self, channels: int, sample_size: int, sample_rate: int) -> None:
        self.channels = channels
        self.sample_size = sample_size
        self.sample_rate = sample_rate

        # Convenience

        self.bytes_per_frame = (sample_size // 8) * channels
        self.bytes_per_second = self.bytes_per_frame * sample_rate

        self.bytes_per_sample = self.bytes_per_frame
        """This attribute is kept for compatibility and should not be used due
        to a terminology error.
        This value contains the bytes per audio frame, and using
        `bytes_per_frame` should be preferred.
        For the actual amount of bytes per sample, divide `sample_size` by
        eight.
        """

    def align(self, num_bytes: int) -> int:
        """Align a given amount of bytes to the audio frame size of this
        audio format, downwards.
        """
        return num_bytes - (num_bytes % self.bytes_per_frame)

    def align_ceil(self, num_bytes: int) -> int:
        """Align a given amount of bytes to the audio frame size of this
        audio format, upwards.
        """
        return num_bytes + (-num_bytes % self.bytes_per_frame)

    def timestamp_to_bytes_aligned(self, timestamp: float) -> int:
        """Given a timestamp, return the amount of bytes that an emitter with
        this audio format would have to have played to reach it, aligned
        to the audio frame size.
        """
        return self.align(int(timestamp * self.bytes_per_second))

    def __eq__(self, other: object) -> bool:
        if isinstance(other, AudioFormat):
            return (self.channels == other.channels and
                    self.sample_size == other.sample_size and
                    self.sample_rate == other.sample_rate)
        return NotImplemented

    def __repr__(self) -> str:
        return '%s(channels=%d, sample_size=%d, sample_rate=%d)' % (
            self.__class__.__name__, self.channels, self.sample_size,
            self.sample_rate)

@dataclass
class VideoFormat:
    """Video details.

    An instance of this class is provided by sources with a video stream. You
    should not modify the fields.

    Note that the sample aspect has no relation to the aspect ratio of the
    video image.  For example, a video image of 640x480 with sample aspect 2.0
    should be displayed at 1280x480.  It is the responsibility of the
    application to perform this scaling.

    Args:
        width (int): Width of video image, in pixels.
        height (int): Height of video image, in pixels.
        sample_aspect (float): Aspect ratio (width over height) of a single
            video pixel.
        frame_rate (float): Frame rate (frames per second) of the video.

            .. versionadded:: 1.2
    """
    width: int
    height: int
    sample_aspect: float = 0.0
    frame_rate: float | None = None


class AudioData:
    """A single packet of audio data.

    This class is used internally by pyglet.

<<<<<<< HEAD
    __slots__ = 'data', 'duration', 'events', 'length', 'pointer', 'timestamp'

    def __init__(
        self,
        data: bytes | ctypes.Array,
        length: int,
        timestamp: float = 0.0,
        duration: float = 0.0,
        events: list[MediaEvent] | None = None,
    ) -> None:
        """Events (List[:class:`pyglet.media.drivers.base.MediaEvent`]):
=======
    Args:
        data (bytes, ctypes array, or supporting buffer protocol): Sample data.
        length (int): Size of sample data, in bytes.
        timestamp (float): Time of the first sample, in seconds.
        duration (float): Total data duration, in seconds.
        events (List[:class:`pyglet.media.drivers.base.MediaEvent`]): List of events
            contained within this packet. Events are timestamped relative to
            this audio packet.

    .. deprecated:: 2.0.10
            `timestamp` and `duration` are unused and will be removed eventually.
    """

    __slots__ = 'data', 'duration', 'events', 'length', 'pointer', 'timestamp'
>>>>>>> 21cd8021

    def __init__(self,
                 data: bytes | ctypes.Array,
                 length: int,
                 timestamp: float = 0.0,
                 duration: float = 0.0,
                 events: list[MediaEvent] | None = None) -> None:

        if isinstance(data, bytes):
            # bytes are treated specially by ctypes and can be cast to a void pointer, get
            # their content's address like this
            self.pointer = ctypes.cast(data, ctypes.c_void_p).value
        elif isinstance(data, ctypes.Array):
            self.pointer = ctypes.addressof(data)
        else:
            try:
                self.pointer = ctypes.addressof(ctypes.c_int.from_buffer(data))
            except TypeError:
                raise TypeError("Unsupported AudioData type.")

        self.data = data
        # In any case, `data` will support the buffer protocol by delivering at least
        # a readable buffer.

        self.length = length
        self.timestamp = timestamp
        self.duration = duration
        self.events = [] if events is None else events


@dataclass
class SourceInfo:
    """Source metadata information.

    Fields are the empty string or zero if the information is not available.

    Args:
        title (str): Title
        author (str): Author
        copyright (str): Copyright statement
        comment (str): Comment
        album (str): Album name
        year (int): Year
        track (int): Track number
        genre (str): Genre

    .. versionadded:: 1.2
    """
    title: str = ''
    author: str = ''
    copyright: str = ''
    comment: str = ''
    album: str = ''
    year: int = 0
    track: int = 0
    genre: str = ''


class Source:
    """An audio and/or video source.

    Args:
        audio_format (:class:`.AudioFormat`): Format of the audio in this
            source, or ``None`` if the source is silent.
        video_format (:class:`.VideoFormat`): Format of the video in this
            source, or ``None`` if there is no video.
        info (:class:`.SourceInfo`): Source metadata such as title, artist,
            etc; or ``None`` if the` information is not available.

            .. versionadded:: 1.2

    Attributes:
        is_player_source (bool): Determine if this source is a player
            current source.

            Check on a :py:class:`~pyglet.media.player.AudioPlayer` if this source
            is the current source.
    """

    _duration = None
    _players: list[AudioPlayer] = []  # Players created through Source.play

    audio_format: AudioFormat | None = None
    video_format: VideoFormat | None = None
    info: SourceInfo | None = None
    is_player_source: bool = False

    @property
    def duration(self) -> float:
        """The length of the source, in seconds.

        Not all source durations can be determined; in this case the value
        is ``None``.

        Read-only.
        """
        return self._duration

    def play(self) -> AudioPlayer:
        """Play the source.

        This is a convenience method which creates a Player for
        this source and plays it immediately.

        Returns:
            :class:`.Player`
        """
        from pyglet.media.player import AudioPlayer  # XXX Nasty circular dependency

        player = AudioPlayer()
        player.queue(self)
        player.play()
        Source._players.append(player)

        def _on_player_eos():
            Source._players.remove(player)
            # There is a closure on player. To break up that reference, delete this function.
            player.on_player_eos = None
            player.delete()

        player.on_player_eos = _on_player_eos
        return player

    def get_animation(self) -> Animation:
        """Import all video frames into memory.

        An empty animation will be returned if the source has no video.
        Otherwise, the animation will contain all unplayed video frames (the
        entire source, if it has not been queued on a player). After creating
        the animation, the source will be at EOS (end of stream).

        This method is unsuitable for videos running longer than a
        few seconds.

        .. versionadded:: 1.1
        """
        from pyglet.image import Animation, AnimationFrame

        if not self.video_format:
            # XXX: This causes an assertion in the constructor of Animation
            return Animation([])
        frames = []
        last_ts = 0
        next_ts = self.get_next_video_timestamp()
        while next_ts is not None:
            image = self.get_next_video_frame()
            if image is not None:
                delay = next_ts - last_ts
                frames.append(AnimationFrame(image, delay))
                last_ts = next_ts
            next_ts = self.get_next_video_timestamp()
        return Animation(frames)

    def get_next_video_timestamp(self) -> float | None:
        """Get the timestamp of the next video frame.

        .. versionadded:: 1.1

        Returns:
            float: The next timestamp, or ``None`` if there are no more video
            frames.
        """

    def get_next_video_frame(self) -> Texture | None:
        """Get the next video frame.

        Returns:
            The next video frame image, or ``None`` if the video frame could not be decoded or there are
            no more video frames.

        .. versionadded:: 1.1
        """

    def save(self, filename: str, file: BinaryIO | None = None, encoder: MediaEncoder | None = None) -> None:
        """Save this Source to a file.

        Args:
            filename
                Used to set the file format, and to open the output file
                if `file` is unspecified.
            file:
                File to write audio data to.
            encoder:
                If unspecified, all encoders matching the filename extension
                are tried.  If all fail, the exception from the first one
                attempted is raised.

        """
        if encoder:
            return encoder.encode(self, filename, file)
        import pyglet.media.codecs

        return pyglet.media.codecs.registry.encode(self, filename, file)

    # Internal methods that Player calls on the source:

    def is_precise(self) -> bool:
        """Whether this source is considered precise.

        ``x`` bytes on source ``s`` are considered aligned if
        ``x % s.audio_format.bytes_per_frame == 0``, so there'd be no partial
        audio frame in the returned data.

        A source is precise if - for an aligned request of ``x`` bytes - it
        returns:\\

          - If ``x`` or more bytes are available, ``x`` bytes.
          - If not enough bytes are available anymore, ``r`` bytes where
            ``r < x`` and ``r`` is aligned.

        A source is **not** precise if it does any of these:

          - Return less than ``x`` bytes for an aligned request of ``x``
            bytes although data still remains so that an additional request
            would return additional :class:`.AudioData` / not ``None``.
          - Return more bytes than requested.
          - Return an unaligned amount of bytes for an aligned request.

        pyglet's internals are guaranteed to never make unaligned
        requests, or requests of less than 1024 bytes.

        If this method returns ``False``, pyglet will wrap the source in an
        alignment-forcing buffer creating additional overhead.

        If this method is overridden to return ``True`` although the source
        does not comply with the requirements above, audio playback may be
        negatively impacted at best and memory access violations occur at
        worst.

        Returns:
            Whether the source is precise.
        """
        return False

    def seek(self, timestamp: float) -> None:
        """Seek to given timestamp.

        Args:
            timestamp (float): Time where to seek in the source. The
                ``timestamp`` will be clamped to the duration of the source.
        """
        raise CannotSeekException()

    def get_queue_source(self) -> Source:
        """Return the ``Source`` to be used as the queue source for a player.

        Default implementation returns ``self``.

        Returns:
            :class:`Source`
        """
        return self

    def get_audio_data(self, num_bytes: int, compensation_time=0.0) -> AudioData | None:
        """Get next packet of audio data.

        Args:
            num_bytes (int): A size hint for the amount of bytes to return,
                but the returned amount may be lower or higher.
            compensation_time (float): Time in sec to compensate due to a
                difference between the master clock and the audio clock.

        .. deprecated:: 2.0.10
            compensation_time: Will always be given as ``0.0``.

        Returns:
            :class:`.AudioData`: Next packet of audio data, or ``None`` if
            there is no (more) data.
        """
        return None


class StreamingSource(Source):
    """A source that is decoded as it is being played.

    The source can only be played once at a time on any
    :class:`~pyglet.media.player.AudioPlayer`.
    """

    def get_queue_source(self) -> StreamingSource:
        """Return the ``Source`` to be used as the source for a player.

        Default implementation returns self.

        Returns:
            :class:`.Source`
        """
        if self.is_player_source:
            raise MediaException('This source is already queued on a player.')
        self.is_player_source = True
        return super().get_queue_source()

    def delete(self) -> None:
        """Release the resources held by this StreamingSource."""


class StaticSource(Source):
    """A source that has been completely decoded in memory.

    This source can be queued onto multiple players any number of times.

    Construct a :py:class:`~pyglet.media.StaticSource` for the data in
    ``source``.

    Args:
        source (Source):  The source to read and decode audio and video data
            from.
    """

    def __init__(self, source: Source) -> None:
        source = source.get_queue_source()
        if source.video_format:
            raise NotImplementedError('Static sources not supported for video.')

        self.audio_format = source.audio_format
        if self.audio_format is None:
            self._data = None
            self._duration = 0.0
            return

        # Arbitrary: number of bytes to request at a time.
        buffer_size = 1 << 20  # 1 MB

        # Naive implementation.  Driver-specific implementations may override
        # to load static audio data into device (or at least driver) memory.
        data = io.BytesIO()
        while True:
            audio_data = source.get_audio_data(buffer_size)
            if audio_data is None:
                break
            data.write(audio_data.data)
        self._data = data.getvalue()

        self._duration = len(self._data) / self.audio_format.bytes_per_second

    def get_queue_source(self) -> Optional[StaticMemorySource]:
        if self._data is not None:
            return StaticMemorySource(self._data, self.audio_format)
        return None

    def get_audio_data(self, num_bytes: float, compensation_time: float = 0.0) -> Optional[AudioData]:
        """The StaticSource does not provide audio data.

        When the StaticSource is queued on a
        :class:`~pyglet.media.player.AudioPlayer`, it creates a
        :class:`.StaticMemorySource` containing its internal audio data and
        audio format.

        Raises:
            RuntimeError
        """
        raise RuntimeError('StaticSource cannot be queued.')


class StaticMemorySource(StaticSource):
    """Helper class for default implementation of :class:`.StaticSource`.

    Do not use directly. This class is used internally by pyglet.

    Args:
        data (readable buffer): The audio data.
        audio_format (AudioFormat): The audio format.
    """

    def __init__(self, data, audio_format: AudioFormat) -> None:
        """Construct a memory source over the given data buffer."""
        self._file = io.BytesIO(data)
        self._max_offset = len(data)
        self.audio_format = audio_format
        self._duration = len(data) / float(audio_format.bytes_per_second)

    def is_precise(self) -> bool:
        return True

    def seek(self, timestamp: float) -> None:
        """Seek to given timestamp.

        Args:
            timestamp (float): Time where to seek in the source.
        """
        offset = int(timestamp * self.audio_format.bytes_per_second)
        # Align to audio frame to not corrupt audio data.
        self._file.seek(self.audio_format.align(offset))

    def get_audio_data(self, num_bytes: float, compensation_time: float = 0.0) -> Optional[AudioData]:
        """Get next packet of audio data.

        Args:
            num_bytes (int): Maximum number of bytes of data to return.

        Returns:
            :class:`.AudioData`: Next packet of audio data, or ``None`` if
            there is no (more) data.
        """
        offset_before = self._file.tell()

        data = self._file.read(num_bytes)
        if not data:
            return None

        timestamp = float(offset_before) / self.audio_format.bytes_per_second
        duration = len(data) / self.audio_format.bytes_per_second
        return AudioData(data, len(data), timestamp, duration)


class SourceGroup:
    """Group of like sources to allow gapless playback.

    Seamlessly read data from a group of sources to allow for
    gapless playback. All sources must share the same audio format.
    The first source added sets the format.
    """

    def __init__(self) -> None:
        self.audio_format = None
        self.video_format = None
        self.info = None
        self.duration = 0.0
        self._timestamp_offset = 0.0
        self._dequeued_durations = []
        self._sources = []
        self.is_player_source = False

    def is_precise(self) -> bool:
        return False

    def seek(self, time: float) -> None:
        if self._sources:
            self._sources[0].seek(time)

    def add(self, source: Source) -> None:
        self.audio_format = self.audio_format or source.audio_format
        self.info = self.info or source.info
        source = source.get_queue_source()
        assert source.audio_format == self.audio_format, "Sources must share the same audio format."
        self._sources.append(source)
        self.duration += source.duration

    def has_next(self) -> bool:
        return len(self._sources) > 1

    def get_queue_source(self) -> SourceGroup:
        return self

    def _advance(self) -> None:
        if self._sources:
            self._timestamp_offset += self._sources[0].duration
            self._dequeued_durations.insert(0, self._sources[0].duration)
            old_source = self._sources.pop(0)
            self.duration -= old_source.duration

            if isinstance(old_source, StreamingSource):
                old_source.delete()

    def get_audio_data(self, num_bytes: float, compensation_time=0.0) -> Optional[AudioData]:
        """Get next audio packet.

        Args:
            `num_bytes` : int
                Hint for preferred size of audio packet; may be ignored.

        Returns:
            Audio data, or ``None`` if there is no more data.
        """
        if not self._sources:
            return None

        buffer = b""
        duration = 0.0
        timestamp = 0.0

        while len(buffer) < num_bytes and self._sources:
            audiodata = self._sources[0].get_audio_data(num_bytes)
            if audiodata:
                buffer += audiodata.data
                duration += audiodata.duration
                timestamp += self._timestamp_offset
            else:
                self._advance()

        return AudioData(buffer, len(buffer), timestamp, duration)<|MERGE_RESOLUTION|>--- conflicted
+++ resolved
@@ -2,12 +2,8 @@
 
 import ctypes
 import io
-<<<<<<< HEAD
-from typing import TYPE_CHECKING, BinaryIO, Optional
-=======
 from dataclasses import dataclass
-from typing import TYPE_CHECKING, BinaryIO, List, Optional, Union
->>>>>>> 21cd8021
+from typing import TYPE_CHECKING, BinaryIO, Optional, Union
 
 from pyglet.media.exceptions import MediaException, CannotSeekException
 
@@ -25,15 +21,20 @@
     An instance of this class is provided by sources with audio tracks.  You
     should not modify the fields, as they are used internally to describe the
     format of data provided by the source.
-
-    Args:
-        channels (int): The number of channels: 1 for mono or 2 for stereo
-            (pyglet does not yet support surround-sound sources).
-        sample_size (int): Bits per sample; only 8 or 16 are supported.
-        sample_rate (int): Samples per second (in Hertz).
     """
 
     def __init__(self, channels: int, sample_size: int, sample_rate: int) -> None:
+        """Specify the audio format properties.
+
+        Args:
+            channels:
+                The number of channels: 1 for mono or 2 for stereo
+                (pyglet does not yet support surround-sound sources).
+            sample_size:
+                Bits per sample; only 8 or 16 are supported.
+            sample_rate:
+                Samples per second (in Hertz).
+        """
         self.channels = channels
         self.sample_size = sample_size
         self.sample_rate = sample_rate
@@ -95,12 +96,15 @@
     should be displayed at 1280x480.  It is the responsibility of the
     application to perform this scaling.
 
-    Args:
-        width (int): Width of video image, in pixels.
-        height (int): Height of video image, in pixels.
-        sample_aspect (float): Aspect ratio (width over height) of a single
-            video pixel.
-        frame_rate (float): Frame rate (frames per second) of the video.
+        Args:
+            width:
+                Width of video image, in pixels.
+            height:
+                Height of video image, in pixels.
+            sample_aspect:
+                Aspect ratio (width over height) of a single video pixel.
+            frame_rate:
+                Frame rate (frames per second) of the video or ``None`` if not known.
 
             .. versionadded:: 1.2
     """
@@ -114,8 +118,8 @@
     """A single packet of audio data.
 
     This class is used internally by pyglet.
-
-<<<<<<< HEAD
+    """
+
     __slots__ = 'data', 'duration', 'events', 'length', 'pointer', 'timestamp'
 
     def __init__(
@@ -127,30 +131,22 @@
         events: list[MediaEvent] | None = None,
     ) -> None:
         """Events (List[:class:`pyglet.media.drivers.base.MediaEvent`]):
-=======
-    Args:
-        data (bytes, ctypes array, or supporting buffer protocol): Sample data.
-        length (int): Size of sample data, in bytes.
-        timestamp (float): Time of the first sample, in seconds.
-        duration (float): Total data duration, in seconds.
-        events (List[:class:`pyglet.media.drivers.base.MediaEvent`]): List of events
-            contained within this packet. Events are timestamped relative to
-            this audio packet.
-
-    .. deprecated:: 2.0.10
-            `timestamp` and `duration` are unused and will be removed eventually.
-    """
-
-    __slots__ = 'data', 'duration', 'events', 'length', 'pointer', 'timestamp'
->>>>>>> 21cd8021
-
-    def __init__(self,
-                 data: bytes | ctypes.Array,
-                 length: int,
-                 timestamp: float = 0.0,
-                 duration: float = 0.0,
-                 events: list[MediaEvent] | None = None) -> None:
-
+
+        Args:
+            data:
+                (bytes, ctypes array, or supporting buffer protocol): Sample data.
+            length:
+                Size of sample data, in bytes.
+            timestamp:
+                Time of the first sample, in seconds.
+            duration:
+                Total data duration, in seconds.
+            events:
+                List of events contained within this packet. Events are timestamped relative to this audio packet.
+
+        .. deprecated:: 2.0.10
+        `timestamp` and `duration` are unused and will be removed eventually.
+        """
         if isinstance(data, bytes):
             # bytes are treated specially by ctypes and can be cast to a void pointer, get
             # their content's address like this
