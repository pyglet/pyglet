from __future__ import annotations

import ctypes
import io
from dataclasses import dataclass
from typing import TYPE_CHECKING, BinaryIO, List, Optional, Union

<<<<<<< HEAD
from pyglet.graphics import Texture
from pyglet.media.exceptions import MediaException, CannotSeekException
=======
from pyglet.media.exceptions import CannotSeekException, MediaException
>>>>>>> 202332f9

if TYPE_CHECKING:
    from pyglet.image.animation import Animation
    from pyglet.media.codecs import MediaEncoder
    from pyglet.media.drivers.base import MediaEvent
    from pyglet.media.player import AudioPlayer


class AudioFormat:
    """Audio details.

    An instance of this class is provided by sources with audio tracks.  You
    should not modify the fields, as they are used internally to describe the
    format of data provided by the source.
    """

    def __init__(self, channels: int, sample_size: int, sample_rate: int) -> None:
        """Specify the audio format properties.

        Args:
            channels:
                The number of channels: 1 for mono or 2 for stereo
                (pyglet does not yet support surround-sound sources).
            sample_size:
                Bits per sample; only 8 or 16 are supported.
            sample_rate:
                Samples per second (in Hertz).
        """
        self.channels = channels
        self.sample_size = sample_size
        self.sample_rate = sample_rate

        # Convenience

        self.bytes_per_frame = (sample_size // 8) * channels
        self.bytes_per_second = self.bytes_per_frame * sample_rate

        self.bytes_per_sample = self.bytes_per_frame
        """This attribute is kept for compatibility and should not be used due
        to a terminology error.
        This value contains the bytes per audio frame, and using
        `bytes_per_frame` should be preferred.
        For the actual amount of bytes per sample, divide `sample_size` by
        eight.
        """

    def align(self, num_bytes: int) -> int:
        """Align a given amount of bytes to the audio frame size of this
        audio format, downwards.
        """
        return num_bytes - (num_bytes % self.bytes_per_frame)

    def align_ceil(self, num_bytes: int) -> int:
        """Align a given amount of bytes to the audio frame size of this
        audio format, upwards.
        """
        return num_bytes + (-num_bytes % self.bytes_per_frame)

    def timestamp_to_bytes_aligned(self, timestamp: float) -> int:
        """Given a timestamp, return the amount of bytes that an emitter with
        this audio format would have to have played to reach it, aligned
        to the audio frame size.
        """
        return self.align(int(timestamp * self.bytes_per_second))

    def __eq__(self, other: object) -> bool:
        if isinstance(other, AudioFormat):
            return (
                self.channels == other.channels
                and self.sample_size == other.sample_size
                and self.sample_rate == other.sample_rate
            )
        return NotImplemented

    def __repr__(self) -> str:
        return '%s(channels=%d, sample_size=%d, sample_rate=%d)' % (
            self.__class__.__name__,
            self.channels,
            self.sample_size,
            self.sample_rate,
        )

@dataclass
class VideoFormat:
    """Video details.

    An instance of this class is provided by sources with a video stream. You
    should not modify the fields.

    Note that the sample aspect has no relation to the aspect ratio of the
    video image.  For example, a video image of 640x480 with sample aspect 2.0
    should be displayed at 1280x480.  It is the responsibility of the
    application to perform this scaling.
    """

    width: int
    height: int
    sample_aspect: float
    frame_rate: float | None

<<<<<<< HEAD
    def __init__(self, width: int, height: int, sample_aspect: float = 1.0, frame_rate: float | None = None) -> None:
        """Define the video format information.

        Args:
            width:
                Width of video image, in pixels.
            height:
                Height of video image, in pixels.
            sample_aspect:
                Aspect ratio (width over height) of a single video pixel.
            frame_rate:
                Frame rate (frames per second) of the video or ``None`` if not known.

        .. versionadded:: 1.2
        """
        self.width = width
        self.height = height
        self.sample_aspect = sample_aspect
        self.frame_rate = frame_rate

    def __eq__(self, other) -> bool:
        if isinstance(other, VideoFormat):
            return (
                self.width == other.width
                and self.height == other.height
                and self.sample_aspect == other.sample_aspect
                and self.frame_rate == other.frame_rate
            )
        return False
=======
            .. versionadded:: 1.2
    """
    width: int
    height: int
    sample_aspect: float = 0.0
    frame_rate: float | None = None
>>>>>>> 202332f9


class AudioData:
    """A single packet of audio data.

    This class is used internally by pyglet.
    """

    __slots__ = 'data', 'duration', 'events', 'length', 'pointer', 'timestamp'

<<<<<<< HEAD
    def __init__(
        self,
        data: Union[bytes, ctypes.Array],
        length: int,
        timestamp: float = 0.0,
        duration: float = 0.0,
        events: list[MediaEvent] | None = None,
    ) -> None:
        """
        events (List[:class:`pyglet.media.drivers.base.MediaEvent`]):

        Args:
            data:
                (bytes, ctypes array, or supporting buffer protocol): Sample data.
            length:
                Size of sample data, in bytes.
            timestamp:
                Time of the first sample, in seconds.
            duration:
                Total data duration, in seconds.
            events:
                List of events contained within this packet. Events are timestamped relative to this audio packet.
=======
    def __init__(self,
                 data: bytes | ctypes.Array,
                 length: int,
                 timestamp: float = 0.0,
                 duration: float = 0.0,
                 events: list[MediaEvent] | None = None) -> None:
>>>>>>> 202332f9

        .. deprecated:: 2.0.10
        `timestamp` and `duration` are unused and will be removed eventually.
        """
        if isinstance(data, bytes):
            # bytes are treated specially by ctypes and can be cast to a void pointer, get
            # their content's address like this
            self.pointer = ctypes.cast(data, ctypes.c_void_p).value
        elif isinstance(data, ctypes.Array):
            self.pointer = ctypes.addressof(data)
        else:
            try:
                self.pointer = ctypes.addressof(ctypes.c_int.from_buffer(data))
            except TypeError:
                raise TypeError("Unsupported AudioData type.")

        self.data = data
        # In any case, `data` will support the buffer protocol by delivering at least
        # a readable buffer.

        self.length = length
        self.timestamp = timestamp
        self.duration = duration
        self.events = [] if events is None else events


@dataclass
class SourceInfo:
    """Source metadata information.

    Fields are the empty string or zero if the information is not available.

    Args:
        title (str): Title
        author (str): Author
        copyright (str): Copyright statement
        comment (str): Comment
        album (str): Album name
        year (int): Year
        track (int): Track number
        genre (str): Genre

    .. versionadded:: 1.2
    """
    title: str = ''
    author: str = ''
    copyright: str = ''
    comment: str = ''
    album: str = ''
    year: int = 0
    track: int = 0
    genre: str = ''


class Source:
    """An audio and/or video source.

    Args:
        audio_format (:class:`.AudioFormat`): Format of the audio in this
            source, or ``None`` if the source is silent.
        video_format (:class:`.VideoFormat`): Format of the video in this
            source, or ``None`` if there is no video.
        info (:class:`.SourceInfo`): Source metadata such as title, artist,
            etc; or ``None`` if the` information is not available.

            .. versionadded:: 1.2

    Attributes:
        is_player_source (bool): Determine if this source is a player
            current source.

            Check on a :py:class:`~pyglet.media.player.AudioPlayer` if this source
            is the current source.
    """

    _duration = None
    _players: list[AudioPlayer] = []  # Players created through Source.play

    audio_format: AudioFormat | None = None
    video_format: VideoFormat | None = None
    info: SourceInfo | None = None
    is_player_source: bool = False

    @property
    def duration(self) -> float:
        """The length of the source, in seconds.

        Not all source durations can be determined; in this case the value
        is ``None``.

        Read-only.
        """
        return self._duration

    def play(self) -> AudioPlayer:
        """Play the source.

        This is a convenience method which creates a Player for
        this source and plays it immediately.

        Returns:
            :class:`.Player`
        """
        from pyglet.media.player import AudioPlayer  # XXX Nasty circular dependency

        player = AudioPlayer()
        player.queue(self)
        player.play()
        Source._players.append(player)

        def _on_player_eos():
            Source._players.remove(player)
            # There is a closure on player. To break up that reference, delete this function.
            player.on_player_eos = None
            player.delete()

        player.on_player_eos = _on_player_eos
        return player

    def get_animation(self) -> Animation:
        """Import all video frames into memory.

        An empty animation will be returned if the source has no video.
        Otherwise, the animation will contain all unplayed video frames (the
        entire source, if it has not been queued on a player). After creating
        the animation, the source will be at EOS (end of stream).

        This method is unsuitable for videos running longer than a
        few seconds.

        .. versionadded:: 1.1
        """
        from pyglet.image import Animation, AnimationFrame

        if not self.video_format:
            # XXX: This causes an assertion in the constructor of Animation
            return Animation([])
        else:
            frames = []
            last_ts = 0
            next_ts = self.get_next_video_timestamp()
            while next_ts is not None:
                image = self.get_next_video_frame()
                if image is not None:
                    delay = next_ts - last_ts
                    frames.append(AnimationFrame(image, delay))
                    last_ts = next_ts
                next_ts = self.get_next_video_timestamp()
            return Animation(frames)

    def get_next_video_timestamp(self) -> float | None:
        """Get the timestamp of the next video frame.

        .. versionadded:: 1.1

        Returns:
            float: The next timestamp, or ``None`` if there are no more video
            frames.
        """
        pass

    def get_next_video_frame(self) -> Texture | None:
        """Get the next video frame.

        Returns:
            The next video frame image, or ``None`` if the video frame could not be decoded or there are
            no more video frames.

        .. versionadded:: 1.1
        """
        pass

    def save(self, filename: str, file: BinaryIO | None = None, encoder: MediaEncoder | None = None) -> None:
        """Save this Source to a file.

        Args:
            filename
                Used to set the file format, and to open the output file
                if `file` is unspecified.
            file:
                File to write audio data to.
            encoder:
                If unspecified, all encoders matching the filename extension
                are tried.  If all fail, the exception from the first one
                attempted is raised.

        """
        if encoder:
            return encoder.encode(self, filename, file)
        else:
            import pyglet.media.codecs

            return pyglet.media.codecs.registry.encode(self, filename, file)

    # Internal methods that Player calls on the source:

    def is_precise(self) -> bool:
        """Whether this source is considered precise.

        ``x`` bytes on source ``s`` are considered aligned if
        ``x % s.audio_format.bytes_per_frame == 0``, so there'd be no partial
        audio frame in the returned data.

        A source is precise if - for an aligned request of ``x`` bytes - it
        returns:\\

          - If ``x`` or more bytes are available, ``x`` bytes.
          - If not enough bytes are available anymore, ``r`` bytes where
            ``r < x`` and ``r`` is aligned.

        A source is **not** precise if it does any of these:

          - Return less than ``x`` bytes for an aligned request of ``x``
            bytes although data still remains so that an additional request
            would return additional :class:`.AudioData` / not ``None``.
          - Return more bytes than requested.
          - Return an unaligned amount of bytes for an aligned request.

        pyglet's internals are guaranteed to never make unaligned
        requests, or requests of less than 1024 bytes.

        If this method returns ``False``, pyglet will wrap the source in an
        alignment-forcing buffer creating additional overhead.

        If this method is overridden to return ``True`` although the source
        does not comply with the requirements above, audio playback may be
        negatively impacted at best and memory access violations occur at
        worst.

        Returns:
            Whether the source is precise.
        """
        return False

    def seek(self, timestamp: float) -> None:
        """Seek to given timestamp.

        Args:
            timestamp (float): Time where to seek in the source. The
                ``timestamp`` will be clamped to the duration of the source.
        """
        raise CannotSeekException()

    def get_queue_source(self) -> Source:
        """Return the ``Source`` to be used as the queue source for a player.

        Default implementation returns ``self``.

        Returns:
            :class:`Source`
        """
        return self

    def get_audio_data(self, num_bytes: int, compensation_time=0.0) -> AudioData | None:
        """Get next packet of audio data.

        Args:
            num_bytes (int): A size hint for the amount of bytes to return,
                but the returned amount may be lower or higher.
            compensation_time (float): Time in sec to compensate due to a
                difference between the master clock and the audio clock.

        .. deprecated:: 2.0.10
            compensation_time: Will always be given as ``0.0``.

        Returns:
            :class:`.AudioData`: Next packet of audio data, or ``None`` if
            there is no (more) data.
        """
        return None


class StreamingSource(Source):
    """A source that is decoded as it is being played.

    The source can only be played once at a time on any
    :class:`~pyglet.media.player.AudioPlayer`.
    """

    def get_queue_source(self) -> StreamingSource:
        """Return the ``Source`` to be used as the source for a player.

        Default implementation returns self.

        Returns:
            :class:`.Source`
        """
        if self.is_player_source:
            raise MediaException('This source is already queued on a player.')
        self.is_player_source = True
        return super().get_queue_source()

    def delete(self) -> None:
        """Release the resources held by this StreamingSource."""
        pass


class StaticSource(Source):
    """A source that has been completely decoded in memory.

    This source can be queued onto multiple players any number of times.

    Construct a :py:class:`~pyglet.media.StaticSource` for the data in
    ``source``.

    Args:
        source (Source):  The source to read and decode audio and video data
            from.
    """

    def __init__(self, source: Source) -> None:
        source = source.get_queue_source()
        if source.video_format:
            raise NotImplementedError('Static sources not supported for video.')

        self.audio_format = source.audio_format
        if self.audio_format is None:
            self._data = None
            self._duration = 0.0
            return

        # Arbitrary: number of bytes to request at a time.
        buffer_size = 1 << 20  # 1 MB

        # Naive implementation.  Driver-specific implementations may override
        # to load static audio data into device (or at least driver) memory.
        data = io.BytesIO()
        while True:
            audio_data = source.get_audio_data(buffer_size)
            if audio_data is None:
                break
            data.write(audio_data.data)
        self._data = data.getvalue()

        self._duration = len(self._data) / self.audio_format.bytes_per_second

    def get_queue_source(self) -> Optional['StaticMemorySource']:
        if self._data is not None:
            return StaticMemorySource(self._data, self.audio_format)
        return None

    def get_audio_data(self, num_bytes: float, compensation_time: float = 0.0) -> Optional[AudioData]:
        """The StaticSource does not provide audio data.

        When the StaticSource is queued on a
        :class:`~pyglet.media.player.AudioPlayer`, it creates a
        :class:`.StaticMemorySource` containing its internal audio data and
        audio format.

        Raises:
            RuntimeError
        """
        raise RuntimeError('StaticSource cannot be queued.')


class StaticMemorySource(StaticSource):
    """
    Helper class for default implementation of :class:`.StaticSource`.

    Do not use directly. This class is used internally by pyglet.

    Args:
        data (readable buffer): The audio data.
        audio_format (AudioFormat): The audio format.
    """

    def __init__(self, data, audio_format: AudioFormat) -> None:
        """Construct a memory source over the given data buffer."""
        self._file = io.BytesIO(data)
        self._max_offset = len(data)
        self.audio_format = audio_format
        self._duration = len(data) / float(audio_format.bytes_per_second)

    def is_precise(self) -> bool:
        return True

    def seek(self, timestamp: float) -> None:
        """Seek to given timestamp.

        Args:
            timestamp (float): Time where to seek in the source.
        """
        offset = int(timestamp * self.audio_format.bytes_per_second)
        # Align to audio frame to not corrupt audio data.
        self._file.seek(self.audio_format.align(offset))

    def get_audio_data(self, num_bytes: float, compensation_time: float = 0.0) -> Optional[AudioData]:
        """Get next packet of audio data.

        Args:
            num_bytes (int): Maximum number of bytes of data to return.

        Returns:
            :class:`.AudioData`: Next packet of audio data, or ``None`` if
            there is no (more) data.
        """
        offset_before = self._file.tell()

        data = self._file.read(num_bytes)
        if not data:
            return None

        timestamp = float(offset_before) / self.audio_format.bytes_per_second
        duration = len(data) / self.audio_format.bytes_per_second
        return AudioData(data, len(data), timestamp, duration)


class SourceGroup:
    """Group of like sources to allow gapless playback.

    Seamlessly read data from a group of sources to allow for
    gapless playback. All sources must share the same audio format.
    The first source added sets the format.
    """

    def __init__(self) -> None:
        self.audio_format = None
        self.video_format = None
        self.info = None
        self.duration = 0.0
        self._timestamp_offset = 0.0
        self._dequeued_durations = []
        self._sources = []
        self.is_player_source = False

    def is_precise(self) -> bool:
        return False

    def seek(self, time: float) -> None:
        if self._sources:
            self._sources[0].seek(time)

    def add(self, source: Source) -> None:
        self.audio_format = self.audio_format or source.audio_format
        self.info = self.info or source.info
        source = source.get_queue_source()
        assert source.audio_format == self.audio_format, "Sources must share the same audio format."
        self._sources.append(source)
        self.duration += source.duration

    def has_next(self) -> bool:
        return len(self._sources) > 1

    def get_queue_source(self) -> SourceGroup:
        return self

    def _advance(self) -> None:
        if self._sources:
            self._timestamp_offset += self._sources[0].duration
            self._dequeued_durations.insert(0, self._sources[0].duration)
            old_source = self._sources.pop(0)
            self.duration -= old_source.duration

            if isinstance(old_source, StreamingSource):
                old_source.delete()

    def get_audio_data(self, num_bytes: float, compensation_time=0.0) -> Optional[AudioData]:
        """Get next audio packet.

        Args:
            `num_bytes` : int
                Hint for preferred size of audio packet; may be ignored.

        Returns:
            Audio data, or ``None`` if there is no more data.
        """

        if not self._sources:
            return None

        buffer = b""
        duration = 0.0
        timestamp = 0.0

        while len(buffer) < num_bytes and self._sources:
            audiodata = self._sources[0].get_audio_data(num_bytes)
            if audiodata:
                buffer += audiodata.data
                duration += audiodata.duration
                timestamp += self._timestamp_offset
            else:
                self._advance()

        return AudioData(buffer, len(buffer), timestamp, duration)<|MERGE_RESOLUTION|>--- conflicted
+++ resolved
@@ -5,12 +5,8 @@
 from dataclasses import dataclass
 from typing import TYPE_CHECKING, BinaryIO, List, Optional, Union
 
-<<<<<<< HEAD
 from pyglet.graphics import Texture
 from pyglet.media.exceptions import MediaException, CannotSeekException
-=======
-from pyglet.media.exceptions import CannotSeekException, MediaException
->>>>>>> 202332f9
 
 if TYPE_CHECKING:
     from pyglet.image.animation import Animation
@@ -111,7 +107,6 @@
     sample_aspect: float
     frame_rate: float | None
 
-<<<<<<< HEAD
     def __init__(self, width: int, height: int, sample_aspect: float = 1.0, frame_rate: float | None = None) -> None:
         """Define the video format information.
 
@@ -125,75 +120,41 @@
             frame_rate:
                 Frame rate (frames per second) of the video or ``None`` if not known.
 
-        .. versionadded:: 1.2
-        """
-        self.width = width
-        self.height = height
-        self.sample_aspect = sample_aspect
-        self.frame_rate = frame_rate
-
-    def __eq__(self, other) -> bool:
-        if isinstance(other, VideoFormat):
-            return (
-                self.width == other.width
-                and self.height == other.height
-                and self.sample_aspect == other.sample_aspect
-                and self.frame_rate == other.frame_rate
-            )
-        return False
-=======
             .. versionadded:: 1.2
     """
     width: int
     height: int
     sample_aspect: float = 0.0
     frame_rate: float | None = None
->>>>>>> 202332f9
 
 
 class AudioData:
     """A single packet of audio data.
 
     This class is used internally by pyglet.
+
+    Args:
+        data (bytes, ctypes array, or supporting buffer protocol): Sample data.
+        length (int): Size of sample data, in bytes.
+        timestamp (float): Time of the first sample, in seconds.
+        duration (float): Total data duration, in seconds.
+        events (List[:class:`pyglet.media.drivers.base.MediaEvent`]): List of events
+            contained within this packet. Events are timestamped relative to
+            this audio packet.
+
+    .. deprecated:: 2.0.10
+            `timestamp` and `duration` are unused and will be removed eventually.
     """
 
     __slots__ = 'data', 'duration', 'events', 'length', 'pointer', 'timestamp'
 
-<<<<<<< HEAD
-    def __init__(
-        self,
-        data: Union[bytes, ctypes.Array],
-        length: int,
-        timestamp: float = 0.0,
-        duration: float = 0.0,
-        events: list[MediaEvent] | None = None,
-    ) -> None:
-        """
-        events (List[:class:`pyglet.media.drivers.base.MediaEvent`]):
-
-        Args:
-            data:
-                (bytes, ctypes array, or supporting buffer protocol): Sample data.
-            length:
-                Size of sample data, in bytes.
-            timestamp:
-                Time of the first sample, in seconds.
-            duration:
-                Total data duration, in seconds.
-            events:
-                List of events contained within this packet. Events are timestamped relative to this audio packet.
-=======
     def __init__(self,
                  data: bytes | ctypes.Array,
                  length: int,
                  timestamp: float = 0.0,
                  duration: float = 0.0,
                  events: list[MediaEvent] | None = None) -> None:
->>>>>>> 202332f9
-
-        .. deprecated:: 2.0.10
-        `timestamp` and `duration` are unused and will be removed eventually.
-        """
+
         if isinstance(data, bytes):
             # bytes are treated specially by ctypes and can be cast to a void pointer, get
             # their content's address like this
