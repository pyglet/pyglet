# ----------------------------------------------------------------------------
# pyglet
# Copyright (c) 2006-2008 Alex Holkner
# Copyright (c) 2008-2020 pyglet contributors
# All rights reserved.
#
# Redistribution and use in source and binary forms, with or without
# modification, are permitted provided that the following conditions
# are met:
#
#  * Redistributions of source code must retain the above copyright
#    notice, this list of conditions and the following disclaimer.
#  * Redistributions in binary form must reproduce the above copyright
#    notice, this list of conditions and the following disclaimer in
#    the documentation and/or other materials provided with the
#    distribution.
#  * Neither the name of pyglet nor the names of its
#    contributors may be used to endorse or promote products
#    derived from this software without specific prior written
#    permission.
#
# THIS SOFTWARE IS PROVIDED BY THE COPYRIGHT HOLDERS AND CONTRIBUTORS
# "AS IS" AND ANY EXPRESS OR IMPLIED WARRANTIES, INCLUDING, BUT NOT
# LIMITED TO, THE IMPLIED WARRANTIES OF MERCHANTABILITY AND FITNESS
# FOR A PARTICULAR PURPOSE ARE DISCLAIMED. IN NO EVENT SHALL THE
# COPYRIGHT OWNER OR CONTRIBUTORS BE LIABLE FOR ANY DIRECT, INDIRECT,
# INCIDENTAL, SPECIAL, EXEMPLARY, OR CONSEQUENTIAL DAMAGES (INCLUDING,
# BUT NOT LIMITED TO, PROCUREMENT OF SUBSTITUTE GOODS OR SERVICES;
# LOSS OF USE, DATA, OR PROFITS; OR BUSINESS INTERRUPTION) HOWEVER
# CAUSED AND ON ANY THEORY OF LIABILITY, WHETHER IN CONTRACT, STRICT
# LIABILITY, OR TORT (INCLUDING NEGLIGENCE OR OTHERWISE) ARISING IN
# ANY WAY OUT OF THE USE OF THIS SOFTWARE, EVEN IF ADVISED OF THE
# POSSIBILITY OF SUCH DAMAGE.
# ----------------------------------------------------------------------------
"""High-level sound and video player."""

<<<<<<< HEAD
"""High-level sound and video player."""

=======
import threading
>>>>>>> ecad2e89
from collections import deque

import pyglet
from pyglet.gl import GL_TEXTURE_RECTANGLE
from pyglet.media import buffered_logger as bl
from pyglet.media.drivers import get_audio_driver
from pyglet.media.codecs.base import Source

_debug = pyglet.options['debug_media']


class AudioClock(pyglet.clock.Clock):
    """A dedicated background Clock for refilling audio buffers."""

    def __init__(self, interval=0.1):
        self._interval = interval
        self._timer = threading.Timer(self._interval, self._tick_clock)
        self._timer.daemon = True
        self._timer.start()
        super().__init__()

    def _tick_clock(self):
        self.tick()
        timer = threading.Timer(self._interval, self._tick_clock)
        timer.daemon = True
        timer.start()
        self._timer = timer


clock = AudioClock()


class MasterClock:
    """Master clock object.

    This is a simple clock object which tracks the time elapsed. It can be
    paused and reset.
    """

    def __init__(self):
        """Initialize the clock with time 0."""
        self._time = 0.0
        self._systime = None

    def play(self):
        """Start the clock."""
        self._systime = clock.time()

    def pause(self):
        """Pause the clock."""
        self._time = self.get_time()
        self._systime = None

    def reset(self):
        """Reset the clock to 0."""
        self._time = 0.0
        if self._systime is not None:
            self._systime = clock.time()

    def get_time(self):
        """Current master clock time."""
        if self._systime is None:
            now = self._time
        else:
            now = clock.time() - self._systime + self._time
        return now

    def set_time(self, value):
        """
        Set the master clock time.

        Args:
            value (float): The new :class:`~pyglet.media.player.MasterClock`
                time.
        """
        self.reset()
        self._time = value


class _PlayerProperty:
    """Descriptor for Player attributes to forward to the AudioPlayer.

    We want the Player to have attributes like volume, pitch, etc. These are
    actually implemented by the AudioPlayer. So this descriptor will forward
    an assignement to one of the attributes to the AudioPlayer. For example
    `player.volume = 0.5` will call `player._audio_player.set_volume(0.5)`.

    The Player class has default values at the class level which are retrieved
    if not found on the instance.
    """

    def __init__(self, attribute, doc=None):
        self.attribute = attribute
        self.__doc__ = doc or ''

    def __get__(self, obj, objtype=None):
        if obj is None:
            return self
        if '_' + self.attribute in obj.__dict__:
            return obj.__dict__['_' + self.attribute]
        return getattr(objtype, '_' + self.attribute)

    def __set__(self, obj, value):
        obj.__dict__['_' + self.attribute] = value
        if obj._audio_player:
            getattr(obj._audio_player, 'set_' + self.attribute)(value)


class Player(pyglet.event.EventDispatcher):
    """High-level sound and video player."""

    # Spacialisation attributes, preserved between audio players
    _volume = 1.0
    _min_distance = 1.0
    _max_distance = 100000000.

    _position = (0, 0, 0)
    _pitch = 1.0

    _cone_orientation = (0, 0, 1)
    _cone_inner_angle = 360.
    _cone_outer_angle = 360.
    _cone_outer_gain = 1.

    def __init__(self):
        """Initialize the Player with a MasterClock."""
        self._source = None
        self._playlists = deque()
        self._audio_player = None

        self._texture = None
        # Desired play state (not an indication of actual state).
        self._playing = False

        self._mclock = MasterClock()
        #: Loop the current source indefinitely or until
        #: :meth:`~Player.next_source` is called. Defaults to ``False``.
        #:
        #: :type: bool
        #:
        #: .. versionadded:: 1.4
        self.loop = False

        # self.pr = cProfile.Profile()

    def __del__(self):
        """Release the Player resources."""
        self.delete()

    def queue(self, source):
        """
        Queue the source on this player.

        If the player has no source, the player will start to play immediately
        or pause depending on its :attr:`.playing` attribute.

        Args:
            source (Source or Iterable[Source]): The source to queue.
        """
        if isinstance(source, Source):
            source = _one_item_playlist(source)
        else:
            try:
                source = iter(source)
            except TypeError:
                raise TypeError("source must be either a Source or an iterable."
                                " Received type {0}".format(type(source)))
        self._playlists.append(source)

        if self.source is None:
            source = next(self._playlists[0])
            self._source = source.get_queue_source()

        self._set_playing(self._playing)

    def _set_playing(self, playing):
        # stopping = self._playing and not playing
        # starting = not self._playing and playing

        self._playing = playing
        source = self.source

        if playing and source:
            if source.audio_format:
                if self._audio_player is None:
                    self._create_audio_player()
                if self._audio_player:
                    # We succesfully created an audio player
                    self._audio_player.prefill_audio()

            if bl.logger is not None:
                bl.logger.init_wall_time()
                bl.logger.log("p.P._sp", 0.0)

            if source.video_format:
                if not self._texture:
                    self._create_texture()

            if self._audio_player:
                self._audio_player.play()
            if source.video_format:
                pyglet.clock.schedule_once(self.update_texture, 0)
            # For audio synchronization tests, the following will
            # add a delay to de-synchronize the audio.
            # Negative number means audio runs ahead.
            # self._mclock._systime += -0.3
            self._mclock.play()
            if self._audio_player is None and source.video_format is None:
                pyglet.clock.schedule_once(lambda dt: self.dispatch_event("on_eos"), source.duration)

        else:
            if self._audio_player:
                self._audio_player.stop()

            pyglet.clock.unschedule(self.update_texture)
            self._mclock.pause()

    @property
    def playing(self):
        """
        bool: Read-only. Determine if the player state is playing.

        The *playing* property is irrespective of whether or not there is
        actually a source to play. If *playing* is ``True`` and a source is
        queued, it will begin to play immediately. If *playing* is ``False``,
        it is implied that the player is paused. There is no other possible
        state.
        """
        return self._playing

    def play(self):
        """Begin playing the current source.

        This has no effect if the player is already playing.
        """
        self._set_playing(True)

    def pause(self):
        """Pause playback of the current source.

        This has no effect if the player is already paused.
        """
        self._set_playing(False)

    def delete(self):
        """Release the resources acquired by this player.

        The internal audio player and the texture will be deleted.
        """
        if self._audio_player:
            self._audio_player.delete()
            self._audio_player = None
        if self._texture:
            self._texture = None

    def next_source(self):
        """Move immediately to the next source in the current playlist.

        If the playlist is empty, discard it and check if another playlist
        is queued. There may be a gap in playback while the audio buffer
        is refilled.
        """
        was_playing = self._playing
        self.pause()
        self._mclock.reset()

        if self.source:
            # Reset source to the beginning
            self.seek(0.0)
            self.source.is_player_source = False

        playlists = self._playlists
        if not playlists:
            return

        try:
            source = next(playlists[0])
        except StopIteration:
            self._playlists.popleft()
            if not self._playlists:
                source = None
            else:
                # Could someone queue an iterator which is empty??
                source = next(self._playlists[0])

        if source is None:
            self._source = None
            self.delete()
            self.dispatch_event('on_player_eos')
        else:
            old_audio_format = self.source.audio_format
            old_video_format = self.source.video_format
            self._source = source.get_queue_source()

            if old_audio_format == self.source.audio_format:
                self._audio_player.clear()
                self._audio_player.source = self.source
            else:
                self._audio_player.delete()
                self._audio_player = None
            if old_video_format != self.source.video_format:
                self._texture = None
                pyglet.clock.unschedule(self.update_texture)

            self._set_playing(was_playing)
            self.dispatch_event('on_player_next_source')

    def seek(self, time):
        """
        Seek for playback to the indicated timestamp on the current source.

        Timestamp is expressed in seconds. If the timestamp is outside the
        duration of the source, it will be clamped to the end.

        Args:
            time (float): The time where to seek in the source, clamped to the
                beginning and end of the source.
        """
        playing = self._playing
        if playing:
            self.pause()
        if not self.source:
            return

        if bl.logger is not None:
            bl.logger.log("p.P.sk", time)

        self._mclock.set_time(time)
        self.source.seek(time)
        if self._audio_player:
            # XXX: According to docstring in AbstractAudioPlayer this cannot
            # be called when the player is not stopped
            self._audio_player.clear()
        if self.source.video_format:
            self.update_texture()
            pyglet.clock.unschedule(self.update_texture)
        self._set_playing(playing)

    def _create_audio_player(self):
        assert not self._audio_player
        assert self.source

        source = self.source
        audio_driver = get_audio_driver()
        if audio_driver is None:
            # Failed to find a valid audio driver
            return

        self._audio_player = audio_driver.create_audio_player(source, self)

        # Set the audio player attributes
        for attr in ('volume', 'min_distance', 'max_distance', 'position',
                     'pitch', 'cone_orientation', 'cone_inner_angle',
                     'cone_outer_angle', 'cone_outer_gain'):
            value = getattr(self, attr)
            setattr(self, attr, value)

    @property
    def source(self):
        """Source: Read-only. The current :class:`Source`, or ``None``."""
        return self._source

    @property
    def time(self):
        """
        float: Read-only. Current playback time of the current source.

        The playback time is a float expressed in seconds, with 0.0 being the
        beginning of the media. The playback time returned represents the
        player master clock time which is used to synchronize both the audio
        and the video.
        """
        return self._mclock.get_time()

    def _create_texture(self):
        video_format = self.source.video_format
        self._texture = pyglet.image.Texture.create(video_format.width, video_format.height, GL_TEXTURE_RECTANGLE)
        self._texture = self._texture.get_transform(flip_y=True)
        # After flipping the texture along the y axis, the anchor_y is set
        # to the top of the image. We want to keep it at the bottom.
        self._texture.anchor_y = 0
        return self._texture

    @property
    def texture(self):
        """
        :class:`pyglet.image.Texture`: Get the texture for the current video frame.

        You should call this method every time you display a frame of video,
        as multiple textures might be used. The return value will be None if
        there is no video in the current source.
        """
        return self._texture

    def get_texture(self):
        """
        Get the texture for the current video frame.

        You should call this method every time you display a frame of video,
        as multiple textures might be used. The return value will be None if
        there is no video in the current source.

        Returns:
            :class:`pyglet.image.Texture`

        .. deprecated:: 1.4
                Use :attr:`~texture` instead
        """
        return self.texture

    def seek_next_frame(self):
        """Step forwards one video frame in the current source."""
        time = self.source.get_next_video_timestamp()
        if time is None:
            return
        self.seek(time)

    def update_texture(self, dt=None):
        """Manually update the texture from the current source.

        This happens automatically, so you shouldn't need to call this method.

        Args:
            dt (float): The time elapsed since the last call to
                ``update_texture``.
        """
        # self.pr.disable()
        # if dt > 0.05:
        #     print("update_texture dt:", dt)
        #     import pstats
        #     ps = pstats.Stats(self.pr).sort_stats("cumulative")
        #     ps.print_stats()
        source = self.source
        time = self.time
        if bl.logger is not None:
            bl.logger.log(
                "p.P.ut.1.0", dt, time,
                self._audio_player.get_time() if self._audio_player else 0,
                bl.logger.rebased_wall_time()
            )

        frame_rate = source.video_format.frame_rate
        frame_duration = 1 / frame_rate
        ts = source.get_next_video_timestamp()
        # Allow up to frame_duration difference
        while ts is not None and ts + frame_duration < time:
            source.get_next_video_frame()  # Discard frame
            if bl.logger is not None:
                bl.logger.log("p.P.ut.1.5", ts)
            ts = source.get_next_video_timestamp()

        if bl.logger is not None:
            bl.logger.log("p.P.ut.1.6", ts)

        if ts is None:
            # No more video frames to show. End of video stream.
            if bl.logger is not None:
                bl.logger.log("p.P.ut.1.7", frame_duration)

            pyglet.clock.schedule_once(self._video_finished, 0)
            return

        image = source.get_next_video_frame()
        if image is not None:
            if self._texture is None:
                self._create_texture()
            self._texture.blit_into(image, 0, 0, 0)
        elif bl.logger is not None:
            bl.logger.log("p.P.ut.1.8")

        ts = source.get_next_video_timestamp()
        if ts is None:
            delay = frame_duration
        else:
            delay = ts - time

        delay = max(0.0, delay)
        if bl.logger is not None:
            bl.logger.log("p.P.ut.1.9", delay, ts)
        pyglet.clock.schedule_once(self.update_texture, delay)
        # self.pr.enable()

    def _video_finished(self, dt):
        if self._audio_player is None:
            self.dispatch_event("on_eos")

    volume = _PlayerProperty('volume', doc="""
    The volume level of sound playback.

    The nominal level is 1.0, and 0.0 is silence.

    The volume level is affected by the distance from the listener (if
    positioned).
    """)
    min_distance = _PlayerProperty('min_distance', doc="""
    The distance beyond which the sound volume drops by half, and within
    which no attenuation is applied.

    The minimum distance controls how quickly a sound is attenuated as it
    moves away from the listener. The gain is clamped at the nominal value
    within the min distance. By default the value is 1.0.

    The unit defaults to meters, but can be modified with the listener
    properties. """)
    max_distance = _PlayerProperty('max_distance', doc="""
    The distance at which no further attenuation is applied.

    When the distance from the listener to the player is greater than this
    value, attenuation is calculated as if the distance were value. By
    default the maximum distance is infinity.

    The unit defaults to meters, but can be modified with the listener
    properties.
    """)
    position = _PlayerProperty('position', doc="""
    The position of the sound in 3D space.

    The position is given as a tuple of floats (x, y, z). The unit
    defaults to meters, but can be modified with the listener properties.
    """)
    pitch = _PlayerProperty('pitch', doc="""
    The pitch shift to apply to the sound.

    The nominal pitch is 1.0. A pitch of 2.0 will sound one octave higher,
    and play twice as fast. A pitch of 0.5 will sound one octave lower, and
    play twice as slow. A pitch of 0.0 is not permitted.
    """)
    cone_orientation = _PlayerProperty('cone_orientation', doc="""
    The direction of the sound in 3D space.

    The direction is specified as a tuple of floats (x, y, z), and has no
    unit. The default direction is (0, 0, -1). Directional effects are only
    noticeable if the other cone properties are changed from their default
    values.
    """)
    cone_inner_angle = _PlayerProperty('cone_inner_angle', doc="""
    The interior angle of the inner cone.

    The angle is given in degrees, and defaults to 360. When the listener
    is positioned within the volume defined by the inner cone, the sound is
    played at normal gain (see :attr:`volume`).
    """)
    cone_outer_angle = _PlayerProperty('cone_outer_angle', doc="""
    The interior angle of the outer cone.

    The angle is given in degrees, and defaults to 360. When the listener
    is positioned within the volume defined by the outer cone, but outside
    the volume defined by the inner cone, the gain applied is a smooth
    interpolation between :attr:`volume` and :attr:`cone_outer_gain`.
    """)
    cone_outer_gain = _PlayerProperty('cone_outer_gain', doc="""
    The gain applied outside the cone.

    When the listener is positioned outside the volume defined by the outer
    cone, this gain is applied instead of :attr:`volume`.
    """)

    # Events

    def on_player_eos(self):
        """The player ran out of sources. The playlist is empty.

        :event:
        """
        if _debug:
            print('Player.on_player_eos')

    def on_eos(self):
        """The current source ran out of data.

        The default behaviour is to advance to the next source in the
        playlist if the :attr:`.loop` attribute is set to ``False``.
        If :attr:`.loop` attribute is set to ``True``, the current source
        will start to play again until :meth:`next_source` is called or
        :attr:`.loop` is set to ``False``.

        :event:
        """
        if _debug:
            print('Player.on_eos')
        if bl.logger is not None:
            bl.logger.log("p.P.oe")
            bl.logger.close()

        if self.loop:
            was_playing = self._playing
            self.pause()
            self._mclock.reset()

            if self.source:
                # Reset source to the beginning
                self.seek(0.0)
            self._audio_player.clear()
            self._set_playing(was_playing)

        else:
            self.next_source()

    def on_player_next_source(self):
        """The player starts to play the next queued source in the playlist.

        This is a useful event for adjusting the window size to the new
        source :class:`VideoFormat` for example.

        :event:
        """
        pass


Player.register_event_type('on_eos')
Player.register_event_type('on_player_eos')
Player.register_event_type('on_player_next_source')


def _one_item_playlist(source):
    yield source


class PlayerGroup:
    """Group of players that can be played and paused simultaneously.

    Create a player group for the given list of players.

    All players in the group must currently not belong to any other group.

    Args:
        players (List[Player]): List of :class:`.Player` s in this group.
    """

    def __init__(self, players):
        """Initialize the PlayerGroup with the players."""
        self.players = list(players)

    def play(self):
        """Begin playing all players in the group simultaneously."""
        audio_players = [p._audio_player
                         for p in self.players if p._audio_player]
        if audio_players:
            audio_players[0]._play_group(audio_players)
        for player in self.players:
            player.play()

    def pause(self):
        """Pause all players in the group simultaneously."""
        audio_players = [p._audio_player
                         for p in self.players if p._audio_player]
        if audio_players:
            audio_players[0]._stop_group(audio_players)
        for player in self.players:
            player.pause()<|MERGE_RESOLUTION|>--- conflicted
+++ resolved
@@ -34,12 +34,7 @@
 # ----------------------------------------------------------------------------
 """High-level sound and video player."""
 
-<<<<<<< HEAD
-"""High-level sound and video player."""
-
-=======
 import threading
->>>>>>> ecad2e89
 from collections import deque
 
 import pyglet
