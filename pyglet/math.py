"""Matrix and Vector math.

This module provides Vector and Matrix objects, including Vec2, Vec3,
Vec4, Mat3, and Mat4. Most common matrix and vector operations are
supported. Helper methods are included for rotating, scaling, and
transforming. The :py:class:`~pyglet.matrix.Mat4` includes class methods
for creating orthographic and perspective projection matrixes.

Matrices behave just like they do in GLSL: they are specified in column-major
order and multiply on the left of vectors, which are treated as columns.

All objects are immutable and hashable.
"""

from __future__ import annotations

import math as _math
import typing as _typing
import warnings as _warnings

from collections.abc import Iterable as _Iterable

try:
    from math import sumprod as _sumprod
except ImportError:
    from operator import mul as _mul

    # TODO: remove Python < 3.12 fallback when 3.11 is EOL
    def _sumprod(p, q, /):
        return sum(map(_mul, p, q))


Mat3T = _typing.TypeVar("Mat3T", bound="Mat3")


def clamp(num: float, minimum: float, maximum: float) -> float:
    """Clamp a value between a minimum and maximum limit."""
    return max(min(num, maximum), minimum)


class Vec2(_typing.NamedTuple):
    """A two-dimensional vector represented as an X Y coordinate pair.

    `Vec2` is an immutable 2D Vector, including most common
    operators. As an immutable type, all operations return a new object.

    .. note:: The Python `len` operator returns the number of elements in
              the vector. For the vector length, use the `abs` operator.
    """
    x: float = 0.0
    y: float = 0.0

    __match_args__ = 'x', 'y'

    def __add__(self, other: Vec2 | tuple[float, float] | float) -> Vec2:
        try:
            return Vec2(self[0] + other[0], self.y + other[1])
        except TypeError:
            return Vec2(self[0] + other, self[1] + other)

    def __radd__(self, other: Vec2 | tuple[float, float] | float) -> Vec2:
        try:
            return self.__add__(other)
        except TypeError as err:
            if other == 0:  # Required for functionality with sum()
                return self
            raise err

    def __sub__(self, other: Vec2 | tuple[float, float] | float) -> Vec2:
        try:
            return Vec2(self[0] - other[0], self[1] - other[1])
        except TypeError:
            return Vec2(self[0] - other, self[1] - other)

    def __rsub__(self, other: Vec2 | tuple[float, float] | float) -> Vec2:
        try:
            return Vec2(other[0] - self[0], other[1] - self[1])
        except TypeError:
            return Vec2(other - self[0], other - self[1])

    def __mul__(self, scalar: Vec2 | float | tuple[float, float]) -> Vec2:
        try:
            return Vec2(self[0] * scalar[0], self[1] * scalar[1])
        except TypeError:
            return Vec2(self[0] * scalar, self[1] * scalar)

    def __truediv__(self, scalar: Vec2 | float | tuple[float, float]) -> Vec2:
        try:
            return Vec2(self[0] / scalar[0], self[1] / scalar[1])
        except TypeError:
            return Vec2(self[0] / scalar, self[1] / scalar)

    def __rtruediv__(self, scalar: Vec2 | float | tuple[float, float]) -> Vec2:
        try:
            return Vec2(scalar[0] / self[0], scalar[1] / self[1])
        except TypeError:
            return Vec2(scalar / self[0], scalar / self[1])

    def __floordiv__(self, scalar: Vec2 | float | tuple[float, float]) -> Vec2:
        try:
            return Vec2(self.x // scalar[0], self.y // scalar[1])
        except TypeError:
            return Vec2(self[0] // scalar, self[1] // scalar)

    def __rfloordiv__(self, scalar: Vec2 | float | tuple[float, float]) -> Vec2:
        try:
            return Vec2(scalar[0] // self[0], scalar[1] // self[1])
        except TypeError:
            return Vec2(scalar // self[0], scalar // self[1])

    __rmul__ = __mul__  # Order doesn't matter here so we can use __mul__

    def __abs__(self) -> float:
        return Vec2(abs(self.x), abs(self.y))

    def __neg__(self) -> Vec2:
        return Vec2(-self[0], -self[1])

    def __round__(self, ndigits: _typing.Optional[int] = None) -> Vec2:
        return Vec2(*(round(v, ndigits) for v in self))

    def __lt__(self, other: Vec2 | tuple[float, float]) -> bool:
        return self[0] ** 2 + self[0] ** 2 < other[0] ** 2 + other[1] ** 2

    @staticmethod
    def from_heading(heading: float, length: float = 1.0) -> Vec2:
        """Create a new vector from the given heading and length.

        Args:
          heading: The desired heading, in radians
          length: The desired length of the vector
        """
        return Vec2(length * _math.cos(heading), length * _math.sin(heading))

    @staticmethod
    def from_polar(mag: float, angle: float) -> Vec2:
        """Create a new vector from the given polar coordinates.

        Args:
          mag: The desired magnitude.
          angle: The angle, in radians.
        """
        return Vec2(mag * _math.cos(angle), mag * _math.sin(angle))

    @property
    def length(self) -> float:
        """Get the length of the vector: ``sqrt(x ** 2 + y ** 2)``
        """
        return _math.sqrt(self[0] ** 2 + self[1] ** 2)

    @property
    def heading(self) -> float:
        """The heading of the vector in radians.

        Shortcut for `atan2(y, x)` meaning it returns a value between
        -pi and pi. ``Vec2(1, 0)`` will have a heading of 0. Counter-clockwise
        is positive moving towards pi, and clockwise is negative moving towards -pi.
        """
        return _math.atan2(self[1], self[0])

    @property
    def length_squared(self) -> float:
        """Get the squared length of the vector.

        This is simply shortcut for `x ** 2 + y ** 2` and can be used
        for faster comparisons without the need for a square root.
        """
        return self[0] ** 2.0 + self[1] ** 2.0

    def lerp(self, other: tuple[float, float], amount: float) -> Vec2:
        """Create a new Vec2 linearly interpolated between this vector and another Vec2.

        The equivalent in GLSL is `mix`.

        Args:
          other: Another Vec2 instance.
          amount: The amount of interpolation between this vector, and the other
                  vector. This should be a value between 0.0 and 1.0. For example:
                  0.5 is the midway point between both vectors.
        """
        return Vec2(self[0] + (amount * (other[0] - self.x)),
                    self[1] + (amount * (other[1] - self.y)))

    def step(self, edge: tuple[float, float]) -> Vec2:
        """A step function that returns 0.0 for a component if it is less than the edge, and 1.0 otherwise.

        This can be used enable and disable some behavior based on a condition.

        Example::

            # First component is less than 1.0, second component is greater than 1.0
            >>> Vec2(0.5, 1.5).step((1.0, 1.0))
            Vec2(1.0, 0.0)

        Args:
            edge: A Vec2 instance.
        """
        return Vec2(0.0 if self[0] < edge[0] else 1.0,
                    0.0 if self[1] < edge[1] else 1.0)

    def reflect(self, vector: Vec2) -> Vec2:
        """Create a new Vec2 reflected (ricochet) from the given normalized vector.

        Args:
          vector: A normalized vector.
        """
        return self - vector * 2 * vector.dot(self)

    def rotate(self, angle: float) -> Vec2:
        """Create a new vector rotated by the angle. The length remains unchanged.

        Args:
          angle: The desired angle, in radians.
        """
        s = _math.sin(angle)
        c = _math.cos(angle)
        return Vec2(c * self[0] - s * self[1], s * self[0] + c * self[1])

    def distance(self, other: tuple[int, int]) -> float:
        """Calculate the distance between this vector and another vector."""
        return _math.sqrt(((other[0] - self[0]) ** 2) + ((other[1] - self[1]) ** 2))

    def normalize(self) -> Vec2:
        """Normalize the vector to have a length of 1.0. i.e. make it a unit vector."""
        d = _math.sqrt(self[0] ** 2 + self[1] ** 2)
        if d:
            return Vec2(self[0] / d, self[1] / d)
        return self

    def clamp(self, min_val: float, max_val: float) -> Vec2:
        """Restrict the value of the X and Y components of the vector to be within the given values."""
        return Vec2(clamp(self.x, min_val, max_val), clamp(self.y, min_val, max_val))

    def dot(self, other: tuple[float, float]) -> float:
        """Calculate the dot product of this vector and another 2D vector."""
        return self[0] * other[0] + self[1] * other[1]

    def index(self, *args):
        raise NotImplementedError("Vec types can be indexed directly.")

    def __getattr__(self, attrs: str) -> _typing.Union[Vec2, Vec3, Vec4]:
        try:
            # Allow swizzled getting of attrs
            vec_class = {2: Vec2, 3: Vec3, 4: Vec4}.get(len(attrs))
            return vec_class(*(self['xy'.index(c)] for c in attrs))
        except (ValueError, TypeError):
            raise AttributeError(f"'Vec2' has no attribute: '{attrs}'.")


class Vec3(_typing.NamedTuple):
    """A three-dimensional vector represented as X Y Z coordinates.

    `Vec3` is an immutable 2D Vector, including most common operators.
    As an immutable type, all operations return a new object.

    .. note:: The Python `len` operator returns the number of elements in
              the vector. For the vector length, use the `abs` operator.
    """
    x: float = 0.0
    y: float = 0.0
    z: float = 0.0

    __match_args__ = 'x', 'y', 'z'

    @property
    def mag(self) -> float:
        """The magnitude, or length of the vector.

        The distance between the coordinates and the origin.
        Alias of abs(vector_instance).
        """
        return self.__abs__()

    def __add__(self, other: Vec3) -> Vec3:
        return Vec3(self.x + other.x, self.y + other.y, self.z + other.z)

    def __sub__(self, other: Vec3) -> Vec3:
        return Vec3(self.x - other.x, self.y - other.y, self.z - other.z)

    def __mul__(self, scalar: float | tuple[float, float, float]) -> Vec3:
        try:
            return Vec3(self.x * scalar, self.y * scalar, self.z * scalar)
        except TypeError:
            return Vec3(self.x * scalar[0], self.y * scalar[1], self.z * scalar[2])

    def __truediv__(self, scalar: float | tuple[float, float, float]) -> Vec3:
        try:
            return Vec3(self.x / scalar, self.y / scalar, self.z / scalar)
        except TypeError:
            return Vec3(self.x / scalar[0], self.y / scalar[1], self.z / scalar[2])

    def __floordiv__(self, scalar: float | tuple[float, float, float]) -> Vec3:
        try:
            return Vec3(self.x // scalar, self.y // scalar, self.z // scalar)
        except TypeError:
            return Vec3(self.x // scalar[0], self.y // scalar[1], self.z // scalar[2])

    def __radd__(self, other: _typing.Union[Vec3, int]) -> Vec3:
        try:
            return self.__add__(_typing.cast(Vec3, other))
        except TypeError as err:
            if other == 0:  # Required for functionality with sum()
                return self
            raise err

    __rsub__ = __sub__
    __rmul__ = __mul__
    __rtruediv__ = __truediv__
    __rfloordiv__ = __floordiv__

    def __abs__(self) -> float:
        return _math.sqrt(self.x ** 2 + self.y ** 2 + self.z ** 2)

    def __neg__(self) -> Vec3:
        return Vec3(-self.x, -self.y, -self.z)

    def __round__(self, ndigits: _typing.Optional[int] = None) -> Vec3:
        return Vec3(*(round(v, ndigits) for v in self))

    def __lt__(self, other: Vec3) -> bool:
        return abs(self) < abs(other)

    def from_magnitude(self, magnitude: float) -> Vec3:
        """Create a new vector of the given magnitude

        The new vector will be created by first normalizing,
        then scaling the vector. The heading remains unchanged.
        """
        return self.normalize() * magnitude

    def limit(self, maximum: float) -> Vec3:
        """Limit the magnitude of the vector to passed maximum value."""
        if self.x ** 2 + self.y ** 2 + self.z ** 2 > maximum * maximum * maximum:
            return self.from_magnitude(maximum)
        return self

    def cross(self, other: Vec3) -> Vec3:
        """Calculate the cross product of this vector and another 3D vector."""
        return Vec3((self.y * other.z) - (self.z * other.y),
                    (self.z * other.x) - (self.x * other.z),
                    (self.x * other.y) - (self.y * other.x))

    def dot(self, other: Vec3) -> float:
        """Calculate the dot product of this vector and another 3D vector."""
        return self.x * other.x + self.y * other.y + self.z * other.z

    def lerp(self, other: Vec3, alpha: float) -> Vec3:
        """Create a new Vec3 linearly interpolated between this vector and another Vec3.

        Args:
          other: Another Vec3 instance.
          alpha: The amount of interpolation between this vector, and the other
                 vector. This should be a value between 0.0 and 1.0. For example:
                 0.5 is the midway point between both vectors.
        """
        return Vec3(self.x + (alpha * (other.x - self.x)),
                    self.y + (alpha * (other.y - self.y)),
                    self.z + (alpha * (other.z - self.z)))

    def distance(self, other: Vec3) -> float:
        """Get the distance between this vector and another 3D vector."""
        return _math.sqrt(((other.x - self.x) ** 2) +
                          ((other.y - self.y) ** 2) +
                          ((other.z - self.z) ** 2))

    def normalize(self) -> Vec3:
        """Normalize the vector to have a magnitude of 1. i.e. make it a unit vector."""
        try:
            d = self.length()
            return Vec3(self.x / d, self.y / d, self.z / d)
        except ZeroDivisionError:
            return self

    def clamp(self, min_val: float, max_val: float) -> Vec3:
        """Restrict the value of the X, Y and Z components of the vector to be within the given values."""
        return Vec3(clamp(self.x, min_val, max_val),
                    clamp(self.y, min_val, max_val),
                    clamp(self.z, min_val, max_val))

    def index(self, *args):
        raise NotImplementedError("Vec types can be indexed directly.")

    def __getattr__(self, attrs: str) -> _typing.Union[Vec2, Vec3, Vec4]:
        try:
            # Allow swizzled getting of attrs
            vec_class = {2: Vec2, 3: Vec3, 4: Vec4}.get(len(attrs))
            return vec_class(*(self['xyz'.index(c)] for c in attrs))
        except (ValueError, TypeError):
            raise AttributeError(f"'Vec3' has no attribute: '{attrs}'.")


class Vec4(_typing.NamedTuple):
    """A four-dimensional vector represented as X Y Z W coordinates.

    `Vec4` is an immutable 2D Vector, including most common operators.
    As an immutable type, all operations return a new object.

    .. note:: The Python `len` operator returns the number of elements in
              the vector. For the vector length, use the `abs` operator.
    """

    x: float = 0.0
    y: float = 0.0
    z: float = 0.0
    w: float = 0.0

    __match_args__ = 'x', 'y', 'z', 'w'

    def __add__(self, other: Vec4) -> Vec4:
        return Vec4(self.x + other.x, self.y + other.y, self.z + other.z, self.w + other.w)

    def __sub__(self, other: Vec4) -> Vec4:
        return Vec4(self.x - other.x, self.y - other.y, self.z - other.z, self.w - other.w)

    def __mul__(self, scalar: float | tuple[float, float, float, float]) -> Vec4:
        try:
            return Vec4(self.x * scalar, self.y * scalar, self.z * scalar, self.w * scalar)
        except TypeError:
            return Vec4(self.x * scalar[0], self.y * scalar[1], self.z * scalar[2], self.w * scalar[3])

    def __truediv__(self, scalar: float | tuple[float, float, float, float]) -> Vec4:
        try:
            return Vec4(self.x / scalar, self.y / scalar, self.z / scalar, self.w / scalar)
        except TypeError:
            return Vec4(self.x / scalar[0], self.y / scalar[1], self.z / scalar[2], self.w / scalar[3])

    def __floordiv__(self, scalar: float | tuple[float, float, float, float]) -> Vec4:
        try:
            return Vec4(self.x // scalar, self.y // scalar, self.z // scalar, self.w // scalar)
        except TypeError:
            return Vec4(self.x // scalar[0], self.y // scalar[1], self.z // scalar[2], self.w // scalar[3])

    def __abs__(self) -> float:
        return _math.sqrt(self.x ** 2 + self.y ** 2 + self.z ** 2 + self.w ** 2)

    def __neg__(self) -> Vec4:
        return Vec4(-self.x, -self.y, -self.z, -self.w)

    def __round__(self, ndigits: _typing.Optional[int] = None) -> Vec4:
        return Vec4(*(round(v, ndigits) for v in self))

    def __radd__(self, other: _typing.Union[Vec4, int]) -> Vec4:
        try:
            return self.__add__(_typing.cast(Vec4, other))
        except TypeError as err:
            if other == 0:  # Required for functionality with sum()
                return self
            raise err

    __rsub__ = __sub__
    __rmul__ = __mul__
    __rtruediv__ = __truediv__
    __rfloordiv__ = __floordiv__

    def __lt__(self, other: Vec4) -> bool:
        return abs(self) < abs(other)

    def lerp(self, other: Vec4, alpha: float) -> Vec4:
        """Create a new Vec4 linearly interpolated between this vector and another Vec4.

        Args:
          other: Another Vec4 instance.
          alpha: The amount of interpolation between this vector, and the other
                 vector. This should be a value between 0.0 and 1.0. For example:
                 0.5 is the midway point between both vectors.
        """
        return Vec4(self.x + (alpha * (other.x - self.x)),
                    self.y + (alpha * (other.y - self.y)),
                    self.z + (alpha * (other.z - self.z)),
                    self.w + (alpha * (other.w - self.w)))

    def distance(self, other: Vec4) -> float:
        return _math.sqrt(((other.x - self.x) ** 2) +
                          ((other.y - self.y) ** 2) +
                          ((other.z - self.z) ** 2) +
                          ((other.w - self.w) ** 2))

    def normalize(self) -> Vec4:
        """Normalize the vector to have a magnitude of 1. i.e. make it a unit vector."""
        d = self.__abs__()
        if d:
            return Vec4(self.x / d, self.y / d, self.z / d, self.w / d)
        return self

    def clamp(self, min_val: float, max_val: float) -> Vec4:
        return Vec4(clamp(self.x, min_val, max_val),
                    clamp(self.y, min_val, max_val),
                    clamp(self.z, min_val, max_val),
                    clamp(self.w, min_val, max_val))

    def dot(self, other: Vec4) -> float:
        return self.x * other.x + self.y * other.y + self.z * other.z + self.w * other.w

    def index(self, *args):
        raise NotImplemented("Vec types can be indexed directly.")

    def __getattr__(self, attrs: str) -> _typing.Union[Vec2, Vec3, Vec4]:
        try:
            # Allow swizzled getting of attrs
            vec_class = {2: Vec2, 3: Vec3, 4: Vec4}.get(len(attrs))
            return vec_class(*(self['xyzw'.index(c)] for c in attrs))
        except (ValueError, TypeError):
            raise AttributeError(f"'Vec4' has no attribute: '{attrs}'.")


class Mat3(tuple):
    """A 3x3 Matrix.

    `Mat3` is an immutable 3x3 Matrix, wich includes most common operators.

    A Matrix can be created with a list or tuple of 9 values.
    If no values are provided, an "identity matrix" will be created
    (1.0 on the main diagonal). Because Mat3 objects are immutable,
    all operations return a new Mat3 object.

    .. note:: Matrix multiplication is performed using the "@" operator.
    """

    def __new__(cls: type[Mat3T], values: _Iterable[float] = (1.0, 0.0, 0.0, 0.0, 1.0, 0.0, 0.0, 0.0, 1.0)) -> Mat3T:
        new = super().__new__(cls, values)
        assert len(new) == 9, "A 3x3 Matrix requires 9 values"
        return new

    def scale(self, sx: float, sy: float) -> Mat3:
        return self @ Mat3((1.0 / sx, 0.0, 0.0, 0.0, 1.0 / sy, 0.0, 0.0, 0.0, 1.0))

    def translate(self, tx: float, ty: float) -> Mat3:
        return self @ Mat3((1.0, 0.0, 0.0, 0.0, 1.0, 0.0, -tx, ty, 1.0))

    def rotate(self, phi: float) -> Mat3:
        s = _math.sin(_math.radians(phi))
        c = _math.cos(_math.radians(phi))
        return self @ Mat3((c, s, 0.0, -s, c, 0.0, 0.0, 0.0, 1.0))

    def shear(self, sx: float, sy: float) -> Mat3:
        return self @ Mat3((1.0, sy, 0.0, sx, 1.0, 0.0, 0.0, 0.0, 1.0))

    def __add__(self, other: Mat3) -> Mat3:
        if not isinstance(other, Mat3):
            raise TypeError("Can only add to other Mat3 types")
        return Mat3(s + o for s, o in zip(self, other))

    def __sub__(self, other: Mat3) -> Mat3:
        if not isinstance(other, Mat3):
            raise TypeError("Can only subtract from other Mat3 types")
        return Mat3(s - o for s, o in zip(self, other))

    def __pos__(self) -> Mat3:
        return self

    def __neg__(self) -> Mat3:
        return Mat3(-v for v in self)

    def __invert__(self) -> Mat3:
        # extract the elements in row-column form. (matrix is stored column first)
        a11, a12, a13, a21, a22, a23, a31, a32, a33 = self

        # Calculate Adj(self) values column-row order
        # | a d g |
        # | b e h |
        # | c f i |
        a = a22 * a33 - a32 * a23 # +
        b = a31 * a23 - a21 * a33 # -
        c = a21 * a32 - a22 * a31 # +
        d = a32 * a13 - a12 * a33 # -
        e = a11 * a33 - a31 * a13 # +
        f = a31 * a12 - a11 * a32 # -
        g = a12 * a23 - a22 * a13 # +
        h = a21 * a13 - a11 * a23 # -
        i = a11 * a22 - a21 * a12 # +

        # Calculate determinant
        det = a11 * a + a21 * d + a31 * g

        if det == 0:
            _warnings.warn("Unable to calculate inverse of singular Matrix")
            return self

        # get determinant reciprocal
        rep = 1.0 / det

        # get inverse: A^-1 = def(A)^-1 * adj(A)
        return Mat3((
            a * rep, b * rep, c * rep,
            d * rep, e * rep, f * rep,
            g * rep, h * rep, i * rep,
        ))


    def __round__(self, ndigits: _typing.Optional[int] = None) -> Mat3:
        return Mat3(round(v, ndigits) for v in self)

    def __mul__(self, other: object) -> _typing.NoReturn:
        raise NotImplementedError("Please use the @ operator for Matrix multiplication.")

    @_typing.overload
    def __matmul__(self, other: Vec3) -> Vec3:
        ...

    @_typing.overload
    def __matmul__(self, other: Mat3) -> Mat3:
        ...

    def __matmul__(self, other):
        if isinstance(other, Vec3):
            x, y, z = other
            # extract the elements in row-column form. (matrix is stored column first)
            a11, a12, a13, a21, a22, a23, a31, a32, a33 = self
            return Vec3(
                a11 * x + a21 * y + a31 * z,
                a12 * x + a22 * y + a32 * z,
                a13 * x + a23 * y + a33 * z,
            )

        if not isinstance(other, Mat3):
            raise TypeError("Can only multiply with Mat3 or Vec3 types")

        # extract the elements in row-column form. (matrix is stored column first)
        a11, a12, a13, a21, a22, a23, a31, a32, a33 = self
        b11, b12, b13, b21, b22, b23, b31, b32, b33 = other

        # Multiply and sum rows * columns :~}
        return Mat3((
            # Column 1
            a11 * b11 + a21 * b12 + a31 * b13, a12 * b11 + a22 * b12 + a32 * b13, a13 * b11 + a23 * b12 + a33 * b13,
            # Column 2
            a11 * b21 + a21 * b22 + a31 * b23, a12 * b21 + a22 * b22 + a32 * b23, a13 * b21 + a23 * b22 + a33 * b23,
            # Column 3
            a11 * b31 + a21 * b32 + a31 * b33, a12 * b31 + a22 * b32 + a32 * b33, a13 * b31 + a23 * b32 + a33 * b33,
        ))

    def __repr__(self) -> str:
        return f"{self.__class__.__name__}{self[0:3]}\n    {self[3:6]}\n    {self[6:9]}"


<<<<<<< HEAD
class Mat4(_typing.NamedTuple):
    """A 4x4 Matrix
=======
class Mat4(tuple):
    """A 4x4 Matrix.
>>>>>>> f788a863

    `Mat4` is an immutable 4x4 Matrix, which includs most common operators.
    This includes class methods for creating orthogonal and perspective
    projection matrixes, which can be used directly by OpenGL.

    A Matrix can be created with a list or tuple of 16 values. If no values
    are provided, an "identity matrix" will be created (1.0 on the main diagonal).
    Mat4 objects are immutable, so all operations return a new Mat4 object.

    .. note:: Matrix multiplication is performed using the "@" operator.
    """

    a: float = 1.0
    b: float = 0.0
    c: float = 0.0
    d: float = 0.0

    e: float = 0.0
    f: float = 1.0
    g: float = 0.0
    h: float = 0.0

    i: float = 0.0
    j: float = 0.0
    k: float = 1.0
    l: float = 0.0

    m: float = 0.0
    n: float = 0.0
    o: float = 0.0
    p: float = 1.0

    @classmethod
    def orthogonal_projection(cls: Mat4, left: float, right: float, bottom: float, top: float, z_near: float, z_far: float) -> Mat4:
        """Create a Mat4 orthographic projection matrix for use with OpenGL.

        Given left, right, bottom, top values, and near/far z planes,
        create a 4x4 Projection Matrix. This is useful for setting
        :py:attr:`~pyglet.window.Window.projection`.
        """
        width = right - left
        height = top - bottom
        depth = z_far - z_near

        s_x = 2.0 / width
        s_y = 2.0 / height
        s_z = 2.0 / -depth

        t_x = -(right + left) / width
        t_y = -(top + bottom) / height
        t_z = -(z_far + z_near) / depth

        return cls(s_x, 0.0, 0.0, 0.0,
                   0.0, s_y, 0.0, 0.0,
                   0.0, 0.0, s_z, 0.0,
                   t_x, t_y, t_z, 1.0)

    @classmethod
    def perspective_projection(cls:  Mat4, aspect: float, z_near: float, z_far: float, fov: float = 60) -> Mat4:
        """Create a Mat4 perspective projection matrix for use with OpenGL.

        Given a desired aspect ratio, near/far planes, and fov (field of view),
        create a 4x4 Projection Matrix. This is useful for setting
        :py:attr:`~pyglet.window.Window.projection`.
        """
        xy_max = z_near * _math.tan(fov * _math.pi / 360)
        y_min = -xy_max
        x_min = -xy_max

        width = xy_max - x_min
        height = xy_max - y_min
        depth = z_far - z_near
        q = -(z_far + z_near) / depth
        qn = -2 * z_far * z_near / depth

        w = 2 * z_near / width
        w = w / aspect
        h = 2 * z_near / height

        return cls(w, 0, 0, 0,
                   0, h, 0, 0,
                   0, 0, q, -1,
                   0, 0, qn, 0)

    @classmethod
    def from_rotation(cls, angle: float, vector: Vec3) -> Mat4:
        """Create a rotation matrix from an angle and Vec3.

        Args:
          angle: The desired angle, in radians.
          vector: A Vec3 indicating the direction.
        """
        return cls().rotate(angle, vector)

    @classmethod
    def from_scale(cls: Mat4, vector: Vec3) -> Mat4:
        """Create a scale matrix from a Vec3."""
        return cls(vector.x, 0.0, 0.0, 0.0,
                   0.0, vector.y, 0.0, 0.0,
                   0.0, 0.0, vector.z, 0.0,
                   0.0, 0.0, 0.0, 1.0)

    @classmethod
    def from_translation(cls: Mat4, vector: Vec3) -> Mat4:
        """Create a translation matrix from a Vec3."""
        return cls(1.0, 0.0, 0.0, 0.0,
                   0.0, 1.0, 0.0, 0.0,
                   0.0, 0.0, 1.0, 0.0,
                   vector.x, vector.y, vector.z, 1.0)

    @classmethod
    def look_at(cls: Mat4, position: Vec3, target: Vec3, up: Vec3):
        """Create a viewing matrix that points toward a target.

        This method takes three Vec3s, describing the viewer's position,
        where they are looking, and the upward axis (typically positive
        on the Y axis). The resulting Mat4 can be used as the projection
        matrix.

        Args:
          position: The location of the viewer in the scene.
          target: The point that the viewer is looking towards.
          up: A vector pointing "up" in the scene, typically `Vec3(0.0, 1.0, 0.0)`.
        """
        f = (target - position).normalize()
        u = up.normalize()
        s = f.cross(u).normalize()
        u = s.cross(f)

        return cls(s.x, u.x, -f.x, 0.0,
                   s.y, u.y, -f.y, 0.0,
                   s.z, u.z, -f.z, 0.0,
                   -s.dot(position), -u.dot(position), f.dot(position), 1.0)

    def row(self, index: int) -> tuple:
        """Get a specific row as a tuple."""
        return self[index::4]

    def column(self, index: int) -> tuple:
        """Get a specific column as a tuple."""
        return self[index * 4: index * 4 + 4]

    def rotate(self, angle: float, vector: Vec3) -> Mat4:
        """Get a rotation Matrix on x, y, or z axis."""
        if not all(abs(n) <= 1 for n in vector):
            raise ValueError("vector must be normalized (<=1)")
        x, y, z = vector
        c = _math.cos(angle)
        s = _math.sin(angle)
        t = 1 - c
        temp_x, temp_y, temp_z = t * x, t * y, t * z

        ra = c + temp_x * x
        rb = 0 + temp_x * y + s * z
        rc = 0 + temp_x * z - s * y
        re = 0 + temp_y * x - s * z
        rf = c + temp_y * y
        rg = 0 + temp_y * z + s * x
        ri = 0 + temp_z * x + s * y
        rj = 0 + temp_z * y - s * x
        rk = c + temp_z * z

        # ra, rb, rc, --
        # re, rf, rg, --
        # ri, rj, rk, --
        # --, --, --, --

        return self @ Mat4(ra, rb, rc, 0, re, rf, rg, 0, ri, rj, rk, 0, 0, 0, 0, 1)

    def scale(self, vector: Vec3) -> Mat4:
        """Get a scale Matrix on x, y, or z axis."""
        temp = list(self)
        temp[0] *= vector[0]
        temp[5] *= vector[1]
        temp[10] *= vector[2]
        return Mat4(*temp)

    def translate(self, vector: Vec3) -> Mat4:
        """Get a translation Matrix along x, y, and z axis."""
        return self @ Mat4(1, 0, 0, 0, 0, 1, 0, 0, 0, 0, 1, 0, *vector, 1)

    def transpose(self) -> Mat4:
        """Get a transpose of this Matrix."""
        return Mat4(*self[0::4], *self[1::4], *self[2::4], *self[3::4])

    def __add__(self, other: Mat4) -> Mat4:
        if not isinstance(other, Mat4):
            raise TypeError("Can only add to other Mat4 types")
        return Mat4(*(s + o for s, o in zip(self, other)))

    def __sub__(self, other: Mat4) -> Mat4:
        if not isinstance(other, Mat4):
            raise TypeError("Can only subtract from other Mat4 types")
        return Mat4(*(s - o for s, o in zip(self, other)))

    def __pos__(self) -> Mat4:
        return self

    def __neg__(self) -> Mat4:
        return Mat4(*(-v for v in self))

    def __invert__(self) -> Mat4:
        # extract the elements in row-column form. (matrix is stored column first)
        a11, a12, a13, a14, a21, a22, a23, a24, a31, a32, a33, a34, a41, a42, a43, a44 = self

        a = a33 * a44 - a34 * a43
        b = a32 * a44 - a34 * a42
        c = a32 * a43 - a33 * a42
        d = a31 * a44 - a34 * a41
        e = a31 * a43 - a33 * a41
        f = a31 * a42 - a32 * a41
        g = a23 * a44 - a24 * a43
        h = a22 * a44 - a24 * a42
        i = a22 * a43 - a23 * a42
        j = a23 * a34 - a24 * a33
        k = a22 * a34 - a24 * a32
        l = a22 * a33 - a23 * a32
        m = a21 * a44 - a24 * a41
        n = a21 * a43 - a23 * a41
        o = a21 * a34 - a24 * a31
        p = a21 * a33 - a23 * a31
        q = a21 * a42 - a22 * a41
        r = a21 * a32 - a22 * a31

        det = (a11 * (a22 * a - a23 * b + a24 * c)
               - a12 * (a21 * a - a23 * d + a24 * e)
               + a13 * (a21 * b - a22 * d + a24 * f)
               - a14 * (a21 * c - a22 * e + a23 * f))

        if det == 0:
            _warnings.warn("Unable to calculate inverse of singular Matrix")
            return self

        pdet = 1 / det
        ndet = -pdet

<<<<<<< HEAD
        return Mat4(pdet * (self[5] * a - self[6] * b + self[7] * c),
                    ndet * (self[1] * a - self[2] * b + self[3] * c),
                    pdet * (self[1] * g - self[2] * h + self[3] * i),
                    ndet * (self[1] * j - self[2] * k + self[3] * l),
                    ndet * (self[4] * a - self[6] * d + self[7] * e),
                    pdet * (self[0] * a - self[2] * d + self[3] * e),
                    ndet * (self[0] * g - self[2] * m + self[3] * n),
                    pdet * (self[0] * j - self[2] * o + self[3] * p),
                    pdet * (self[4] * b - self[5] * d + self[7] * f),
                    ndet * (self[0] * b - self[1] * d + self[3] * f),
                    pdet * (self[0] * h - self[1] * m + self[3] * q),
                    ndet * (self[0] * k - self[1] * o + self[3] * r),
                    ndet * (self[4] * c - self[5] * e + self[6] * f),
                    pdet * (self[0] * c - self[1] * e + self[2] * f),
                    ndet * (self[0] * i - self[1] * n + self[2] * q),
                    pdet * (self[0] * l - self[1] * p + self[2] * r))

    def __round__(self, ndigits: int | None) -> Mat4:
        return Mat4(*(round(v, ndigits) for v in self))
=======
        return Mat4((pdet * (a22 * a - a23 * b + a24 * c),
                     ndet * (a12 * a - a13 * b + a14 * c),
                     pdet * (a12 * g - a13 * h + a14 * i),
                     ndet * (a12 * j - a13 * k + a14 * l),
                     ndet * (a21 * a - a23 * d + a24 * e),
                     pdet * (a11 * a - a13 * d + a14 * e),
                     ndet * (a11 * g - a13 * m + a14 * n),
                     pdet * (a11 * j - a13 * o + a14 * p),
                     pdet * (a21 * b - a22 * d + a24 * f),
                     ndet * (a11 * b - a12 * d + a14 * f),
                     pdet * (a11 * h - a12 * m + a14 * q),
                     ndet * (a11 * k - a12 * o + a14 * r),
                     ndet * (a21 * c - a22 * e + a23 * f),
                     pdet * (a11 * c - a12 * e + a13 * f),
                     ndet * (a11 * i - a12 * n + a13 * q),
                     pdet * (a11 * l - a12 * p + a13 * r)))

    def __round__(self, ndigits: _typing.Optional[int] = None) -> Mat4:
        return Mat4(round(v, ndigits) for v in self)
>>>>>>> f788a863

    def __mul__(self, other: int) -> _typing.NoReturn:
        raise NotImplementedError("Please use the @ operator for Matrix multiplication.")

    @_typing.overload
    def __matmul__(self, other: Vec4) -> Vec4:
        ...

    @_typing.overload
    def __matmul__(self, other: Mat4) -> Mat4:
        ...

    def __matmul__(self, other):
<<<<<<< HEAD
        # Rows:
        r0 = self[0::4]
        r1 = self[1::4]
        r2 = self[2::4]
        r3 = self[3::4]
        # Columns:
        c0 = other[0:4]
        c1 = other[4:8]
        c2 = other[8:12]
        c3 = other[12:16]

        if isinstance(other, Vec4):
            return Vec4(_sumprod(r0, other),
                        _sumprod(r1, other),
                        _sumprod(r2, other),
                        _sumprod(r3, other))

        if not isinstance(other, Mat4):
            raise TypeError("Can only multiply with Mat4 or Vec4 types")

        # Multiply and sum rows * columns:
        return Mat4(_sumprod(c0, r0), _sumprod(c0, r1), _sumprod(c0, r2), _sumprod(c0, r3),
                    _sumprod(c1, r0), _sumprod(c1, r1), _sumprod(c1, r2), _sumprod(c1, r3),
                    _sumprod(c2, r0), _sumprod(c2, r1), _sumprod(c2, r2), _sumprod(c2, r3),
                    _sumprod(c3, r0), _sumprod(c3, r1), _sumprod(c3, r2), _sumprod(c3, r3))
=======
        if isinstance(other, Vec4):
            x, y, z, w = other
            # extract the elements in row-column form. (matrix is stored column first)
            a11, a12, a13, a14, a21, a22, a23, a24, a31, a32, a33, a34, a41, a42, a43, a44 = self
            return Vec4(
                x * a11 + y * a21 + z * a31 + w * a41,
                x * a12 + y * a22 + z * a32 + w * a42,
                x * a13 + y * a23 + z * a33 + w * a43,
                x * a14 + y * a24 + z * a34 + w * a44,
            )

        if not isinstance(other, Mat4):
            raise TypeError("Can only multiply with Mat4 or Vec4 types")

        # extract the elements in row-column form. (matrix is stored column first)
        a11, a12, a13, a14, a21, a22, a23, a24, a31, a32, a33, a34, a41, a42, a43, a44 = self
        b11, b12, b13, b14, b21, b22, b23, b24, b31, b32, b33, b34, b41, b42, b43, b44 = other
        # Multiply and sum rows * columns:
        return Mat4((
            # Column 1
            a11 * b11 + a21 * b12 + a31 * b13 + a41 * b14, a12 * b11 + a22 * b12 + a32 * b13 + a42 * b14,
            a13 * b11 + a23 * b12 + a33 * b13 + a43 * b14, a14 * b11 + a24 * b12 + a34 * b13 + a44 * b14,
            # Column 2
            a11 * b21 + a21 * b22 + a31 * b23 + a41 * b24, a12 * b21 + a22 * b22 + a32 * b23 + a42 * b24,
            a13 * b21 + a23 * b22 + a33 * b23 + a43 * b24, a14 * b21 + a24 * b22 + a34 * b23 + a44 * b24,
            # Column 3
            a11 * b31 + a21 * b32 + a31 * b33 + a41 * b34, a12 * b31 + a22 * b32 + a32 * b33 + a42 * b34,
            a13 * b31 + a23 * b32 + a33 * b33 + a43 * b34, a14 * b31 + a24 * b32 + a34 * b33 + a44 * b34,
            # Column 4
            a11 * b41 + a21 * b42 + a31 * b43 + a41 * b44, a12 * b41 + a22 * b42 + a32 * b43 + a42 * b44,
            a13 * b41 + a23 * b42 + a33 * b43 + a43 * b44, a14 * b41 + a24 * b42 + a34 * b43 + a44 * b44,
        ))
>>>>>>> f788a863

    def __repr__(self) -> str:
        return f"{self.__class__.__name__}{self[0:4]}\n    {self[4:8]}\n    {self[8:12]}\n    {self[12:16]}"


class Quaternion(_typing.NamedTuple):
    """Quaternion"""

    w: float = 1.0
    x: float = 0.0
    y: float = 0.0
    z: float = 0.0

    @classmethod
    def from_mat3(cls) -> Quaternion:
        raise NotImplementedError("Not yet implemented")

    @classmethod
    def from_mat4(cls) -> Quaternion:
        raise NotImplementedError("Not yet implemented")

    def to_mat4(self) -> Mat4:
        w = self.w
        x = self.x
        y = self.y
        z = self.z

        a = 1 - (y ** 2 + z ** 2) * 2
        b = 2 * (x * y - z * w)
        c = 2 * (x * z + y * w)

        e = 2 * (x * y + z * w)
        f = 1 - (x ** 2 + z ** 2) * 2
        g = 2 * (y * z - x * w)

        i = 2 * (x * z - y * w)
        j = 2 * (y * z + x * w)
        k = 1 - (x ** 2 + y ** 2) * 2

        # a, b, c, -
        # e, f, g, -
        # i, j, k, -
        # -, -, -, -

        return Mat4(a, b, c, 0.0, e, f, g, 0.0, i, j, k, 0.0, 0.0, 0.0, 0.0, 1.0)

    def to_mat3(self) -> Mat3:
        w = self.w
        x = self.x
        y = self.y
        z = self.z

        a = 1 - (y ** 2 + z ** 2) * 2
        b = 2 * (x * y - z * w)
        c = 2 * (x * z + y * w)

        e = 2 * (x * y + z * w)
        f = 1 - (x ** 2 + z ** 2) * 2
        g = 2 * (y * z - x * w)

        i = 2 * (x * z - y * w)
        j = 2 * (y * z + x * w)
        k = 1 - (x ** 2 + y ** 2) * 2

        # a, b, c, -
        # e, f, g, -
        # i, j, k, -
        # -, -, -, -

        return Mat3((a, b, c, e, f, g, i, j, k))

    @property
    def mag(self) -> float:
        """The magnitude, or length, of the Quaternion.

        The distance between the coordinates and the origin.
        Alias of abs(quaternion_instance).
        """
        return self.__abs__()

    def conjugate(self) -> Quaternion:
        return Quaternion(self.w, -self.x, -self.y, -self.z)

    def dot(self, other: Quaternion) -> float:
        a, b, c, d = self
        e, f, g, h = other
        return a * e + b * f + c * g + d * h

    def normalize(self) -> Quaternion:
        m = self.__abs__()
        if m == 0:
            return self
        return Quaternion(self.w / m, self.x / m, self.y / m, self.z / m)

    def __abs__(self) -> float:
        return _math.sqrt(self.w ** 2 + self.x ** 2 + self.y ** 2 + self.z ** 2)

    def __add__(self, other: Quaternion) -> Quaternion:
        a, b, c, d = self
        e, f, g, h = other
        return Quaternion(a + e, b + f, c + g, d + h)

    def __sub__(self, other: Quaternion) -> Quaternion:
        a, b, c, d = self
        e, f, g, h = other
        return Quaternion(a - e, b - f, c - g, d - h)

    def __mul__(self, scalar: float) -> Quaternion:
        w, x = self.w * scalar, self.x * scalar
        y, z = self.y * scalar, self.z * scalar
        return Quaternion(w, x, y, z)

    def __truediv__(self, other: Quaternion) -> Quaternion:
        return ~self @ other

    def __invert__(self) -> Quaternion:
        return self.conjugate() * (1 / self.dot(self))

    def __matmul__(self, other: Quaternion) -> Quaternion:
        a, u = self.w, Vec3(*self[1:])
        b, v = other.w, Vec3(*other[1:])
        scalar = a * b - u.dot(v)
        vector = v * a + u * b + u.cross(v)
        return Quaternion(scalar, *vector)<|MERGE_RESOLUTION|>--- conflicted
+++ resolved
@@ -633,13 +633,8 @@
         return f"{self.__class__.__name__}{self[0:3]}\n    {self[3:6]}\n    {self[6:9]}"
 
 
-<<<<<<< HEAD
 class Mat4(_typing.NamedTuple):
     """A 4x4 Matrix
-=======
-class Mat4(tuple):
-    """A 4x4 Matrix.
->>>>>>> f788a863
 
     `Mat4` is an immutable 4x4 Matrix, which includs most common operators.
     This includes class methods for creating orthogonal and perspective
@@ -876,47 +871,25 @@
         pdet = 1 / det
         ndet = -pdet
 
-<<<<<<< HEAD
-        return Mat4(pdet * (self[5] * a - self[6] * b + self[7] * c),
-                    ndet * (self[1] * a - self[2] * b + self[3] * c),
-                    pdet * (self[1] * g - self[2] * h + self[3] * i),
-                    ndet * (self[1] * j - self[2] * k + self[3] * l),
-                    ndet * (self[4] * a - self[6] * d + self[7] * e),
-                    pdet * (self[0] * a - self[2] * d + self[3] * e),
-                    ndet * (self[0] * g - self[2] * m + self[3] * n),
-                    pdet * (self[0] * j - self[2] * o + self[3] * p),
-                    pdet * (self[4] * b - self[5] * d + self[7] * f),
-                    ndet * (self[0] * b - self[1] * d + self[3] * f),
-                    pdet * (self[0] * h - self[1] * m + self[3] * q),
-                    ndet * (self[0] * k - self[1] * o + self[3] * r),
-                    ndet * (self[4] * c - self[5] * e + self[6] * f),
-                    pdet * (self[0] * c - self[1] * e + self[2] * f),
-                    ndet * (self[0] * i - self[1] * n + self[2] * q),
-                    pdet * (self[0] * l - self[1] * p + self[2] * r))
+        return Mat4(pdet * (a22 * a - a23 * b + a24 * c),
+                    ndet * (a12 * a - a13 * b + a14 * c),
+                    pdet * (a12 * g - a13 * h + a14 * i),
+                    ndet * (a12 * j - a13 * k + a14 * l),
+                    ndet * (a21 * a - a23 * d + a24 * e),
+                    pdet * (a11 * a - a13 * d + a14 * e),
+                    ndet * (a11 * g - a13 * m + a14 * n),
+                    pdet * (a11 * j - a13 * o + a14 * p),
+                    pdet * (a21 * b - a22 * d + a24 * f),
+                    ndet * (a11 * b - a12 * d + a14 * f),
+                    pdet * (a11 * h - a12 * m + a14 * q),
+                    ndet * (a11 * k - a12 * o + a14 * r),
+                    ndet * (a21 * c - a22 * e + a23 * f),
+                    pdet * (a11 * c - a12 * e + a13 * f),
+                    ndet * (a11 * i - a12 * n + a13 * q),
+                    pdet * (a11 * l - a12 * p + a13 * r))
 
     def __round__(self, ndigits: int | None) -> Mat4:
         return Mat4(*(round(v, ndigits) for v in self))
-=======
-        return Mat4((pdet * (a22 * a - a23 * b + a24 * c),
-                     ndet * (a12 * a - a13 * b + a14 * c),
-                     pdet * (a12 * g - a13 * h + a14 * i),
-                     ndet * (a12 * j - a13 * k + a14 * l),
-                     ndet * (a21 * a - a23 * d + a24 * e),
-                     pdet * (a11 * a - a13 * d + a14 * e),
-                     ndet * (a11 * g - a13 * m + a14 * n),
-                     pdet * (a11 * j - a13 * o + a14 * p),
-                     pdet * (a21 * b - a22 * d + a24 * f),
-                     ndet * (a11 * b - a12 * d + a14 * f),
-                     pdet * (a11 * h - a12 * m + a14 * q),
-                     ndet * (a11 * k - a12 * o + a14 * r),
-                     ndet * (a21 * c - a22 * e + a23 * f),
-                     pdet * (a11 * c - a12 * e + a13 * f),
-                     ndet * (a11 * i - a12 * n + a13 * q),
-                     pdet * (a11 * l - a12 * p + a13 * r)))
-
-    def __round__(self, ndigits: _typing.Optional[int] = None) -> Mat4:
-        return Mat4(round(v, ndigits) for v in self)
->>>>>>> f788a863
 
     def __mul__(self, other: int) -> _typing.NoReturn:
         raise NotImplementedError("Please use the @ operator for Matrix multiplication.")
@@ -930,33 +903,6 @@
         ...
 
     def __matmul__(self, other):
-<<<<<<< HEAD
-        # Rows:
-        r0 = self[0::4]
-        r1 = self[1::4]
-        r2 = self[2::4]
-        r3 = self[3::4]
-        # Columns:
-        c0 = other[0:4]
-        c1 = other[4:8]
-        c2 = other[8:12]
-        c3 = other[12:16]
-
-        if isinstance(other, Vec4):
-            return Vec4(_sumprod(r0, other),
-                        _sumprod(r1, other),
-                        _sumprod(r2, other),
-                        _sumprod(r3, other))
-
-        if not isinstance(other, Mat4):
-            raise TypeError("Can only multiply with Mat4 or Vec4 types")
-
-        # Multiply and sum rows * columns:
-        return Mat4(_sumprod(c0, r0), _sumprod(c0, r1), _sumprod(c0, r2), _sumprod(c0, r3),
-                    _sumprod(c1, r0), _sumprod(c1, r1), _sumprod(c1, r2), _sumprod(c1, r3),
-                    _sumprod(c2, r0), _sumprod(c2, r1), _sumprod(c2, r2), _sumprod(c2, r3),
-                    _sumprod(c3, r0), _sumprod(c3, r1), _sumprod(c3, r2), _sumprod(c3, r3))
-=======
         if isinstance(other, Vec4):
             x, y, z, w = other
             # extract the elements in row-column form. (matrix is stored column first)
@@ -975,7 +921,7 @@
         a11, a12, a13, a14, a21, a22, a23, a24, a31, a32, a33, a34, a41, a42, a43, a44 = self
         b11, b12, b13, b14, b21, b22, b23, b24, b31, b32, b33, b34, b41, b42, b43, b44 = other
         # Multiply and sum rows * columns:
-        return Mat4((
+        return Mat4(
             # Column 1
             a11 * b11 + a21 * b12 + a31 * b13 + a41 * b14, a12 * b11 + a22 * b12 + a32 * b13 + a42 * b14,
             a13 * b11 + a23 * b12 + a33 * b13 + a43 * b14, a14 * b11 + a24 * b12 + a34 * b13 + a44 * b14,
@@ -988,8 +934,7 @@
             # Column 4
             a11 * b41 + a21 * b42 + a31 * b43 + a41 * b44, a12 * b41 + a22 * b42 + a32 * b43 + a42 * b44,
             a13 * b41 + a23 * b42 + a33 * b43 + a43 * b44, a14 * b41 + a24 * b42 + a34 * b43 + a44 * b44,
-        ))
->>>>>>> f788a863
+        )
 
     def __repr__(self) -> str:
         return f"{self.__class__.__name__}{self[0:4]}\n    {self[4:8]}\n    {self[8:12]}\n    {self[12:16]}"
