# ----------------------------------------------------------------------------
# pyglet
# Copyright (c) 2006-2008 Alex Holkner
# Copyright (c) 2008-2022 pyglet contributors
# All rights reserved.
#
# Redistribution and use in source and binary forms, with or without
# modification, are permitted provided that the following conditions
# are met:
#
#  * Redistributions of source code must retain the above copyright
#    notice, this list of conditions and the following disclaimer.
#  * Redistributions in binary form must reproduce the above copyright
#    notice, this list of conditions and the following disclaimer in
#    the documentation and/or other materials provided with the
#    distribution.
#  * Neither the name of pyglet nor the names of its
#    contributors may be used to endorse or promote products
#    derived from this software without specific prior written
#    permission.
#
# THIS SOFTWARE IS PROVIDED BY THE COPYRIGHT HOLDERS AND CONTRIBUTORS
# "AS IS" AND ANY EXPRESS OR IMPLIED WARRANTIES, INCLUDING, BUT NOT
# LIMITED TO, THE IMPLIED WARRANTIES OF MERCHANTABILITY AND FITNESS
# FOR A PARTICULAR PURPOSE ARE DISCLAIMED. IN NO EVENT SHALL THE
# COPYRIGHT OWNER OR CONTRIBUTORS BE LIABLE FOR ANY DIRECT, INDIRECT,
# INCIDENTAL, SPECIAL, EXEMPLARY, OR CONSEQUENTIAL DAMAGES (INCLUDING,
# BUT NOT LIMITED TO, PROCUREMENT OF SUBSTITUTE GOODS OR SERVICES;
# LOSS OF USE, DATA, OR PROFITS; OR BUSINESS INTERRUPTION) HOWEVER
# CAUSED AND ON ANY THEORY OF LIABILITY, WHETHER IN CONTRACT, STRICT
# LIABILITY, OR TORT (INCLUDING NEGLIGENCE OR OTHERWISE) ARISING IN
# ANY WAY OUT OF THE USE OF THIS SOFTWARE, EVEN IF ADVISED OF THE
# POSSIBILITY OF SUCH DAMAGE.
# ----------------------------------------------------------------------------

"""Matrix and Vector math.

This module provides Vector and Matrix objects, including Vec2, Vec3,
Vec4, Mat3, and Mat4. Most common matrix and vector operations are
supported. Helper methods are included for rotating, scaling, and
transforming. The :py:class:`~pyglet.matrix.Mat4` includes class methods
for creating orthographic and perspective projection matrixes.

:note: For performance, Matrixes subclass the `tuple` type. They
    are therefore immutable - all operations return a new object;
    the object is not updated in-place.
"""

from __future__ import annotations

import math as _math
import warnings as _warnings
from collections.abc import Iterable, Iterator
from operator import mul as _mul
from typing import NoReturn, TypeVar, cast, overload, Tuple


def clamp(num: float, min_val: float, max_val: float) -> float:
    return max(min(num, max_val), min_val)


class Vec2:

    __slots__ = 'x', 'y'

    """A two-dimensional vector represented as an X Y coordinate pair.

    :parameters:
        `x` : int or float :
            The X coordinate of the vector.
        `y`   : int or float :
            The Y coordinate of the vector.

    """

    def __init__(self, x: float = 0.0, y: float = 0.0) -> None:
        self.x = x
        self.y = y

    def __iter__(self) -> Iterator[float]:
        yield self.x
        yield self.y

    def __len__(self) -> int:
        return 2

    @overload
    def __getitem__(self, item: int) -> float:
        ...

    @overload
    def __getitem__(self, item: slice) -> tuple[float, ...]:
        ...

    def __getitem__(self, item):
        return (self.x, self.y)[item]

    def __add__(self, other: Vec2) -> Vec2:
        return Vec2(self.x + other.x, self.y + other.y)

    def __sub__(self, other: Vec2) -> Vec2:
        return Vec2(self.x - other.x, self.y - other.y)

    def __mul__(self, other: Vec2) -> Vec2:
        return Vec2(self.x * other.x, self.y * other.y)

    def __truediv__(self, other: Vec2) -> Vec2:
        return Vec2(self.x / other.x, self.y / other.y)

    def __abs__(self) -> float:
        return _math.sqrt(self.x ** 2 + self.y ** 2)

    def __neg__(self) -> Vec2:
        return Vec2(-self.x, -self.y)

    def __round__(self, ndigits: int | None = None) -> Vec2:
        return Vec2(*(round(v, ndigits) for v in self))

    def __radd__(self, other: Vec2 | int) -> Vec2:
        """Reverse add. Required for functionality with sum()
        """
        if other == 0:
            return self
        else:
            return self.__add__(cast(Vec2, other))

    def __eq__(self, other: object) -> bool:
        return isinstance(other, Vec2) and self.x == other.x and self.y == other.y

    def __ne__(self, other: object) -> bool:
        return not isinstance(other, Vec2) or self.x != other.x or self.y != other.y

    @staticmethod
    def from_polar(mag: float, angle: float) -> Vec2:
        """Create a new vector from the given polar coordinates.

        :parameters:
            `mag`   : int or float :
                The magnitude of the vector.
            `angle` : int or float :
                The angle of the vector in radians.

        :returns: A new vector with the given angle and magnitude.
        :rtype: Vec2
        """
        return Vec2(mag * _math.cos(angle), mag * _math.sin(angle))

    def from_magnitude(self, magnitude: float) -> Vec2:
        """Create a new Vector of the given magnitude by normalizing,
        then scaling the vector. The heading remains unchanged.

        :parameters:
            `magnitude` : int or float :
                The magnitude of the new vector.

        :returns: A new vector with the magnitude.
        :rtype: Vec2
        """
        return self.normalize().scale(magnitude)

    def from_heading(self, heading: float) -> Vec2:
        """Create a new vector of the same magnitude with the given heading. I.e. Rotate the vector to the heading.

        :parameters:
            `heading` : int or float :
                The angle of the new vector in radians.

        :returns: A new vector with the given heading.
        :rtype: Vec2
        """
        mag = self.__abs__()
        return Vec2(mag * _math.cos(heading), mag * _math.sin(heading))

    @property
    def heading(self) -> float:
        """The angle of the vector in radians.

        :type: float
        """
        return _math.atan2(self.y, self.x)

    @property
    def mag(self) -> float:
        """The magnitude, or length of the vector. The distance between the coordinates and the origin.

        Alias of abs(self).

        :type: float
        """
        return self.__abs__()

    def limit(self, maximum: float) -> Vec2:
        """Limit the magnitude of the vector to the value used for the max parameter.

        :parameters:
            `maximum`  : int or float :
                The maximum magnitude for the vector.

        :returns: Either self or a new vector with the maximum magnitude.
        :rtype: Vec2
        """
        if self.x ** 2 + self.y ** 2 > maximum * maximum:
            return self.from_magnitude(maximum)
        return self

    def lerp(self, other: Vec2, alpha: float) -> Vec2:
        """Create a new vector lineraly interpolated between this vector and another vector.

        :parameters:
            `other`  : Vec2 :
                The vector to be linerly interpolated to.
            `alpha` : float or int :
                The amount of interpolation.
                Some value between 0.0 (this vector) and 1.0 (other vector).
                0.5 is halfway inbetween.

        :returns: A new interpolated vector.
        :rtype: Vec2
        """
        return Vec2(self.x + (alpha * (other.x - self.x)),
                    self.y + (alpha * (other.y - self.y)))

    def scale(self, value: float) -> Vec2:
        """Multiply the vector by a scalar value.

        :parameters:
            `value`  : int or float :
                The ammount to be scaled by

        :returns: A new vector scaled by the value.
        :rtype: Vec2
        """
        return Vec2(self.x * value, self.y * value)

    def rotate(self, angle: float) -> Vec2:
        """Create a new Vector rotated by the angle. The magnitude remains unchanged.

        :parameters:
            `angle` : int or float :
                The angle to rotate by

        :returns: A new rotated vector of the same magnitude.
        :rtype: Vec2
        """
        mag = self.mag
        heading = self.heading
        return Vec2(mag * _math.cos(heading + angle), mag * _math.sin(heading + angle))

    def distance(self, other: Vec2) -> float:
        """Calculate the distance between this vector and another 2D vector.

        :parameters:
            `other`  : Vec2 :
                The other vector

        :returns: The distance between the two vectors.
        :rtype: float
        """
        return _math.sqrt(((other.x - self.x) ** 2) + ((other.y - self.y) ** 2))

    def normalize(self) -> Vec2:
        """Normalize the vector to have a magnitude of 1. i.e. make it a unit vector.

        :returns: A unit vector with the same heading.
        :rtype: Vec2
        """
        d = self.__abs__()
        if d:
            return Vec2(self.x / d, self.y / d)
        return self

    def clamp(self, min_val: float, max_val: float) -> Vec2:
        """Restrict the value of the X and Y components of the vector to be within the given values.

        :parameters:
            `min_val` : int or float :
                The minimum value
            `max_val` : int or float :
                The maximum value

        :returns: A new vector with clamped X and Y components.
        :rtype: Vec2
        """
        return Vec2(clamp(self.x, min_val, max_val), clamp(self.y, min_val, max_val))

    def dot(self, other: Vec2) -> float:
        """Calculate the dot product of this vector and another 2D vector.

        :parameters:
            `other`  : Vec2 :
                The other vector.

        :returns: The dot product of the two vectors.
        :rtype: float
        """
        return self.x * other.x + self.y * other.y

    def __getattr__(self, attrs: str) -> Vec2 | Vec3 | Vec4:
        try:
<<<<<<< HEAD
            # Allow swizzled getting of attrs
            vec_class = {2: Vec2, 3: Vec3, 4: Vec4}.get(len(attrs))
=======
            # Allow swizzed getting of attrs
            vec_class = {2: Vec2, 3: Vec3, 4: Vec4}[len(attrs)]
>>>>>>> b636ec45
            return vec_class(*(self['xy'.index(c)] for c in attrs))
        except Exception:
            raise AttributeError(
                f"'{self.__class__.__name__}' object has no attribute '{attrs}'"
            ) from None

    def __repr__(self) -> str:
        return f"Vec2({self.x}, {self.y})"


class Vec3:

    __slots__ = 'x', 'y', 'z'

    """A three-dimensional vector represented as X Y Z coordinates.

    :parameters:
        `x` : int or float :
            The X coordinate of the vector.
        `y`   : int or float :
            The Y coordinate of the vector.
        `z`   : int or float :
            The Z coordinate of the vector.

    """

    def __init__(self, x: float = 0.0, y: float = 0.0, z: float = 0.0) -> None:
        self.x = x
        self.y = y
        self.z = z

    def __iter__(self) -> Iterator[float]:
        yield self.x
        yield self.y
        yield self.z

    @overload
    def __getitem__(self, item: int) -> float:
        ...

    @overload
    def __getitem__(self, item: slice) -> tuple[float, ...]:
        ...

    def __getitem__(self, item):
        return (self.x, self.y, self.z)[item]

    def __len__(self) -> int:
        return 3

    @property
    def mag(self) -> float:
        """The magnitude, or length of the vector. The distance between the coordinates and the origin.

        Alias of abs(self).

        :type: float
        """
        return self.__abs__()

    def __add__(self, other: Vec3) -> Vec3:
        return Vec3(self.x + other.x, self.y + other.y, self.z + other.z)

    def __sub__(self, other: Vec3) -> Vec3:
        return Vec3(self.x - other.x, self.y - other.y, self.z - other.z)

    def __mul__(self, other: Vec3) -> Vec3:
        return Vec3(self.x * other.x, self.y * other.y, self.z * other.z)

    def __truediv__(self, other: Vec3) -> Vec3:
        return Vec3(self.x / other.x, self.y / other.y, self.z / other.z)

    def __abs__(self) -> float:
        return _math.sqrt(self.x ** 2 + self.y ** 2 + self.z ** 2)

    def __neg__(self) -> Vec3:
        return Vec3(-self.x, -self.y, -self.z)

    def __round__(self, ndigits: int | None = None) -> Vec3:
        return Vec3(*(round(v, ndigits) for v in self))

    def __radd__(self, other: Vec3 | int) -> Vec3:
        """Reverse add. Required for functionality with sum()
        """
        if other == 0:
            return self
        else:
            return self.__add__(cast(Vec3, other))

    def __eq__(self, other: object) -> bool:
        return isinstance(object, Vec3) and self.x == other.x and self.y == other.y and self.z == other.z

    def __ne__(self, other: object) -> bool:
        return not isinstance(object, Vec3) or self.x != other.x or self.y != other.y or self.z != other.z

    def from_magnitude(self, magnitude: float) -> Vec3:
        """Create a new Vector of the given magnitude by normalizing,
        then scaling the vector. The rotation remains unchanged.

        :parameters:
            `magnitude` : int or float :
                The magnitude of the new vector.

        :returns: A new vector with the magnitude.
        :rtype: Vec3
        """
        return self.normalize().scale(magnitude)

    def limit(self, maximum: float) -> Vec3:
        """Limit the magnitude of the vector to the value used for the max parameter.

        :parameters:
            `maximum`  : int or float :
                The maximum magnitude for the vector.

        :returns: Either self or a new vector with the maximum magnitude.
        :rtype: Vec3
        """
        if self.x ** 2 + self.y ** 2 + self.z ** 2 > maximum * maximum * maximum:
            return self.from_magnitude(maximum)
        return self

    def cross(self, other: Vec3) -> Vec3:
        """Calculate the cross product of this vector and another 3D vector.

        :parameters:
            `other`  : Vec3 :
                The other vector.

        :returns: The cross product of the two vectors.
        :rtype: float
        """
        return Vec3((self.y * other.z) - (self.z * other.y),
                    (self.z * other.x) - (self.x * other.z),
                    (self.x * other.y) - (self.y * other.x))

    def dot(self, other: Vec3) -> float:
        """Calculate the dot product of this vector and another 3D vector.

        :parameters:
            `other`  : Vec3 :
                The other vector.

        :returns: The dot product of the two vectors.
        :rtype: float
        """
        return self.x * other.x + self.y * other.y + self.z * other.z

    def lerp(self, other: Vec3, alpha: float) -> Vec3:
        """Create a new vector lineraly interpolated between this vector and another vector.

        :parameters:
            `other`  : Vec3 :
                The vector to be linerly interpolated to.
            `alpha` : float or int :
                The amount of interpolation.
                Some value between 0.0 (this vector) and 1.0 (other vector).
                0.5 is halfway inbetween.

        :returns: A new interpolated vector.
        :rtype: Vec3
        """
        return Vec3(self.x + (alpha * (other.x - self.x)),
                    self.y + (alpha * (other.y - self.y)),
                    self.z + (alpha * (other.z - self.z)))

    def scale(self, value: float) -> Vec3:
        """Multiply the vector by a scalar value.

        :parameters:
            `value`  : int or float :
                The ammount to be scaled by

        :returns: A new vector scaled by the value.
        :rtype: Vec3
        """
        return Vec3(self.x * value, self.y * value, self.z * value)

    def distance(self, other: Vec3) -> float:
        """Calculate the distance between this vector and another 3D vector.

        :parameters:
            `other`  : Vec3 :
                The other vector

        :returns: The distance between the two vectors.
        :rtype: float
        """
        return _math.sqrt(((other.x - self.x) ** 2) +
                          ((other.y - self.y) ** 2) +
                          ((other.z - self.z) ** 2))

    def normalize(self) -> Vec3:
        """Normalize the vector to have a magnitude of 1. i.e. make it a unit vector.

        :returns: A unit vector with the same rotation.
        :rtype: Vec3
        """
        d = self.__abs__()
        if d:
            return Vec3(self.x / d, self.y / d, self.z / d)
        return self

    def clamp(self, min_val: float, max_val: float) -> Vec3:
        """Restrict the value of the X,  Y and Z components of the vector to be within the given values.

        :parameters:
            `min_val` : int or float :
                The minimum value
            `max_val` : int or float :
                The maximum value

        :returns: A new vector with clamped X, Y and Z components.
        :rtype: Vec3
        """
        return Vec3(clamp(self.x, min_val, max_val),
                    clamp(self.y, min_val, max_val),
                    clamp(self.z, min_val, max_val))

    def __getattr__(self, attrs: str) -> Vec2 | Vec3 | Vec4:
        try:
<<<<<<< HEAD
            # Allow swizzled getting of attrs
            vec_class = {2: Vec2, 3: Vec3, 4: Vec4}.get(len(attrs))
=======
            # Allow swizzed getting of attrs
            vec_class = {2: Vec2, 3: Vec3, 4: Vec4}[len(attrs)]
>>>>>>> b636ec45
            return vec_class(*(self['xyz'.index(c)] for c in attrs))
        except Exception:
            raise AttributeError(
                f"'{self.__class__.__name__}' object has no attribute '{attrs}'"
            ) from None

    def __repr__(self) -> str:
        return f"Vec3({self.x}, {self.y}, {self.z})"


class Vec4:

    __slots__ = 'x', 'y', 'z', 'w'

    """A four-dimensional vector represented as X Y Z W coordinates.

    :parameters:
        `x` : int or float :
            The X coordinate of the vector.
        `y`   : int or float :
            The Y coordinate of the vector.
        `z`   : int or float :
            The Z coordinate of the vector.
        `w`   : int or float :
            The W coordinate of the vector.

    """

    def __init__(self, x: float = 0.0, y: float = 0.0, z: float = 0.0, w: float = 0.0) -> None:
        self.x = x
        self.y = y
        self.z = z
        self.w = w

    def __iter__(self) -> Iterator[float]:
        yield self.x
        yield self.y
        yield self.z
        yield self.w

    @overload
    def __getitem__(self, item: int) -> float:
        ...

    @overload
    def __getitem__(self, item: slice) -> tuple[float, ...]:
        ...

    def __getitem__(self, item):
        return (self.x, self.y, self.z, self.w)[item]

    def __len__(self) -> int:
        return 4

    def __add__(self, other: Vec4) -> Vec4:
        return Vec4(self.x + other.x, self.y + other.y, self.z + other.z, self.w + other.w)

    def __sub__(self, other: Vec4) -> Vec4:
        return Vec4(self.x - other.x, self.y - other.y, self.z - other.z, self.w - other.w)

    def __mul__(self, other: Vec4) -> Vec4:
        return Vec4(self.x * other.x, self.y * other.y, self.z * other.z, self.w * other.w)

    def __truediv__(self, other: Vec4) -> Vec4:
        return Vec4(self.x / other.x, self.y / other.y, self.z / other.z, self.w / other.w)

    def __abs__(self) -> float:
        return _math.sqrt(self.x ** 2 + self.y ** 2 + self.z ** 2 + self.w ** 2)

    def __neg__(self) -> Vec4:
        return Vec4(-self.x, -self.y, -self.z, -self.w)

    def __round__(self, ndigits: int | None = None) -> Vec4:
        return Vec4(*(round(v, ndigits) for v in self))

    def __radd__(self, other: Vec4 | int) -> Vec4:
        if other == 0:
            return self
        else:
            return self.__add__(cast(Vec4, other))

    def __eq__(self, other: object) -> bool:
        return (
            isinstance(other, Vec4)
            and self.x == other.x
            and self.y == other.y
            and self.z == other.z
            and self.w == other.w
        )

    def __ne__(self, other: object) -> bool:
        return (
            not isinstance(other, Vec4)
            or self.x != other.x
            or self.y != other.y
            or self.z != other.z
            or self.w != other.w
        )

    def lerp(self, other: Vec4, alpha: float) -> Vec4:
        return Vec4(self.x + (alpha * (other.x - self.x)),
                    self.y + (alpha * (other.y - self.y)),
                    self.z + (alpha * (other.z - self.z)),
                    self.w + (alpha * (other.w - self.w)))

    def scale(self, value: float) -> Vec4:
        return Vec4(self.x * value, self.y * value, self.z * value, self.w * value)

    def distance(self, other: Vec4) -> float:
        return _math.sqrt(((other.x - self.x) ** 2) +
                          ((other.y - self.y) ** 2) +
                          ((other.z - self.z) ** 2) +
                          ((other.w - self.w) ** 2))

    def normalize(self) -> Vec4:
        d = self.__abs__()
        if d:
            return Vec4(self.x / d, self.y / d, self.z / d, self.w / d)
        return self

    def clamp(self, min_val: float, max_val: float) -> Vec4:
        return Vec4(clamp(self.x, min_val, max_val),
                    clamp(self.y, min_val, max_val),
                    clamp(self.z, min_val, max_val),
                    clamp(self.w, min_val, max_val))

    def dot(self, other: Vec4) -> float:
        return self.x * other.x + self.y * other.y + self.z * other.z + self.w * other.w

    def __getattr__(self, attrs: str) -> Vec2 | Vec3 | Vec4:
        try:
<<<<<<< HEAD
            # Allow swizzled getting of attrs
            vec_class = {2: Vec2, 3: Vec3, 4: Vec4}.get(len(attrs))
=======
            # Allow swizzed getting of attrs
            vec_class = {2: Vec2, 3: Vec3, 4: Vec4}[len(attrs)]
>>>>>>> b636ec45
            return vec_class(*(self['xyzw'.index(c)] for c in attrs))
        except Exception:
            raise AttributeError(
                f"'{self.__class__.__name__}' object has no attribute '{attrs}'"
            ) from None

    def __repr__(self) -> str:
        return f"Vec4({self.x}, {self.y}, {self.z}, {self.w})"


<<<<<<< HEAD

class Mat3(tuple):
=======
class Mat3(Tuple[float, float, float, float, float, float, float, float, float]):
>>>>>>> b636ec45
    """A 3x3 Matrix class

    `Mat3` is an immutable 3x3 Matrix, including most common
    operators. Matrix multiplication must be performed using
    the "@" operator.
    """

    def __new__(
        cls, values: Iterable[float] = (1.0, 0.0, 0.0, 0.0, 1.0, 0.0, 0.0, 0.0, 1.0)
    ) -> Mat3:
        """Create a 3x3 Matrix

        A Mat3 can be created with a list or tuple of 9 values.
        If no values are provided, an "identity matrix" will be created
        (1.0 on the main diagonal). Matrix objects are immutable, so
        all operations return a new Mat3 object.

        :Parameters:
            `values` : tuple of float or int
                A tuple or list containing 9 floats or ints.
        """
        new = super().__new__(Mat3, values)
        assert len(new) == 9, "A 3x3 Matrix requires 9 values"
        return new

    def scale(self, sx: float, sy: float) -> Mat3:
        return self @ Mat3((1.0 / sx, 0.0, 0.0, 0.0, 1.0 / sy, 0.0, 0.0, 0.0, 1.0))

    def translate(self, tx: float, ty: float) -> Mat3:
        return self @ Mat3((1.0, 0.0, 0.0, 0.0, 1.0, 0.0, -tx, ty, 1.0))

    def rotate(self, phi: float) -> Mat3:
        s = _math.sin(_math.radians(phi))
        c = _math.cos(_math.radians(phi))
        return self @ Mat3((c, s, 0.0, -s, c, 0.0, 0.0, 0.0, 1.0))

    def shear(self, sx: float, sy: float) -> Mat3:
        return self @ Mat3((1.0, sy, 0.0, sx, 1.0, 0.0, 0.0, 0.0, 1.0))

    def __add__(self, other: Mat3) -> Mat3:
        if not isinstance(other, Mat3):
            raise TypeError("Can only add to other Mat3 types")
        return Mat3(s + o for s, o in zip(self, other))

    def __sub__(self, other: Mat3) -> Mat3:
        if not isinstance(other, Mat3):
            raise TypeError("Can only subtract from other Mat3 types")
        return Mat3(s - o for s, o in zip(self, other))

    def __pos__(self) -> Mat3:
        return self

    def __neg__(self) -> Mat3:
        return Mat3(-v for v in self)

    def __round__(self, ndigits: int | None = None) -> Mat3:
        return Mat3(round(v, ndigits) for v in self)

    def __mul__(self, other: object) -> NoReturn:
        raise NotImplementedError("Please use the @ operator for Matrix multiplication.")

    @overload
    def __matmul__(self, other: Vec3) -> Vec3:
        ...

    @overload
    def __matmul__(self, other: Mat3) -> Mat3:
        ...

    def __matmul__(self, other):
        if isinstance(other, Vec3):
            # Columns:
            c0 = self[0::3]
            c1 = self[1::3]
            c2 = self[2::3]
            return Vec3(sum(map(_mul, c0, other)),
                        sum(map(_mul, c1, other)),
                        sum(map(_mul, c2, other)))

        if not isinstance(other, Mat3):
            raise TypeError("Can only multiply with Mat3 or Vec3 types")

        # Rows:
        r0 = self[0:3]
        r1 = self[3:6]
        r2 = self[6:9]
        # Columns:
        c0 = other[0::3]
        c1 = other[1::3]
        c2 = other[2::3]

        # Multiply and sum rows * colums:
        return Mat3((sum(map(_mul, r0, c0)),
                     sum(map(_mul, r0, c1)),
                     sum(map(_mul, r0, c2)),

                     sum(map(_mul, r1, c0)),
                     sum(map(_mul, r1, c1)),
                     sum(map(_mul, r1, c2)),

                     sum(map(_mul, r2, c0)),
                     sum(map(_mul, r2, c1)),
                     sum(map(_mul, r2, c2))))

    def __repr__(self) -> str:
        return f"{self.__class__.__name__}{self[0:3]}\n    {self[3:6]}\n    {self[6:9]}"


Mat4T = TypeVar("Mat4T", bound="Mat4")


class Mat4(
    Tuple[
        float, float, float, float,
        float, float, float, float,
        float, float, float, float,
        float, float, float, float,
    ]
):
    """A 4x4 Matrix class

    `Mat4` is an immutable 4x4 Matrix, including most common
    operators. Matrix multiplication must be performed using
    the "@" operator.
    Class methods are available for creating orthogonal
    and perspective projections matrixes.
    """

    def __new__(
        cls,
        values: Iterable[float] = (
            1.0, 0.0, 0.0, 0.0,
            0.0, 1.0, 0.0, 0.0,
            0.0, 0.0, 1.0, 0.0,
            0.0, 0.0, 0.0, 1.0,
        ),
    ) -> Mat4:
        """Create a 4x4 Matrix

        A Matrix can be created with a list or tuple of 16 values.
        If no values are provided, an "identity matrix" will be created
        (1.0 on the main diagonal). Matrix objects are immutable, so
        all operations return a new Mat4 object.

        :Parameters:
            `values` : tuple of float or int
                A tuple or list containing 16 floats or ints.
        """

        new = super().__new__(Mat4, values)
        assert len(new) == 16, "A 4x4 Matrix requires 16 values"
        return new

    @classmethod
    def orthogonal_projection(
        cls: type[Mat4T],
        left: float,
        right: float,
        bottom: float,
        top: float,
        z_near: float,
        z_far: float
    ) -> Mat4T:
        """Create a Mat4 orthographic projection matrix."""
        width = right - left
        height = top - bottom
        depth = z_far - z_near

        sx = 2.0 / width
        sy = 2.0 / height
        sz = 2.0 / -depth

        tx = -(right + left) / width
        ty = -(top + bottom) / height
        tz = -(z_far + z_near) / depth

        return cls((sx, 0.0, 0.0, 0.0,
                    0.0, sy, 0.0, 0.0,
                    0.0, 0.0, sz, 0.0,
                    tx, ty, tz, 1.0))

    @classmethod
    def perspective_projection(
        cls: type[Mat4T],
        aspect: float,
        z_near: float,
        z_far: float,
        fov: float = 60
    ) -> Mat4T:
        """
        Create a Mat4 perspective projection matrix.

        :Parameters:
            `aspect` : The aspect ratio as a `float`
            `z_near` : The near plane as a `float`
            `z_far` : The far plane as a `float`
            `fov` : Field of view in degrees as a `float`
        """
        xy_max = z_near * _math.tan(fov * _math.pi / 360)
        y_min = -xy_max
        x_min = -xy_max

        width = xy_max - x_min
        height = xy_max - y_min
        depth = z_far - z_near
        q = -(z_far + z_near) / depth
        qn = -2 * z_far * z_near / depth

        w = 2 * z_near / width
        w = w / aspect
        h = 2 * z_near / height

        return cls((w, 0, 0, 0,
                   0, h, 0, 0,
                   0, 0, q, -1,
                   0, 0, qn, 0))

    @classmethod
    def from_translation(cls: type[Mat4T], vector: Vec3) -> Mat4T:
        """Create a translation matrix from a Vec3.

        :Parameters:
            `vector` : A `Vec3`, or 3 component tuple of float or int
                Vec3 or tuple with x, y and z translation values
        """
        return cls((1.0, 0.0, 0.0, 0.0,
                    0.0, 1.0, 0.0, 0.0,
                    0.0, 0.0, 1.0, 0.0,
                    vector[0], vector[1], vector[2], 1.0))

    @classmethod
    def from_rotation(cls, angle: float, vector: Vec3) -> Mat4:
        """Create a rotation matrix from an angle and Vec3.

        :Parameters:
            `angle` : A `float` :
                The angle as a float.
            `vector` : A `Vec3`, or 3 component tuple of float or int :
                Vec3 or tuple with x, y and z translation values
        """
        return cls().rotate(angle, vector)

    @classmethod
    def look_at_direction(cls: type[Mat4T], direction: Vec3, up: Vec3) -> Mat4T:
        vec_z = direction.normalize()
        vec_x = direction.cross(up).normalize()
        vec_y = direction.cross(vec_z).normalize()

        return cls((vec_x.x, vec_y.x, vec_z.x, 0.0,
                    vec_x.y, vec_y.y, vec_z.y, 0.0,
                    vec_x.z, vec_z.z, vec_z.z, 0.0,
                    0.0, 0.0, 0.0, 1.0))

    @classmethod
    def look_at(cls, position: Vec3, target: Vec3, up: Vec3) -> Mat4:
        direction = target - position
        direction_mat4 = cls.look_at_direction(direction, up)
        position_mat4 = cls.from_translation(-position)
        return direction_mat4 @ position_mat4

    def row(self, index: int) -> tuple:
        """Get a specific row as a tuple."""
        return self[index * 4 : index * 4 + 4]

    def column(self, index: int) -> tuple:
        """Get a specific column as a tuple."""
        return self[index::4]

    def scale(self, vector: Vec3) -> Mat4:
        """Get a scale Matrix on x, y, or z axis."""
        temp = list(self)
        temp[0] *= vector[0]
        temp[5] *= vector[1]
        temp[10] *= vector[2]
        return Mat4(temp)

    def translate(self, vector: Vec3) -> Mat4:
        """Get a translation Matrix along x, y, and z axis."""
        return self @ Mat4((1, 0, 0, 0, 0, 1, 0, 0, 0, 0, 1, 0, *vector, 1))

    def rotate(self, angle: float, vector: Vec3) -> Mat4:
        """Get a rotation Matrix on x, y, or z axis."""
        if not all(abs(n) <= 1 for n in vector):
            raise ValueError("vector must be normalized (<=1)")
        x, y, z = vector
        c = _math.cos(angle)
        s = _math.sin(angle)
        t = 1 - c
        temp_x, temp_y, temp_z = t * x, t * y, t * z

        ra = c + temp_x * x
        rb = 0 + temp_x * y + s * z
        rc = 0 + temp_x * z - s * y
        re = 0 + temp_y * x - s * z
        rf = c + temp_y * y
        rg = 0 + temp_y * z + s * x
        ri = 0 + temp_z * x + s * y
        rj = 0 + temp_z * y - s * x
        rk = c + temp_z * z

        # ra, rb, rc, --
        # re, rf, rg, --
        # ri, rj, rk, --
        # --, --, --, --

        return Mat4(self) @ Mat4((ra, rb, rc, 0, re, rf, rg, 0, ri, rj, rk, 0, 0, 0, 0, 1))

    def transpose(self) -> Mat4:
        """Get a transpose of this Matrix."""
        return Mat4(self[0::4] + self[1::4] + self[2::4] + self[3::4])

    def __add__(self, other: Mat4) -> Mat4:
        if not isinstance(other, Mat4):
            raise TypeError("Can only add to other Mat4 types")
        return Mat4(s + o for s, o in zip(self, other))

    def __sub__(self, other: Mat4) -> Mat4:
        if not isinstance(other, Mat4):
            raise TypeError("Can only subtract from other Mat4 types")
        return Mat4(s - o for s, o in zip(self, other))

    def __pos__(self) -> Mat4:
        return self

    def __neg__(self) -> Mat4:
        return Mat4(-v for v in self)

    def __invert__(self) -> Mat4:
        a = self[10] * self[15] - self[11] * self[14]
        b = self[9] * self[15] - self[11] * self[13]
        c = self[9] * self[14] - self[10] * self[13]
        d = self[8] * self[15] - self[11] * self[12]
        e = self[8] * self[14] - self[10] * self[12]
        f = self[8] * self[13] - self[9] * self[12]
        g = self[6] * self[15] - self[7] * self[14]
        h = self[5] * self[15] - self[7] * self[13]
        i = self[5] * self[14] - self[6] * self[13]
        j = self[6] * self[11] - self[7] * self[10]
        k = self[5] * self[11] - self[7] * self[9]
        l = self[5] * self[10] - self[6] * self[9]
        m = self[4] * self[15] - self[7] * self[12]
        n = self[4] * self[14] - self[6] * self[12]
        o = self[4] * self[11] - self[7] * self[8]
        p = self[4] * self[10] - self[6] * self[8]
        q = self[4] * self[13] - self[5] * self[12]
        r = self[4] * self[9] - self[5] * self[8]

        det = (self[0] * (self[5] * a - self[6] * b + self[7] * c)
               - self[1] * (self[4] * a - self[6] * d + self[7] * e)
               + self[2] * (self[4] * b - self[5] * d + self[7] * f)
               - self[3] * (self[4] * c - self[5] * e + self[6] * f))

        if det == 0:
            _warnings.warn("Unable to calculate inverse of singular Matrix")
            return self

        pdet = 1 / det
        ndet = -pdet

        return Mat4((pdet * (self[5] * a - self[6] * b + self[7] * c),
                     ndet * (self[1] * a - self[2] * b + self[3] * c),
                     pdet * (self[1] * g - self[2] * h + self[3] * i),
                     ndet * (self[1] * j - self[2] * k + self[3] * l),
                     ndet * (self[4] * a - self[6] * d + self[7] * e),
                     pdet * (self[0] * a - self[2] * d + self[3] * e),
                     ndet * (self[0] * g - self[2] * m + self[3] * n),
                     pdet * (self[0] * j - self[2] * o + self[3] * p),
                     pdet * (self[4] * b - self[5] * d + self[7] * f),
                     ndet * (self[0] * b - self[1] * d + self[3] * f),
                     pdet * (self[0] * h - self[1] * m + self[3] * q),
                     ndet * (self[0] * k - self[1] * o + self[3] * r),
                     ndet * (self[4] * c - self[5] * e + self[6] * f),
                     pdet * (self[0] * c - self[1] * e + self[2] * f),
                     ndet * (self[0] * i - self[1] * n + self[2] * q),
                     pdet * (self[0] * l - self[1] * p + self[2] * r)))

    def __round__(self, ndigits: int | None = None) -> Mat4:
        return Mat4(round(v, ndigits) for v in self)

    def __mul__(self, other: int) -> NoReturn:
        raise NotImplementedError("Please use the @ operator for Matrix multiplication.")

    @overload
    def __matmul__(self, other: Vec4) -> Vec4:
        ...

    @overload
    def __matmul__(self, other: Mat4) -> Mat4:
        ...

    def __matmul__(self, other):
        if isinstance(other, Vec4):
            # Columns:
            c0 = self[0::4]
            c1 = self[1::4]
            c2 = self[2::4]
            c3 = self[3::4]
            return Vec4(sum(map(_mul, c0, other)),
                        sum(map(_mul, c1, other)),
                        sum(map(_mul, c2, other)),
                        sum(map(_mul, c3, other)))

        if not isinstance(other, Mat4):
            raise TypeError("Can only multiply with Mat4 or Vec4 types")
        # Rows:
        r0 = self[0:4]
        r1 = self[4:8]
        r2 = self[8:12]
        r3 = self[12:16]
        # Columns:
        c0 = other[0::4]
        c1 = other[1::4]
        c2 = other[2::4]
        c3 = other[3::4]

        # Multiply and sum rows * columns:
        return Mat4((sum(map(_mul, r0, c0)),
                     sum(map(_mul, r0, c1)),
                     sum(map(_mul, r0, c2)),
                     sum(map(_mul, r0, c3)),

                     sum(map(_mul, r1, c0)),
                     sum(map(_mul, r1, c1)),
                     sum(map(_mul, r1, c2)),
                     sum(map(_mul, r1, c3)),

                     sum(map(_mul, r2, c0)),
                     sum(map(_mul, r2, c1)),
                     sum(map(_mul, r2, c2)),
                     sum(map(_mul, r2, c3)),

                     sum(map(_mul, r3, c0)),
                     sum(map(_mul, r3, c1)),
                     sum(map(_mul, r3, c2)),
                     sum(map(_mul, r3, c3))))

    # def __getitem__(self, item):
    #     row = [slice(0, 4), slice(4, 8), slice(8, 12), slice(12, 16)][item]
    #     return super().__getitem__(row)

    def __repr__(self) -> str:
        return f"{self.__class__.__name__}{self[0:4]}\n    {self[4:8]}\n    {self[8:12]}\n    {self[12:16]}"<|MERGE_RESOLUTION|>--- conflicted
+++ resolved
@@ -297,13 +297,8 @@
 
     def __getattr__(self, attrs: str) -> Vec2 | Vec3 | Vec4:
         try:
-<<<<<<< HEAD
             # Allow swizzled getting of attrs
-            vec_class = {2: Vec2, 3: Vec3, 4: Vec4}.get(len(attrs))
-=======
-            # Allow swizzed getting of attrs
             vec_class = {2: Vec2, 3: Vec3, 4: Vec4}[len(attrs)]
->>>>>>> b636ec45
             return vec_class(*(self['xy'.index(c)] for c in attrs))
         except Exception:
             raise AttributeError(
@@ -525,13 +520,8 @@
 
     def __getattr__(self, attrs: str) -> Vec2 | Vec3 | Vec4:
         try:
-<<<<<<< HEAD
             # Allow swizzled getting of attrs
-            vec_class = {2: Vec2, 3: Vec3, 4: Vec4}.get(len(attrs))
-=======
-            # Allow swizzed getting of attrs
             vec_class = {2: Vec2, 3: Vec3, 4: Vec4}[len(attrs)]
->>>>>>> b636ec45
             return vec_class(*(self['xyz'.index(c)] for c in attrs))
         except Exception:
             raise AttributeError(
@@ -663,13 +653,8 @@
 
     def __getattr__(self, attrs: str) -> Vec2 | Vec3 | Vec4:
         try:
-<<<<<<< HEAD
             # Allow swizzled getting of attrs
-            vec_class = {2: Vec2, 3: Vec3, 4: Vec4}.get(len(attrs))
-=======
-            # Allow swizzed getting of attrs
             vec_class = {2: Vec2, 3: Vec3, 4: Vec4}[len(attrs)]
->>>>>>> b636ec45
             return vec_class(*(self['xyzw'.index(c)] for c in attrs))
         except Exception:
             raise AttributeError(
@@ -680,12 +665,7 @@
         return f"Vec4({self.x}, {self.y}, {self.z}, {self.w})"
 
 
-<<<<<<< HEAD
-
-class Mat3(tuple):
-=======
 class Mat3(Tuple[float, float, float, float, float, float, float, float, float]):
->>>>>>> b636ec45
     """A 3x3 Matrix class
 
     `Mat3` is an immutable 3x3 Matrix, including most common
