# ----------------------------------------------------------------------------
# pyglet
# Copyright (c) 2006-2008 Alex Holkner
# Copyright (c) 2008-2020 pyglet contributors
# All rights reserved.
#
# Redistribution and use in source and binary forms, with or without
# modification, are permitted provided that the following conditions
# are met:
#
#  * Redistributions of source code must retain the above copyright
#    notice, this list of conditions and the following disclaimer.
#  * Redistributions in binary form must reproduce the above copyright
#    notice, this list of conditions and the following disclaimer in
#    the documentation and/or other materials provided with the
#    distribution.
#  * Neither the name of pyglet nor the names of its
#    contributors may be used to endorse or promote products
#    derived from this software without specific prior written
#    permission.
#
# THIS SOFTWARE IS PROVIDED BY THE COPYRIGHT HOLDERS AND CONTRIBUTORS
# "AS IS" AND ANY EXPRESS OR IMPLIED WARRANTIES, INCLUDING, BUT NOT
# LIMITED TO, THE IMPLIED WARRANTIES OF MERCHANTABILITY AND FITNESS
# FOR A PARTICULAR PURPOSE ARE DISCLAIMED. IN NO EVENT SHALL THE
# COPYRIGHT OWNER OR CONTRIBUTORS BE LIABLE FOR ANY DIRECT, INDIRECT,
# INCIDENTAL, SPECIAL, EXEMPLARY, OR CONSEQUENTIAL DAMAGES (INCLUDING,
# BUT NOT LIMITED TO, PROCUREMENT OF SUBSTITUTE GOODS OR SERVICES;
# LOSS OF USE, DATA, OR PROFITS; OR BUSINESS INTERRUPTION) HOWEVER
# CAUSED AND ON ANY THEORY OF LIABILITY, WHETHER IN CONTRACT, STRICT
# LIABILITY, OR TORT (INCLUDING NEGLIGENCE OR OTHERWISE) ARISING IN
# ANY WAY OUT OF THE USE OF THIS SOFTWARE, EVEN IF ADVISED OF THE
# POSSIBILITY OF SUCH DAMAGE.
# ----------------------------------------------------------------------------

"""Collection of image encoders and decoders.

Modules must subclass ImageDecoder and ImageEncoder for each method of
decoding/encoding they support.

Modules must also implement the two functions::

    def get_decoders():
        # Return a list of ImageDecoder instances or []
        return []

    def get_encoders():
        # Return a list of ImageEncoder instances or []
        return []

"""
<<<<<<< HEAD
=======

>>>>>>> ecad2e89
import os.path
from pyglet import compat_platform

_decoders = []                      # List of registered ImageDecoders
_decoder_extensions = {}            # Map str -> list of matching ImageDecoders
_decoder_animation_extensions = {}  # Map str -> list of matching ImageDecoders
_encoders = []                      # List of registered ImageEncoders
_encoder_extensions = {}            # Map str -> list of matching ImageEncoders


class ImageDecodeException(Exception):
    exception_priority = 10


class ImageEncodeException(Exception):
    pass


class ImageDecoder:
    def get_file_extensions(self):
        """Return a list of accepted file extensions, e.g. ['.png', '.bmp']
        Lower-case only.
        """
        return []

    def get_animation_file_extensions(self):
        """Return a list of accepted file extensions, e.g. ['.gif', '.flc']
        Lower-case only.
        """
        return []

    def decode(self, file, filename):
        """Decode the given file object and return an instance of `Image`.
        Throws ImageDecodeException if there is an error.  filename
        can be a file type hint.
        """
        raise NotImplementedError()

    def decode_animation(self, file, filename):
        """Decode the given file object and return an instance of :py:class:`~pyglet.image.Animation`.
        Throws ImageDecodeException if there is an error.  filename
        can be a file type hint.
        """
        raise ImageDecodeException('This decoder cannot decode animations.')

    def __repr__(self):
        return "{0}{1}".format(self.__class__.__name__,
                               self.get_animation_file_extensions() +
                               self.get_file_extensions())


class ImageEncoder:
    def get_file_extensions(self):
        """Return a list of accepted file extensions, e.g. ['.png', '.bmp']
        Lower-case only.
        """
        return []

    def encode(self, image, file, filename):
        """Encode the given image to the given file.  filename
        provides a hint to the file format desired.
        """
        raise NotImplementedError()

    def __repr__(self):
        return "{0}{1}".format(self.__class__.__name__, self.get_file_extensions())


def get_encoders(filename=None):
    """Get an ordered list of all encoders. If a `filename` is provided,
    encoders supporting that extension will be ordered first in the list.
    """
    encoders = []
    if filename:
        extension = os.path.splitext(filename)[1].lower()
        encoders += _encoder_extensions.get(extension, [])
    encoders += [e for e in _encoders if e not in encoders]
    return encoders


def get_decoders(filename=None):
    """Get an ordered list of all decoders. If a `filename` is provided,
    decoders supporting that extension will be ordered first in the list.
    """
    decoders = []
    if filename:
        extension = os.path.splitext(filename)[1].lower()
        decoders += _decoder_extensions.get(extension, [])
    decoders += [e for e in _decoders if e not in decoders]
    return decoders


def get_animation_decoders(filename=None):
    """Get an ordered list of all decoders. If a `filename` is provided,
    decoders supporting that extension will be ordered first in the list.
    """
    decoders = []
    if filename:
        extension = os.path.splitext(filename)[1].lower()
        decoders += _decoder_animation_extensions.get(extension, [])
    decoders += [e for e in _decoders if e not in decoders]
    return decoders


def add_decoders(module):
    """Add a decoder module.  The module must define `get_decoders`.  Once
    added, the appropriate decoders defined in the codec will be returned by
    pyglet.image.codecs.get_decoders.
    """
    for decoder in module.get_decoders():
        _decoders.append(decoder)
        for extension in decoder.get_file_extensions():
            if extension not in _decoder_extensions:
                _decoder_extensions[extension] = []
            _decoder_extensions[extension].append(decoder)
        for extension in decoder.get_animation_file_extensions():
            if extension not in _decoder_animation_extensions:
                _decoder_animation_extensions[extension] = []
            _decoder_animation_extensions[extension].append(decoder)


def add_encoders(module):
    """Add an encoder module.  The module must define `get_encoders`.  Once
    added, the appropriate encoders defined in the codec will be returned by
    pyglet.image.codecs.get_encoders.
    """
    for encoder in module.get_encoders():
        _encoders.append(encoder)
        for extension in encoder.get_file_extensions():
            if extension not in _encoder_extensions:
                _encoder_extensions[extension] = []
            _encoder_extensions[extension].append(encoder)


def add_default_image_codecs():
    # Add the codecs we know about.  These should be listed in order of
    # preference.  This is called automatically by pyglet.image.

    # Compressed texture in DDS format
    try:
        from pyglet.image.codecs import dds
        add_encoders(dds)
        add_decoders(dds)
    except ImportError:
        pass

    # Mac OS X default: Quartz
    if compat_platform == 'darwin':
        try:
            from pyglet.image.codecs import quartz
            add_encoders(quartz)
            add_decoders(quartz)
        except ImportError:
            pass

    # Windows XP default: GDI+
    if compat_platform in ('win32', 'cygwin'):
        try:
            from pyglet.image.codecs import gdiplus
            add_encoders(gdiplus)
            add_decoders(gdiplus)
        except ImportError:
            pass

    # Linux default: GdkPixbuf 2.0
    if compat_platform.startswith('linux'):
        try:
            from pyglet.image.codecs import gdkpixbuf2
            add_encoders(gdkpixbuf2)
            add_decoders(gdkpixbuf2)
        except ImportError:
            pass

    # Fallback: PIL
    try:
        from pyglet.image.codecs import pil
        add_encoders(pil)
        add_decoders(pil)
    except ImportError:
        pass

    # Fallback: PNG loader (slow)
    try:
        from pyglet.image.codecs import png
        add_encoders(png)
        add_decoders(png)
    except ImportError:
        pass

    # Fallback: BMP loader (slow)
    try:
        from pyglet.image.codecs import bmp
        add_encoders(bmp)
        add_decoders(bmp)
    except ImportError:
        pass<|MERGE_RESOLUTION|>--- conflicted
+++ resolved
@@ -49,10 +49,7 @@
         return []
 
 """
-<<<<<<< HEAD
-=======
-
->>>>>>> ecad2e89
+
 import os.path
 from pyglet import compat_platform
 
