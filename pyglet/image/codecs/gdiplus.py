<<<<<<< HEAD
from __future__ import annotations

from pyglet.image import ImageData
from pyglet.image.animation import Animation, AnimationFrame
=======
from ctypes import (
    POINTER,
    Structure,
    c_buffer,
    c_byte,
    c_float,
    c_long,
    c_short,
    c_uint32,
    c_ulong,
    c_void_p,
    c_wchar,
    c_wchar_p,
    cast,
    create_string_buffer,
    memmove,
    windll,
)
from ctypes.wintypes import BOOL, BYTE, INT, UINT, ULONG

from pyglet.image import Animation, AnimationFrame, ImageData, byref, c_int, c_uint, sizeof
>>>>>>> c38b6fea
from pyglet.image.codecs import ImageDecodeException, ImageDecoder
from pyglet.libs.win32 import _kernel32 as kernel32
from pyglet.libs.win32 import _ole32 as ole32
from pyglet.libs.win32.com import pIUnknown
<<<<<<< HEAD
from pyglet.libs.win32.constants import *
from pyglet.libs.win32.types import *
=======
from pyglet.libs.win32.constants import GMEM_MOVEABLE
from pyglet.libs.win32.types import LONG_PTR
>>>>>>> c38b6fea

gdiplus = windll.gdiplus

REAL = c_float

PixelFormat1bppIndexed    = 196865
PixelFormat4bppIndexed    = 197634
PixelFormat8bppIndexed    = 198659
PixelFormat16bppGrayScale = 1052676
PixelFormat16bppRGB555    = 135173
PixelFormat16bppRGB565    = 135174
PixelFormat16bppARGB1555  = 397319
PixelFormat24bppRGB       = 137224
PixelFormat32bppRGB       = 139273
PixelFormat32bppARGB      = 2498570
PixelFormat32bppPARGB     = 925707
PixelFormat48bppRGB       = 1060876
PixelFormat64bppARGB      = 3424269
PixelFormat64bppPARGB     = 29622286
PixelFormatMax            = 15

ImageLockModeRead = 1
ImageLockModeWrite = 2
ImageLockModeUserInputBuf = 4

PropertyTagFrameDelay = 0x5100


class GdiplusStartupInput(Structure):
    _fields_ = [
        ('GdiplusVersion', c_uint32),
        ('DebugEventCallback', c_void_p),
        ('SuppressBackgroundThread', BOOL),
        ('SuppressExternalCodecs', BOOL),
    ]


class GdiplusStartupOutput(Structure):
    _fields = [
        ('NotificationHookProc', c_void_p),
        ('NotificationUnhookProc', c_void_p),
    ]


class BitmapData(Structure):
    _fields_ = [
        ('Width', c_uint),
        ('Height', c_uint),
        ('Stride', c_int),
        ('PixelFormat', c_int),
        ('Scan0', POINTER(c_byte)),
        ('Reserved', POINTER(c_uint)),
    ]


class Rect(Structure):
    _fields_ = [
        ('X', c_int),
        ('Y', c_int),
        ('Width', c_int),
        ('Height', c_int),
    ]


class PropertyItem(Structure):
    _fields_ = [
        ('id', c_uint),
        ('length', c_ulong),
        ('type', c_short),
        ('value', c_void_p),
    ]


INT_PTR = POINTER(INT)
UINT_PTR = POINTER(UINT)


gdiplus.GdipBitmapLockBits.restype = c_int
gdiplus.GdipBitmapLockBits.argtypes = [c_void_p, c_void_p, UINT, c_int, c_void_p]
gdiplus.GdipBitmapUnlockBits.restype = c_int
gdiplus.GdipBitmapUnlockBits.argtypes = [c_void_p, c_void_p]
gdiplus.GdipCloneStringFormat.restype = c_int
gdiplus.GdipCloneStringFormat.argtypes = [c_void_p, c_void_p]
gdiplus.GdipCreateBitmapFromScan0.restype = c_int
gdiplus.GdipCreateBitmapFromScan0.argtypes = [c_int, c_int, c_int, c_int, POINTER(BYTE), c_void_p]
gdiplus.GdipCreateBitmapFromStream.restype = c_int
gdiplus.GdipCreateBitmapFromStream.argtypes = [c_void_p, c_void_p]
gdiplus.GdipCreateFont.restype = c_int
gdiplus.GdipCreateFont.argtypes = [c_void_p, REAL, INT, c_int, c_void_p]
gdiplus.GdipCreateFontFamilyFromName.restype = c_int
gdiplus.GdipCreateFontFamilyFromName.argtypes = [c_wchar_p, c_void_p, c_void_p]
gdiplus.GdipCreateMatrix.restype = None
gdiplus.GdipCreateMatrix.argtypes = [c_void_p]
gdiplus.GdipCreateSolidFill.restype = c_int
gdiplus.GdipCreateSolidFill.argtypes = [c_int, c_void_p]  # ARGB
gdiplus.GdipDisposeImage.restype = c_int
gdiplus.GdipDisposeImage.argtypes = [c_void_p]
gdiplus.GdipDrawString.restype = c_int
gdiplus.GdipDrawString.argtypes = [c_void_p, c_wchar_p, c_int, c_void_p, c_void_p, c_void_p, c_void_p]
gdiplus.GdipGetFamilyName.restype = c_int
gdiplus.GdipGetFamilyName.argtypes = [LONG_PTR, c_wchar_p, c_wchar]
gdiplus.GdipFlush.restype = c_int
gdiplus.GdipFlush.argtypes = [c_void_p, c_int]
gdiplus.GdipGetFontCollectionFamilyCount.restype = c_int
gdiplus.GdipGetFontCollectionFamilyCount.argtypes = [c_void_p, INT_PTR]
gdiplus.GdipGetFontCollectionFamilyList.restype = c_int
gdiplus.GdipGetFontCollectionFamilyList.argtypes = [c_void_p, INT, c_void_p, INT_PTR]
gdiplus.GdipGetImageDimension.restype = c_int
gdiplus.GdipGetImageDimension.argtypes = [c_void_p, POINTER(REAL), POINTER(REAL)]
gdiplus.GdipGetImageGraphicsContext.restype = c_int
gdiplus.GdipGetImageGraphicsContext.argtypes = [c_void_p, c_void_p]
gdiplus.GdipGetImagePixelFormat.restype = c_int
gdiplus.GdipGetImagePixelFormat.argtypes = [c_void_p, c_void_p]
gdiplus.GdipGetPropertyItem.restype = c_int
gdiplus.GdipGetPropertyItem.argtypes = [c_void_p, c_uint, c_uint, c_void_p]
gdiplus.GdipGetPropertyItemSize.restype = c_int
gdiplus.GdipGetPropertyItemSize.argtypes = [c_void_p, c_uint, UINT_PTR]
gdiplus.GdipGraphicsClear.restype = c_int
gdiplus.GdipGraphicsClear.argtypes = [c_void_p, c_int]  # ARGB
gdiplus.GdipImageGetFrameCount.restype = c_int
gdiplus.GdipImageGetFrameCount.argtypes = [c_void_p, c_void_p, UINT_PTR]
gdiplus.GdipImageGetFrameDimensionsCount.restype = c_int
gdiplus.GdipImageGetFrameDimensionsCount.argtypes = [c_void_p, UINT_PTR]
gdiplus.GdipImageGetFrameDimensionsList.restype = c_int
gdiplus.GdipImageGetFrameDimensionsList.argtypes = [c_void_p, c_void_p, UINT]
gdiplus.GdipImageSelectActiveFrame.restype = c_int
gdiplus.GdipImageSelectActiveFrame.argtypes = [c_void_p, c_void_p, UINT]
gdiplus.GdipMeasureString.restype = c_int
gdiplus.GdipMeasureString.argtypes = [c_void_p, c_wchar_p, c_int, c_void_p, c_void_p, c_void_p, c_void_p, INT_PTR, INT_PTR]
gdiplus.GdipNewPrivateFontCollection.restype = c_int
gdiplus.GdipNewPrivateFontCollection.argtypes = [c_void_p]
gdiplus.GdipPrivateAddMemoryFont.restype = c_int
gdiplus.GdipPrivateAddMemoryFont.argtypes = [c_void_p, c_void_p, c_int]
gdiplus.GdipSetPageUnit.restype = c_int
gdiplus.GdipSetPageUnit.argtypes = [c_void_p, c_int]
gdiplus.GdipSetStringFormatFlags.restype = c_int
gdiplus.GdipSetStringFormatFlags.argtypes = [c_void_p, c_int]
gdiplus.GdipSetTextRenderingHint.restype = c_int
gdiplus.GdipSetTextRenderingHint.argtypes = [c_void_p, c_int]
gdiplus.GdipStringFormatGetGenericTypographic.restype = c_int
gdiplus.GdipStringFormatGetGenericTypographic.argtypes = [c_void_p]
gdiplus.GdiplusShutdown.restype = None
gdiplus.GdiplusShutdown.argtypes = [POINTER(ULONG)]
gdiplus.GdiplusStartup.restype = c_int
gdiplus.GdiplusStartup.argtypes = [c_void_p, c_void_p, c_void_p]


class GDIPlusDecoder(ImageDecoder):
    def get_file_extensions(self):
        return ['.bmp', '.gif', '.jpg', '.jpeg', '.exif', '.png', '.tif', '.tiff']

    def get_animation_file_extensions(self):
        # TIFF also supported as a multi-page image; but that's not really an
        # animation, is it?
        return ['.gif']

    def _load_bitmap(self, filename, file):
        data = file.read()

        # Create a HGLOBAL with image data
        hglob = kernel32.GlobalAlloc(GMEM_MOVEABLE, len(data))
        ptr = kernel32.GlobalLock(hglob)
        memmove(ptr, data, len(data))
        kernel32.GlobalUnlock(hglob)

        # Create IStream for the HGLOBAL
        self.stream = pIUnknown()
        ole32.CreateStreamOnHGlobal(hglob, True, byref(self.stream))

        # Load image from stream
        bitmap = c_void_p()
        status = gdiplus.GdipCreateBitmapFromStream(self.stream, byref(bitmap))
        if status != 0:
            self.stream.Release()
            raise ImageDecodeException('GDI+ cannot load %r' % (filename or file))

        return bitmap

    @staticmethod
    def _get_image(bitmap):
        # Get size of image (Bitmap subclasses Image)
        width = REAL()
        height = REAL()
        gdiplus.GdipGetImageDimension(bitmap, byref(width), byref(height))
        width = int(width.value)
        height = int(height.value)

        # Get image pixel format
        pf = c_int()
        gdiplus.GdipGetImagePixelFormat(bitmap, byref(pf))
        pf = pf.value

        # Reverse from what's documented because of Intel little-endianness.
        fmt = 'BGRA'
        if pf == PixelFormat24bppRGB:
            fmt = 'BGR'
        elif pf == PixelFormat32bppRGB or pf == PixelFormat32bppARGB:
            pass
        elif pf in (PixelFormat16bppARGB1555, PixelFormat32bppPARGB,
                    PixelFormat64bppARGB, PixelFormat64bppPARGB):
            pf = PixelFormat32bppARGB
        else:
            fmt = 'BGR'
            pf = PixelFormat24bppRGB

        # Lock pixel data in best format
        rect = Rect()
        rect.X = 0
        rect.Y = 0
        rect.Width = width
        rect.Height = height
        bitmap_data = BitmapData()
        gdiplus.GdipBitmapLockBits(bitmap, byref(rect), ImageLockModeRead, pf, byref(bitmap_data))

        # Create buffer for RawImage
        buffer = create_string_buffer(bitmap_data.Stride * height)
        memmove(buffer, bitmap_data.Scan0, len(buffer))

        # Unlock data
        gdiplus.GdipBitmapUnlockBits(bitmap, byref(bitmap_data))

        return ImageData(width, height, fmt, buffer, -bitmap_data.Stride)

    def _delete_bitmap(self, bitmap):
        # Release image and stream
        gdiplus.GdipDisposeImage(bitmap)
        self.stream.Release()

    def decode(self, filename, file):
        if not file:
            file = open(filename, 'rb')
        bitmap = self._load_bitmap(filename, file)
        image = self._get_image(bitmap)
        self._delete_bitmap(bitmap)
        return image

    def decode_animation(self, filename, file):
        if not file:
            file = open(filename, 'rb')
        bitmap = self._load_bitmap(filename, file)

        dimension_count = c_uint()
        gdiplus.GdipImageGetFrameDimensionsCount(bitmap, byref(dimension_count))
        if dimension_count.value < 1:
            self._delete_bitmap(bitmap)
            raise ImageDecodeException('Image has no frame dimensions')

        # XXX Make sure this dimension is time?
        dimensions = (c_void_p * dimension_count.value)()
        gdiplus.GdipImageGetFrameDimensionsList(bitmap, dimensions, dimension_count.value)

        frame_count = c_uint()
        gdiplus.GdipImageGetFrameCount(bitmap, dimensions, byref(frame_count))

        prop_id = PropertyTagFrameDelay
        prop_size = c_uint()
        gdiplus.GdipGetPropertyItemSize(bitmap, prop_id, byref(prop_size))

        prop_buffer = c_buffer(prop_size.value)
        prop_item = cast(prop_buffer, POINTER(PropertyItem)).contents
        gdiplus.GdipGetPropertyItem(bitmap, prop_id, prop_size.value, prop_buffer)

        n_delays = prop_item.length // sizeof(c_long)
        delays = cast(prop_item.value, POINTER(c_long * n_delays)).contents

        frames = []

        for i in range(frame_count.value):
            gdiplus.GdipImageSelectActiveFrame(bitmap, dimensions, i)
            image = self._get_image(bitmap)

            delay = delays[i]
            if delay <= 1:
                delay = 10
            frames.append(AnimationFrame(image, delay/100.))

        self._delete_bitmap(bitmap)

        return Animation(frames)


def get_decoders():
    return [GDIPlusDecoder()]


def get_encoders():
    return []


def init():
    token = c_ulong()
    startup_in = GdiplusStartupInput()
    startup_in.GdiplusVersion = 1
    startup_out = GdiplusStartupOutput()
    gdiplus.GdiplusStartup(byref(token), byref(startup_in), byref(startup_out))

    # Shutdown later?
    # gdiplus.GdiplusShutdown(token)


init()<|MERGE_RESOLUTION|>--- conflicted
+++ resolved
@@ -1,9 +1,3 @@
-<<<<<<< HEAD
-from __future__ import annotations
-
-from pyglet.image import ImageData
-from pyglet.image.animation import Animation, AnimationFrame
-=======
 from ctypes import (
     POINTER,
     Structure,
@@ -21,22 +15,20 @@
     create_string_buffer,
     memmove,
     windll,
+    byref,
+    c_int,
+    c_uint,
+    sizeof,
 )
 from ctypes.wintypes import BOOL, BYTE, INT, UINT, ULONG
 
-from pyglet.image import Animation, AnimationFrame, ImageData, byref, c_int, c_uint, sizeof
->>>>>>> c38b6fea
+from pyglet.image import Animation, AnimationFrame, ImageData
 from pyglet.image.codecs import ImageDecodeException, ImageDecoder
 from pyglet.libs.win32 import _kernel32 as kernel32
 from pyglet.libs.win32 import _ole32 as ole32
 from pyglet.libs.win32.com import pIUnknown
-<<<<<<< HEAD
-from pyglet.libs.win32.constants import *
-from pyglet.libs.win32.types import *
-=======
 from pyglet.libs.win32.constants import GMEM_MOVEABLE
 from pyglet.libs.win32.types import LONG_PTR
->>>>>>> c38b6fea
 
 gdiplus = windll.gdiplus
 
