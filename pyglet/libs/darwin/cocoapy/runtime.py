--- conflicted
+++ resolved
@@ -641,19 +641,11 @@
         return cfunctype_table[encoding]
 
     # Otherwise, create a new CFUNCTYPE for the encoding.
-<<<<<<< HEAD
     typecodes = {b'c': c_char, b'i': c_int, b's': c_short, b'l': c_long, b'q': c_longlong,
                  b'C': c_ubyte, b'I': c_uint, b'S': c_ushort, b'L': c_ulong, b'Q': c_ulonglong,
                  b'f': c_float, b'd': c_double, b'B': c_bool, b'v': None, b'*': c_char_p,
                  b'@': c_void_p, b'#': c_void_p, b':': c_void_p, NSPointEncoding: NSPoint,
                  NSSizeEncoding: NSSize, NSRectEncoding: NSRect, NSRangeEncoding: NSRange,
-=======
-    typecodes = {b'c':             c_char, b'i': c_int, b's': c_short, b'l': c_long, b'q': c_longlong,
-                 b'C':             c_ubyte, b'I': c_uint, b'S': c_ushort, b'L': c_ulong, b'Q': c_ulonglong,
-                 b'f':             c_float, b'd': c_double, b'B': c_bool, b'v': None, b'*': c_char_p,
-                 b'@':             c_void_p, b'#': c_void_p, b':': c_void_p, NSPointEncoding: NSPoint,
-                 NSSizeEncoding:   NSSize, NSRectEncoding: NSRect, NSRangeEncoding: NSRange,
->>>>>>> 39f69d26
                  PyObjectEncoding: py_object}
     argtypes = []
     for code in parse_type_encoding(encoding):
@@ -729,21 +721,12 @@
     # Note, need to map 'c' to c_byte rather than c_char, because otherwise
     # ctypes converts the value into a one-character string which is generally
     # not what we want at all, especially when the 'c' represents a bool var.
-<<<<<<< HEAD
     typecodes = {b'c': c_byte, b'i': c_int, b's': c_short, b'l': c_long, b'q': c_longlong,
                  b'C': c_ubyte, b'I': c_uint, b'S': c_ushort, b'L': c_ulong, b'Q': c_ulonglong,
                  b'f': c_float, b'd': c_double, b'B': c_bool, b'v': None, b'Vv': None, b'*': c_char_p,
                  b'@': c_void_p, b'#': c_void_p, b':': c_void_p, b'^v': c_void_p, b'?': c_void_p,
                  NSPointEncoding: NSPoint, NSSizeEncoding: NSSize, NSRectEncoding: NSRect,
                  NSRangeEncoding: NSRange,
-=======
-    typecodes = {b'c':             c_byte, b'i': c_int, b's': c_short, b'l': c_long, b'q': c_longlong,
-                 b'C':             c_ubyte, b'I': c_uint, b'S': c_ushort, b'L': c_ulong, b'Q': c_ulonglong,
-                 b'f':             c_float, b'd': c_double, b'B': c_bool, b'v': None, b'Vv': None, b'*': c_char_p,
-                 b'@':             c_void_p, b'#': c_void_p, b':': c_void_p, b'^v': c_void_p, b'?': c_void_p,
-                 NSPointEncoding:  NSPoint, NSSizeEncoding: NSSize, NSRectEncoding: NSRect,
-                 NSRangeEncoding:  NSRange,
->>>>>>> 39f69d26
                  PyObjectEncoding: py_object}
 
     cfunctype_table = {}
@@ -771,11 +754,7 @@
         try:
             self.argtypes = [self.ctype_for_encoding(t) for t in self.argument_types]
         except:
-<<<<<<< HEAD
-            # print('no argtypes encoding for %s (%s)' % (self.name, self.argument_types))
-=======
             # print(f'no argtypes encoding for {self.name} ({self.argument_types})')
->>>>>>> 39f69d26
             self.argtypes = None
         # Get types for the return type.
 
@@ -787,11 +766,7 @@
             else:
                 self.restype = self.ctype_for_encoding(self.return_type)
         except:
-<<<<<<< HEAD
-            # print('no restype encoding for %s (%s)' % (self.name, self.return_type))
-=======
             # print(f'no restype encoding for {self.name} ({self.return_type})')
->>>>>>> 39f69d26
             self.restype = None
 
         self.func = None
@@ -1134,16 +1109,10 @@
         raise AttributeError('ObjCInstance %s has no attribute %s' % (self.objc_class.name, name))
 
 
-<<<<<<< HEAD
 def get_cached_instances():
     """For debug purposes, return a list of instance names.
     Useful for debugging if an object is leaking."""
     return [obj.objc_class.name for obj in ObjCInstance._cached_objects.values()]
-
-
-=======
->>>>>>> 39f69d26
-######################################################################
 
 
 def convert_method_arguments(encoding, args):
