"""Wrapper for X11.

Generated with:
tools/genwrappers.py xlib

Do not modify this file.

####### NOTICE! ########
This file has been manually modified to fix
a limitation of the current wrapping tools.

"""
from __future__ import annotations

import ctypes
from ctypes import (
    CFUNCTYPE,
    POINTER,
    Structure,
    Union,
    c_char,
    c_char_p,
    c_int,
    c_int16,
    c_int32,
    c_long,
    c_short,
    c_size_t,
    c_ubyte,
    c_uint,
    c_ulong,
    c_ushort,
    c_wchar,
    c_wchar_p,
    sizeof,
)

import pyglet.lib

_lib = pyglet.lib.load_library('X11')

_int_types = (c_int16, c_int32)
if hasattr(ctypes, 'c_int64'):
    # Some builds of ctypes apparently do not have c_int64
    # defined; it's a pretty good bet that these builds do not
    # have 64-bit pointers.
    _int_types += (ctypes.c_int64,)
for t in _int_types:
    if sizeof(t) == sizeof(c_size_t):
        c_ptrdiff_t = t


class c_void(Structure):
    # c_void_p is a buggy return type, converting to int, so
    # POINTER(None) == c_void_p is actually written as
    # POINTER(c_void), so it can be treated as a real pointer.
    _fields_ = [('dummy', c_int)]


XlibSpecificationRelease = 6  # /usr/include/X11/Xlib.h:39
X_PROTOCOL = 11  # /usr/include/X11/X.h:53
X_PROTOCOL_REVISION = 0  # /usr/include/X11/X.h:54
XID = c_ulong  # /usr/include/X11/X.h:66
Mask = c_ulong  # /usr/include/X11/X.h:70
Atom = c_ulong  # /usr/include/X11/X.h:74
VisualID = c_ulong  # /usr/include/X11/X.h:76
Time = c_ulong  # /usr/include/X11/X.h:77
Window = XID  # /usr/include/X11/X.h:96
Drawable = XID  # /usr/include/X11/X.h:97
Font = XID  # /usr/include/X11/X.h:100
Pixmap = XID  # /usr/include/X11/X.h:102
Cursor = XID  # /usr/include/X11/X.h:103
Colormap = XID  # /usr/include/X11/X.h:104
GContext = XID  # /usr/include/X11/X.h:105
KeySym = XID  # /usr/include/X11/X.h:106
KeyCode = c_ubyte  # /usr/include/X11/X.h:108
None_ = 0  # /usr/include/X11/X.h:115
ParentRelative = 1  # /usr/include/X11/X.h:118
CopyFromParent = 0  # /usr/include/X11/X.h:121
PointerWindow = 0  # /usr/include/X11/X.h:126
InputFocus = 1  # /usr/include/X11/X.h:127
PointerRoot = 1  # /usr/include/X11/X.h:129
AnyPropertyType = 0  # /usr/include/X11/X.h:131
AnyKey = 0  # /usr/include/X11/X.h:133
AnyButton = 0  # /usr/include/X11/X.h:135
AllTemporary = 0  # /usr/include/X11/X.h:137
CurrentTime = 0  # /usr/include/X11/X.h:139
NoSymbol = 0  # /usr/include/X11/X.h:141
NoEventMask = 0  # /usr/include/X11/X.h:150
KeyPressMask = 1  # /usr/include/X11/X.h:151
KeyReleaseMask = 2  # /usr/include/X11/X.h:152
ButtonPressMask = 4  # /usr/include/X11/X.h:153
ButtonReleaseMask = 8  # /usr/include/X11/X.h:154
EnterWindowMask = 16  # /usr/include/X11/X.h:155
LeaveWindowMask = 32  # /usr/include/X11/X.h:156
PointerMotionMask = 64  # /usr/include/X11/X.h:157
PointerMotionHintMask = 128  # /usr/include/X11/X.h:158
Button1MotionMask = 256  # /usr/include/X11/X.h:159
Button2MotionMask = 512  # /usr/include/X11/X.h:160
Button3MotionMask = 1024  # /usr/include/X11/X.h:161
Button4MotionMask = 2048  # /usr/include/X11/X.h:162
Button5MotionMask = 4096  # /usr/include/X11/X.h:163
ButtonMotionMask = 8192  # /usr/include/X11/X.h:164
KeymapStateMask = 16384  # /usr/include/X11/X.h:165
ExposureMask = 32768  # /usr/include/X11/X.h:166
VisibilityChangeMask = 65536  # /usr/include/X11/X.h:167
StructureNotifyMask = 131072  # /usr/include/X11/X.h:168
ResizeRedirectMask = 262144  # /usr/include/X11/X.h:169
SubstructureNotifyMask = 524288  # /usr/include/X11/X.h:170
SubstructureRedirectMask = 1048576  # /usr/include/X11/X.h:171
FocusChangeMask = 2097152  # /usr/include/X11/X.h:172
PropertyChangeMask = 4194304  # /usr/include/X11/X.h:173
ColormapChangeMask = 8388608  # /usr/include/X11/X.h:174
OwnerGrabButtonMask = 16777216  # /usr/include/X11/X.h:175
KeyPress = 2  # /usr/include/X11/X.h:181
KeyRelease = 3  # /usr/include/X11/X.h:182
ButtonPress = 4  # /usr/include/X11/X.h:183
ButtonRelease = 5  # /usr/include/X11/X.h:184
MotionNotify = 6  # /usr/include/X11/X.h:185
EnterNotify = 7  # /usr/include/X11/X.h:186
LeaveNotify = 8  # /usr/include/X11/X.h:187
FocusIn = 9  # /usr/include/X11/X.h:188
FocusOut = 10  # /usr/include/X11/X.h:189
KeymapNotify = 11  # /usr/include/X11/X.h:190
Expose = 12  # /usr/include/X11/X.h:191
GraphicsExpose = 13  # /usr/include/X11/X.h:192
NoExpose = 14  # /usr/include/X11/X.h:193
VisibilityNotify = 15  # /usr/include/X11/X.h:194
CreateNotify = 16  # /usr/include/X11/X.h:195
DestroyNotify = 17  # /usr/include/X11/X.h:196
UnmapNotify = 18  # /usr/include/X11/X.h:197
MapNotify = 19  # /usr/include/X11/X.h:198
MapRequest = 20  # /usr/include/X11/X.h:199
ReparentNotify = 21  # /usr/include/X11/X.h:200
ConfigureNotify = 22  # /usr/include/X11/X.h:201
ConfigureRequest = 23  # /usr/include/X11/X.h:202
GravityNotify = 24  # /usr/include/X11/X.h:203
ResizeRequest = 25  # /usr/include/X11/X.h:204
CirculateNotify = 26  # /usr/include/X11/X.h:205
CirculateRequest = 27  # /usr/include/X11/X.h:206
PropertyNotify = 28  # /usr/include/X11/X.h:207
SelectionClear = 29  # /usr/include/X11/X.h:208
SelectionRequest = 30  # /usr/include/X11/X.h:209
SelectionNotify = 31  # /usr/include/X11/X.h:210
ColormapNotify = 32  # /usr/include/X11/X.h:211
ClientMessage = 33  # /usr/include/X11/X.h:212
MappingNotify = 34  # /usr/include/X11/X.h:213
GenericEvent = 35  # /usr/include/X11/X.h:214
LASTEvent = 36  # /usr/include/X11/X.h:215
ShiftMask = 1  # /usr/include/X11/X.h:221
LockMask = 2  # /usr/include/X11/X.h:222
ControlMask = 4  # /usr/include/X11/X.h:223
Mod1Mask = 8  # /usr/include/X11/X.h:224
Mod2Mask = 16  # /usr/include/X11/X.h:225
Mod3Mask = 32  # /usr/include/X11/X.h:226
Mod4Mask = 64  # /usr/include/X11/X.h:227
Mod5Mask = 128  # /usr/include/X11/X.h:228
ShiftMapIndex = 0  # /usr/include/X11/X.h:233
LockMapIndex = 1  # /usr/include/X11/X.h:234
ControlMapIndex = 2  # /usr/include/X11/X.h:235
Mod1MapIndex = 3  # /usr/include/X11/X.h:236
Mod2MapIndex = 4  # /usr/include/X11/X.h:237
Mod3MapIndex = 5  # /usr/include/X11/X.h:238
Mod4MapIndex = 6  # /usr/include/X11/X.h:239
Mod5MapIndex = 7  # /usr/include/X11/X.h:240
Button1Mask = 256  # /usr/include/X11/X.h:246
Button2Mask = 512  # /usr/include/X11/X.h:247
Button3Mask = 1024  # /usr/include/X11/X.h:248
Button4Mask = 2048  # /usr/include/X11/X.h:249
Button5Mask = 4096  # /usr/include/X11/X.h:250
AnyModifier = 32768  # /usr/include/X11/X.h:252
Button1 = 1  # /usr/include/X11/X.h:259
Button2 = 2  # /usr/include/X11/X.h:260
Button3 = 3  # /usr/include/X11/X.h:261
Button4 = 4  # /usr/include/X11/X.h:262
Button5 = 5  # /usr/include/X11/X.h:263
NotifyNormal = 0  # /usr/include/X11/X.h:267
NotifyGrab = 1  # /usr/include/X11/X.h:268
NotifyUngrab = 2  # /usr/include/X11/X.h:269
NotifyWhileGrabbed = 3  # /usr/include/X11/X.h:270
NotifyHint = 1  # /usr/include/X11/X.h:272
NotifyAncestor = 0  # /usr/include/X11/X.h:276
NotifyVirtual = 1  # /usr/include/X11/X.h:277
NotifyInferior = 2  # /usr/include/X11/X.h:278
NotifyNonlinear = 3  # /usr/include/X11/X.h:279
NotifyNonlinearVirtual = 4  # /usr/include/X11/X.h:280
NotifyPointer = 5  # /usr/include/X11/X.h:281
NotifyPointerRoot = 6  # /usr/include/X11/X.h:282
NotifyDetailNone = 7  # /usr/include/X11/X.h:283
VisibilityUnobscured = 0  # /usr/include/X11/X.h:287
VisibilityPartiallyObscured = 1  # /usr/include/X11/X.h:288
VisibilityFullyObscured = 2  # /usr/include/X11/X.h:289
PlaceOnTop = 0  # /usr/include/X11/X.h:293
PlaceOnBottom = 1  # /usr/include/X11/X.h:294
FamilyInternet = 0  # /usr/include/X11/X.h:298
FamilyDECnet = 1  # /usr/include/X11/X.h:299
FamilyChaos = 2  # /usr/include/X11/X.h:300
FamilyInternet6 = 6  # /usr/include/X11/X.h:301
FamilyServerInterpreted = 5  # /usr/include/X11/X.h:304
PropertyNewValue = 0  # /usr/include/X11/X.h:308
PropertyDelete = 1  # /usr/include/X11/X.h:309
ColormapUninstalled = 0  # /usr/include/X11/X.h:313
ColormapInstalled = 1  # /usr/include/X11/X.h:314
GrabModeSync = 0  # /usr/include/X11/X.h:318
GrabModeAsync = 1  # /usr/include/X11/X.h:319
GrabSuccess = 0  # /usr/include/X11/X.h:323
AlreadyGrabbed = 1  # /usr/include/X11/X.h:324
GrabInvalidTime = 2  # /usr/include/X11/X.h:325
GrabNotViewable = 3  # /usr/include/X11/X.h:326
GrabFrozen = 4  # /usr/include/X11/X.h:327
AsyncPointer = 0  # /usr/include/X11/X.h:331
SyncPointer = 1  # /usr/include/X11/X.h:332
ReplayPointer = 2  # /usr/include/X11/X.h:333
AsyncKeyboard = 3  # /usr/include/X11/X.h:334
SyncKeyboard = 4  # /usr/include/X11/X.h:335
ReplayKeyboard = 5  # /usr/include/X11/X.h:336
AsyncBoth = 6  # /usr/include/X11/X.h:337
SyncBoth = 7  # /usr/include/X11/X.h:338
RevertToParent = 2  # /usr/include/X11/X.h:344
Success = 0  # /usr/include/X11/X.h:350
BadRequest = 1  # /usr/include/X11/X.h:351
BadValue = 2  # /usr/include/X11/X.h:352
BadWindow = 3  # /usr/include/X11/X.h:353
BadPixmap = 4  # /usr/include/X11/X.h:354
BadAtom = 5  # /usr/include/X11/X.h:355
BadCursor = 6  # /usr/include/X11/X.h:356
BadFont = 7  # /usr/include/X11/X.h:357
BadMatch = 8  # /usr/include/X11/X.h:358
BadDrawable = 9  # /usr/include/X11/X.h:359
BadAccess = 10  # /usr/include/X11/X.h:360
BadAlloc = 11  # /usr/include/X11/X.h:369
BadColor = 12  # /usr/include/X11/X.h:370
BadGC = 13  # /usr/include/X11/X.h:371
BadIDChoice = 14  # /usr/include/X11/X.h:372
BadName = 15  # /usr/include/X11/X.h:373
BadLength = 16  # /usr/include/X11/X.h:374
BadImplementation = 17  # /usr/include/X11/X.h:375
FirstExtensionError = 128  # /usr/include/X11/X.h:377
LastExtensionError = 255  # /usr/include/X11/X.h:378
InputOutput = 1  # /usr/include/X11/X.h:387
InputOnly = 2  # /usr/include/X11/X.h:388
CWBackPixmap = 1  # /usr/include/X11/X.h:392
CWBackPixel = 2  # /usr/include/X11/X.h:393
CWBorderPixmap = 4  # /usr/include/X11/X.h:394
CWBorderPixel = 8  # /usr/include/X11/X.h:395
CWBitGravity = 16  # /usr/include/X11/X.h:396
CWWinGravity = 32  # /usr/include/X11/X.h:397
CWBackingStore = 64  # /usr/include/X11/X.h:398
CWBackingPlanes = 128  # /usr/include/X11/X.h:399
CWBackingPixel = 256  # /usr/include/X11/X.h:400
CWOverrideRedirect = 512  # /usr/include/X11/X.h:401
CWSaveUnder = 1024  # /usr/include/X11/X.h:402
CWEventMask = 2048  # /usr/include/X11/X.h:403
CWDontPropagate = 4096  # /usr/include/X11/X.h:404
CWColormap = 8192  # /usr/include/X11/X.h:405
CWCursor = 16384  # /usr/include/X11/X.h:406
CWX = 1  # /usr/include/X11/X.h:410
CWY = 2  # /usr/include/X11/X.h:411
CWWidth = 4  # /usr/include/X11/X.h:412
CWHeight = 8  # /usr/include/X11/X.h:413
CWBorderWidth = 16  # /usr/include/X11/X.h:414
CWSibling = 32  # /usr/include/X11/X.h:415
CWStackMode = 64  # /usr/include/X11/X.h:416
ForgetGravity = 0  # /usr/include/X11/X.h:421
NorthWestGravity = 1  # /usr/include/X11/X.h:422
NorthGravity = 2  # /usr/include/X11/X.h:423
NorthEastGravity = 3  # /usr/include/X11/X.h:424
WestGravity = 4  # /usr/include/X11/X.h:425
CenterGravity = 5  # /usr/include/X11/X.h:426
EastGravity = 6  # /usr/include/X11/X.h:427
SouthWestGravity = 7  # /usr/include/X11/X.h:428
SouthGravity = 8  # /usr/include/X11/X.h:429
SouthEastGravity = 9  # /usr/include/X11/X.h:430
StaticGravity = 10  # /usr/include/X11/X.h:431
UnmapGravity = 0  # /usr/include/X11/X.h:435
NotUseful = 0  # /usr/include/X11/X.h:439
WhenMapped = 1  # /usr/include/X11/X.h:440
Always = 2  # /usr/include/X11/X.h:441
IsUnmapped = 0  # /usr/include/X11/X.h:445
IsUnviewable = 1  # /usr/include/X11/X.h:446
IsViewable = 2  # /usr/include/X11/X.h:447
SetModeInsert = 0  # /usr/include/X11/X.h:451
SetModeDelete = 1  # /usr/include/X11/X.h:452
DestroyAll = 0  # /usr/include/X11/X.h:456
RetainPermanent = 1  # /usr/include/X11/X.h:457
RetainTemporary = 2  # /usr/include/X11/X.h:458
Above = 0  # /usr/include/X11/X.h:462
Below = 1  # /usr/include/X11/X.h:463
TopIf = 2  # /usr/include/X11/X.h:464
BottomIf = 3  # /usr/include/X11/X.h:465
Opposite = 4  # /usr/include/X11/X.h:466
RaiseLowest = 0  # /usr/include/X11/X.h:470
LowerHighest = 1  # /usr/include/X11/X.h:471
PropModeReplace = 0  # /usr/include/X11/X.h:475
PropModePrepend = 1  # /usr/include/X11/X.h:476
PropModeAppend = 2  # /usr/include/X11/X.h:477
GXclear = 0  # /usr/include/X11/X.h:485
GXand = 1  # /usr/include/X11/X.h:486
GXandReverse = 2  # /usr/include/X11/X.h:487
GXcopy = 3  # /usr/include/X11/X.h:488
GXandInverted = 4  # /usr/include/X11/X.h:489
GXnoop = 5  # /usr/include/X11/X.h:490
GXxor = 6  # /usr/include/X11/X.h:491
GXor = 7  # /usr/include/X11/X.h:492
GXnor = 8  # /usr/include/X11/X.h:493
GXequiv = 9  # /usr/include/X11/X.h:494
GXinvert = 10  # /usr/include/X11/X.h:495
GXorReverse = 11  # /usr/include/X11/X.h:496
GXcopyInverted = 12  # /usr/include/X11/X.h:497
GXorInverted = 13  # /usr/include/X11/X.h:498
GXnand = 14  # /usr/include/X11/X.h:499
GXset = 15  # /usr/include/X11/X.h:500
LineSolid = 0  # /usr/include/X11/X.h:504
LineOnOffDash = 1  # /usr/include/X11/X.h:505
LineDoubleDash = 2  # /usr/include/X11/X.h:506
CapNotLast = 0  # /usr/include/X11/X.h:510
CapButt = 1  # /usr/include/X11/X.h:511
CapRound = 2  # /usr/include/X11/X.h:512
CapProjecting = 3  # /usr/include/X11/X.h:513
JoinMiter = 0  # /usr/include/X11/X.h:517
JoinRound = 1  # /usr/include/X11/X.h:518
JoinBevel = 2  # /usr/include/X11/X.h:519
FillSolid = 0  # /usr/include/X11/X.h:523
FillTiled = 1  # /usr/include/X11/X.h:524
FillStippled = 2  # /usr/include/X11/X.h:525
FillOpaqueStippled = 3  # /usr/include/X11/X.h:526
EvenOddRule = 0  # /usr/include/X11/X.h:530
WindingRule = 1  # /usr/include/X11/X.h:531
ClipByChildren = 0  # /usr/include/X11/X.h:535
IncludeInferiors = 1  # /usr/include/X11/X.h:536
Unsorted = 0  # /usr/include/X11/X.h:540
YSorted = 1  # /usr/include/X11/X.h:541
YXSorted = 2  # /usr/include/X11/X.h:542
YXBanded = 3  # /usr/include/X11/X.h:543
CoordModeOrigin = 0  # /usr/include/X11/X.h:547
CoordModePrevious = 1  # /usr/include/X11/X.h:548
Complex = 0  # /usr/include/X11/X.h:552
Nonconvex = 1  # /usr/include/X11/X.h:553
Convex = 2  # /usr/include/X11/X.h:554
ArcChord = 0  # /usr/include/X11/X.h:558
ArcPieSlice = 1  # /usr/include/X11/X.h:559
GCFunction = 1  # /usr/include/X11/X.h:564
GCPlaneMask = 2  # /usr/include/X11/X.h:565
GCForeground = 4  # /usr/include/X11/X.h:566
GCBackground = 8  # /usr/include/X11/X.h:567
GCLineWidth = 16  # /usr/include/X11/X.h:568
GCLineStyle = 32  # /usr/include/X11/X.h:569
GCCapStyle = 64  # /usr/include/X11/X.h:570
GCJoinStyle = 128  # /usr/include/X11/X.h:571
GCFillStyle = 256  # /usr/include/X11/X.h:572
GCFillRule = 512  # /usr/include/X11/X.h:573
GCTile = 1024  # /usr/include/X11/X.h:574
GCStipple = 2048  # /usr/include/X11/X.h:575
GCTileStipXOrigin = 4096  # /usr/include/X11/X.h:576
GCTileStipYOrigin = 8192  # /usr/include/X11/X.h:577
GCFont = 16384  # /usr/include/X11/X.h:578
GCSubwindowMode = 32768  # /usr/include/X11/X.h:579
GCGraphicsExposures = 65536  # /usr/include/X11/X.h:580
GCClipXOrigin = 131072  # /usr/include/X11/X.h:581
GCClipYOrigin = 262144  # /usr/include/X11/X.h:582
GCClipMask = 524288  # /usr/include/X11/X.h:583
GCDashOffset = 1048576  # /usr/include/X11/X.h:584
GCDashList = 2097152  # /usr/include/X11/X.h:585
GCArcMode = 4194304  # /usr/include/X11/X.h:586
GCLastBit = 22  # /usr/include/X11/X.h:588
FontLeftToRight = 0  # /usr/include/X11/X.h:595
FontRightToLeft = 1  # /usr/include/X11/X.h:596
FontChange = 255  # /usr/include/X11/X.h:598
XYBitmap = 0  # /usr/include/X11/X.h:606
XYPixmap = 1  # /usr/include/X11/X.h:607
ZPixmap = 2  # /usr/include/X11/X.h:608
AllocNone = 0  # /usr/include/X11/X.h:616
AllocAll = 1  # /usr/include/X11/X.h:617
DoRed = 1  # /usr/include/X11/X.h:622
DoGreen = 2  # /usr/include/X11/X.h:623
DoBlue = 4  # /usr/include/X11/X.h:624
CursorShape = 0  # /usr/include/X11/X.h:632
TileShape = 1  # /usr/include/X11/X.h:633
StippleShape = 2  # /usr/include/X11/X.h:634
AutoRepeatModeOff = 0  # /usr/include/X11/X.h:640
AutoRepeatModeOn = 1  # /usr/include/X11/X.h:641
AutoRepeatModeDefault = 2  # /usr/include/X11/X.h:642
LedModeOff = 0  # /usr/include/X11/X.h:644
LedModeOn = 1  # /usr/include/X11/X.h:645
KBKeyClickPercent = 1  # /usr/include/X11/X.h:649
KBBellPercent = 2  # /usr/include/X11/X.h:650
KBBellPitch = 4  # /usr/include/X11/X.h:651
KBBellDuration = 8  # /usr/include/X11/X.h:652
KBLed = 16  # /usr/include/X11/X.h:653
KBLedMode = 32  # /usr/include/X11/X.h:654
KBKey = 64  # /usr/include/X11/X.h:655
KBAutoRepeatMode = 128  # /usr/include/X11/X.h:656
MappingSuccess = 0  # /usr/include/X11/X.h:658
MappingBusy = 1  # /usr/include/X11/X.h:659
MappingFailed = 2  # /usr/include/X11/X.h:660
MappingModifier = 0  # /usr/include/X11/X.h:662
MappingKeyboard = 1  # /usr/include/X11/X.h:663
MappingPointer = 2  # /usr/include/X11/X.h:664
DontPreferBlanking = 0  # /usr/include/X11/X.h:670
PreferBlanking = 1  # /usr/include/X11/X.h:671
DefaultBlanking = 2  # /usr/include/X11/X.h:672
DisableScreenSaver = 0  # /usr/include/X11/X.h:674
DisableScreenInterval = 0  # /usr/include/X11/X.h:675
DontAllowExposures = 0  # /usr/include/X11/X.h:677
AllowExposures = 1  # /usr/include/X11/X.h:678
DefaultExposures = 2  # /usr/include/X11/X.h:679
ScreenSaverReset = 0  # /usr/include/X11/X.h:683
ScreenSaverActive = 1  # /usr/include/X11/X.h:684
HostInsert = 0  # /usr/include/X11/X.h:692
HostDelete = 1  # /usr/include/X11/X.h:693
EnableAccess = 1  # /usr/include/X11/X.h:697
DisableAccess = 0  # /usr/include/X11/X.h:698
StaticGray = 0  # /usr/include/X11/X.h:704
GrayScale = 1  # /usr/include/X11/X.h:705
StaticColor = 2  # /usr/include/X11/X.h:706
PseudoColor = 3  # /usr/include/X11/X.h:707
TrueColor = 4  # /usr/include/X11/X.h:708
DirectColor = 5  # /usr/include/X11/X.h:709
LSBFirst = 0  # /usr/include/X11/X.h:714
MSBFirst = 1  # /usr/include/X11/X.h:715
# /usr/include/X11/Xlib.h:73
_Xmblen = _lib._Xmblen
_Xmblen.restype = c_int
_Xmblen.argtypes = [c_char_p, c_int]

X_HAVE_UTF8_STRING = 1  # /usr/include/X11/Xlib.h:85
XPointer = c_char_p  # /usr/include/X11/Xlib.h:87
Bool = c_int  # /usr/include/X11/Xlib.h:89
Status = c_int  # /usr/include/X11/Xlib.h:90
True_ = 1  # /usr/include/X11/Xlib.h:91
False_ = 0  # /usr/include/X11/Xlib.h:92
QueuedAlready = 0  # /usr/include/X11/Xlib.h:94
QueuedAfterReading = 1  # /usr/include/X11/Xlib.h:95
QueuedAfterFlush = 2  # /usr/include/X11/Xlib.h:96


class struct__XExtData(Structure):
    __slots__ = [
        'number',
        'next',
        'free_private',
        'private_data',
    ]


struct__XExtData._fields_ = [
    ('number', c_int),
    ('next', POINTER(struct__XExtData)),
    ('free_private', POINTER(CFUNCTYPE(c_int, POINTER(struct__XExtData)))),
    ('private_data', XPointer),
]

XExtData = struct__XExtData  # /usr/include/X11/Xlib.h:166


class struct_anon_15(Structure):
    __slots__ = [
        'extension',
        'major_opcode',
        'first_event',
        'first_error',
    ]


struct_anon_15._fields_ = [
    ('extension', c_int),
    ('major_opcode', c_int),
    ('first_event', c_int),
    ('first_error', c_int),
]

XExtCodes = struct_anon_15  # /usr/include/X11/Xlib.h:176


class struct_anon_16(Structure):
    __slots__ = [
        'depth',
        'bits_per_pixel',
        'scanline_pad',
    ]


struct_anon_16._fields_ = [
    ('depth', c_int),
    ('bits_per_pixel', c_int),
    ('scanline_pad', c_int),
]

XPixmapFormatValues = struct_anon_16  # /usr/include/X11/Xlib.h:186


class struct_anon_17(Structure):
    __slots__ = [
        'function',
        'plane_mask',
        'foreground',
        'background',
        'line_width',
        'line_style',
        'cap_style',
        'join_style',
        'fill_style',
        'fill_rule',
        'arc_mode',
        'tile',
        'stipple',
        'ts_x_origin',
        'ts_y_origin',
        'font',
        'subwindow_mode',
        'graphics_exposures',
        'clip_x_origin',
        'clip_y_origin',
        'clip_mask',
        'dash_offset',
        'dashes',
    ]


struct_anon_17._fields_ = [
    ('function', c_int),
    ('plane_mask', c_ulong),
    ('foreground', c_ulong),
    ('background', c_ulong),
    ('line_width', c_int),
    ('line_style', c_int),
    ('cap_style', c_int),
    ('join_style', c_int),
    ('fill_style', c_int),
    ('fill_rule', c_int),
    ('arc_mode', c_int),
    ('tile', Pixmap),
    ('stipple', Pixmap),
    ('ts_x_origin', c_int),
    ('ts_y_origin', c_int),
    ('font', Font),
    ('subwindow_mode', c_int),
    ('graphics_exposures', c_int),
    ('clip_x_origin', c_int),
    ('clip_y_origin', c_int),
    ('clip_mask', Pixmap),
    ('dash_offset', c_int),
    ('dashes', c_char),
]

XGCValues = struct_anon_17  # /usr/include/X11/Xlib.h:218


class struct__XGC(Structure):
    __slots__ = [
    ]


struct__XGC._fields_ = [
    ('_opaque_struct', c_int),
]


class struct__XGC(Structure):
    __slots__ = [
    ]


struct__XGC._fields_ = [
    ('_opaque_struct', c_int),
]

GC = POINTER(struct__XGC)  # /usr/include/X11/Xlib.h:233


class struct_anon_18(Structure):
    __slots__ = [
        'ext_data',
        'visualid',
        'class',
        'red_mask',
        'green_mask',
        'blue_mask',
        'bits_per_rgb',
        'map_entries',
    ]


struct_anon_18._fields_ = [
    ('ext_data', POINTER(XExtData)),
    ('visualid', VisualID),
    ('class', c_int),
    ('red_mask', c_ulong),
    ('green_mask', c_ulong),
    ('blue_mask', c_ulong),
    ('bits_per_rgb', c_int),
    ('map_entries', c_int),
]

Visual = struct_anon_18  # /usr/include/X11/Xlib.h:249


class struct_anon_19(Structure):
    __slots__ = [
        'depth',
        'nvisuals',
        'visuals',
    ]


struct_anon_19._fields_ = [
    ('depth', c_int),
    ('nvisuals', c_int),
    ('visuals', POINTER(Visual)),
]

Depth = struct_anon_19  # /usr/include/X11/Xlib.h:258


class struct_anon_20(Structure):
    __slots__ = [
        'ext_data',
        'display',
        'root',
        'width',
        'height',
        'mwidth',
        'mheight',
        'ndepths',
        'depths',
        'root_depth',
        'root_visual',
        'default_gc',
        'cmap',
        'white_pixel',
        'black_pixel',
        'max_maps',
        'min_maps',
        'backing_store',
        'save_unders',
        'root_input_mask',
    ]


class struct__XDisplay(Structure):
    __slots__ = [
    ]


struct__XDisplay._fields_ = [
    ('_opaque_struct', c_int),
]

struct_anon_20._fields_ = [
    ('ext_data', POINTER(XExtData)),
    ('display', POINTER(struct__XDisplay)),
    ('root', Window),
    ('width', c_int),
    ('height', c_int),
    ('mwidth', c_int),
    ('mheight', c_int),
    ('ndepths', c_int),
    ('depths', POINTER(Depth)),
    ('root_depth', c_int),
    ('root_visual', POINTER(Visual)),
    ('default_gc', GC),
    ('cmap', Colormap),
    ('white_pixel', c_ulong),
    ('black_pixel', c_ulong),
    ('max_maps', c_int),
    ('min_maps', c_int),
    ('backing_store', c_int),
    ('save_unders', c_int),
    ('root_input_mask', c_long),
]

Screen = struct_anon_20  # /usr/include/X11/Xlib.h:286


class struct_anon_21(Structure):
    __slots__ = [
        'ext_data',
        'depth',
        'bits_per_pixel',
        'scanline_pad',
    ]


struct_anon_21._fields_ = [
    ('ext_data', POINTER(XExtData)),
    ('depth', c_int),
    ('bits_per_pixel', c_int),
    ('scanline_pad', c_int),
]

ScreenFormat = struct_anon_21  # /usr/include/X11/Xlib.h:296


class struct_anon_22(Structure):
    __slots__ = [
        'background_pixmap',
        'background_pixel',
        'border_pixmap',
        'border_pixel',
        'bit_gravity',
        'win_gravity',
        'backing_store',
        'backing_planes',
        'backing_pixel',
        'save_under',
        'event_mask',
        'do_not_propagate_mask',
        'override_redirect',
        'colormap',
        'cursor',
    ]


struct_anon_22._fields_ = [
    ('background_pixmap', Pixmap),
    ('background_pixel', c_ulong),
    ('border_pixmap', Pixmap),
    ('border_pixel', c_ulong),
    ('bit_gravity', c_int),
    ('win_gravity', c_int),
    ('backing_store', c_int),
    ('backing_planes', c_ulong),
    ('backing_pixel', c_ulong),
    ('save_under', c_int),
    ('event_mask', c_long),
    ('do_not_propagate_mask', c_long),
    ('override_redirect', c_int),
    ('colormap', Colormap),
    ('cursor', Cursor),
]

XSetWindowAttributes = struct_anon_22  # /usr/include/X11/Xlib.h:317


class struct_anon_23(Structure):
    __slots__ = [
        'x',
        'y',
        'width',
        'height',
        'border_width',
        'depth',
        'visual',
        'root',
        'class',
        'bit_gravity',
        'win_gravity',
        'backing_store',
        'backing_planes',
        'backing_pixel',
        'save_under',
        'colormap',
        'map_installed',
        'map_state',
        'all_event_masks',
        'your_event_mask',
        'do_not_propagate_mask',
        'override_redirect',
        'screen',
    ]


struct_anon_23._fields_ = [
    ('x', c_int),
    ('y', c_int),
    ('width', c_int),
    ('height', c_int),
    ('border_width', c_int),
    ('depth', c_int),
    ('visual', POINTER(Visual)),
    ('root', Window),
    ('class', c_int),
    ('bit_gravity', c_int),
    ('win_gravity', c_int),
    ('backing_store', c_int),
    ('backing_planes', c_ulong),
    ('backing_pixel', c_ulong),
    ('save_under', c_int),
    ('colormap', Colormap),
    ('map_installed', c_int),
    ('map_state', c_int),
    ('all_event_masks', c_long),
    ('your_event_mask', c_long),
    ('do_not_propagate_mask', c_long),
    ('override_redirect', c_int),
    ('screen', POINTER(Screen)),
]

XWindowAttributes = struct_anon_23  # /usr/include/X11/Xlib.h:345


class struct_anon_24(Structure):
    __slots__ = [
        'family',
        'length',
        'address',
    ]


struct_anon_24._fields_ = [
    ('family', c_int),
    ('length', c_int),
    ('address', c_char_p),
]

XHostAddress = struct_anon_24  # /usr/include/X11/Xlib.h:356


class struct_anon_25(Structure):
    __slots__ = [
        'typelength',
        'valuelength',
        'type',
        'value',
    ]


struct_anon_25._fields_ = [
    ('typelength', c_int),
    ('valuelength', c_int),
    ('type', c_char_p),
    ('value', c_char_p),
]

XServerInterpretedAddress = struct_anon_25  # /usr/include/X11/Xlib.h:366


class struct__XImage(Structure):
    __slots__ = [
        'width',
        'height',
        'xoffset',
        'format',
        'data',
        'byte_order',
        'bitmap_unit',
        'bitmap_bit_order',
        'bitmap_pad',
        'depth',
        'bytes_per_line',
        'bits_per_pixel',
        'red_mask',
        'green_mask',
        'blue_mask',
        'obdata',
        'f',
    ]


class struct_funcs(Structure):
    __slots__ = [
        'create_image',
        'destroy_image',
        'get_pixel',
        'put_pixel',
        'sub_image',
        'add_pixel',
    ]


class struct__XDisplay(Structure):
    __slots__ = [
    ]


struct__XDisplay._fields_ = [
    ('_opaque_struct', c_int),
]

struct_funcs._fields_ = [
    ('create_image', POINTER(
        CFUNCTYPE(POINTER(struct__XImage), POINTER(struct__XDisplay), POINTER(Visual), c_uint, c_int, c_int, c_char_p,
                  c_uint, c_uint, c_int, c_int))),
    ('destroy_image', POINTER(CFUNCTYPE(c_int, POINTER(struct__XImage)))),
    ('get_pixel', POINTER(CFUNCTYPE(c_ulong, POINTER(struct__XImage), c_int, c_int))),
    ('put_pixel', POINTER(CFUNCTYPE(c_int, POINTER(struct__XImage), c_int, c_int, c_ulong))),
    ('sub_image', POINTER(CFUNCTYPE(POINTER(struct__XImage), POINTER(struct__XImage), c_int, c_int, c_uint, c_uint))),
    ('add_pixel', POINTER(CFUNCTYPE(c_int, POINTER(struct__XImage), c_long))),
]

struct__XImage._fields_ = [
    ('width', c_int),
    ('height', c_int),
    ('xoffset', c_int),
    ('format', c_int),
    ('data', c_char_p),
    ('byte_order', c_int),
    ('bitmap_unit', c_int),
    ('bitmap_bit_order', c_int),
    ('bitmap_pad', c_int),
    ('depth', c_int),
    ('bytes_per_line', c_int),
    ('bits_per_pixel', c_int),
    ('red_mask', c_ulong),
    ('green_mask', c_ulong),
    ('blue_mask', c_ulong),
    ('obdata', XPointer),
    ('f', struct_funcs),
]

XImage = struct__XImage  # /usr/include/X11/Xlib.h:405


class struct_anon_26(Structure):
    __slots__ = [
        'x',
        'y',
        'width',
        'height',
        'border_width',
        'sibling',
        'stack_mode',
    ]


struct_anon_26._fields_ = [
    ('x', c_int),
    ('y', c_int),
    ('width', c_int),
    ('height', c_int),
    ('border_width', c_int),
    ('sibling', Window),
    ('stack_mode', c_int),
]

XWindowChanges = struct_anon_26  # /usr/include/X11/Xlib.h:416


class struct_anon_27(Structure):
    __slots__ = [
        'pixel',
        'red',
        'green',
        'blue',
        'flags',
        'pad',
    ]


struct_anon_27._fields_ = [
    ('pixel', c_ulong),
    ('red', c_ushort),
    ('green', c_ushort),
    ('blue', c_ushort),
    ('flags', c_char),
    ('pad', c_char),
]

XColor = struct_anon_27  # /usr/include/X11/Xlib.h:426


class struct_anon_28(Structure):
    __slots__ = [
        'x1',
        'y1',
        'x2',
        'y2',
    ]


struct_anon_28._fields_ = [
    ('x1', c_short),
    ('y1', c_short),
    ('x2', c_short),
    ('y2', c_short),
]

XSegment = struct_anon_28  # /usr/include/X11/Xlib.h:435


class struct_anon_29(Structure):
    __slots__ = [
        'x',
        'y',
    ]


struct_anon_29._fields_ = [
    ('x', c_short),
    ('y', c_short),
]

XPoint = struct_anon_29  # /usr/include/X11/Xlib.h:439


class struct_anon_30(Structure):
    __slots__ = [
        'x',
        'y',
        'width',
        'height',
    ]


struct_anon_30._fields_ = [
    ('x', c_short),
    ('y', c_short),
    ('width', c_ushort),
    ('height', c_ushort),
]

XRectangle = struct_anon_30  # /usr/include/X11/Xlib.h:444


class struct_anon_31(Structure):
    __slots__ = [
        'x',
        'y',
        'width',
        'height',
        'angle1',
        'angle2',
    ]


struct_anon_31._fields_ = [
    ('x', c_short),
    ('y', c_short),
    ('width', c_ushort),
    ('height', c_ushort),
    ('angle1', c_short),
    ('angle2', c_short),
]

XArc = struct_anon_31  # /usr/include/X11/Xlib.h:450


class struct_anon_32(Structure):
    __slots__ = [
        'key_click_percent',
        'bell_percent',
        'bell_pitch',
        'bell_duration',
        'led',
        'led_mode',
        'key',
        'auto_repeat_mode',
    ]


struct_anon_32._fields_ = [
    ('key_click_percent', c_int),
    ('bell_percent', c_int),
    ('bell_pitch', c_int),
    ('bell_duration', c_int),
    ('led', c_int),
    ('led_mode', c_int),
    ('key', c_int),
    ('auto_repeat_mode', c_int),
]

XKeyboardControl = struct_anon_32  # /usr/include/X11/Xlib.h:464


class struct_anon_33(Structure):
    __slots__ = [
        'key_click_percent',
        'bell_percent',
        'bell_pitch',
        'bell_duration',
        'led_mask',
        'global_auto_repeat',
        'auto_repeats',
    ]


struct_anon_33._fields_ = [
    ('key_click_percent', c_int),
    ('bell_percent', c_int),
    ('bell_pitch', c_uint),
    ('bell_duration', c_uint),
    ('led_mask', c_ulong),
    ('global_auto_repeat', c_int),
    ('auto_repeats', c_char * 32),
]

XKeyboardState = struct_anon_33  # /usr/include/X11/Xlib.h:475


class struct_anon_34(Structure):
    __slots__ = [
        'time',
        'x',
        'y',
    ]


struct_anon_34._fields_ = [
    ('time', Time),
    ('x', c_short),
    ('y', c_short),
]

XTimeCoord = struct_anon_34  # /usr/include/X11/Xlib.h:482


class struct_anon_35(Structure):
    __slots__ = [
        'max_keypermod',
        'modifiermap',
    ]


struct_anon_35._fields_ = [
    ('max_keypermod', c_int),
    ('modifiermap', POINTER(KeyCode)),
]

XModifierKeymap = struct_anon_35  # /usr/include/X11/Xlib.h:489


class struct__XDisplay(Structure):
    __slots__ = [
    ]


struct__XDisplay._fields_ = [
    ('_opaque_struct', c_int),
]


class struct__XDisplay(Structure):
    __slots__ = [
    ]


struct__XDisplay._fields_ = [
    ('_opaque_struct', c_int),
]

Display = struct__XDisplay  # /usr/include/X11/Xlib.h:498


class struct_anon_36(Structure):
    __slots__ = [
        'ext_data',
        'private1',
        'fd',
        'private2',
        'proto_major_version',
        'proto_minor_version',
        'vendor',
        'private3',
        'private4',
        'private5',
        'private6',
        'resource_alloc',
        'byte_order',
        'bitmap_unit',
        'bitmap_pad',
        'bitmap_bit_order',
        'nformats',
        'pixmap_format',
        'private8',
        'release',
        'private9',
        'private10',
        'qlen',
        'last_request_read',
        'request',
        'private11',
        'private12',
        'private13',
        'private14',
        'max_request_size',
        'db',
        'private15',
        'display_name',
        'default_screen',
        'nscreens',
        'screens',
        'motion_buffer',
        'private16',
        'min_keycode',
        'max_keycode',
        'private17',
        'private18',
        'private19',
        'xdefaults',
    ]


class struct__XPrivate(Structure):
    __slots__ = [
    ]


struct__XPrivate._fields_ = [
    ('_opaque_struct', c_int),
]


class struct__XDisplay(Structure):
    __slots__ = [
    ]


struct__XDisplay._fields_ = [
    ('_opaque_struct', c_int),
]


class struct__XPrivate(Structure):
    __slots__ = [
    ]


struct__XPrivate._fields_ = [
    ('_opaque_struct', c_int),
]


class struct__XPrivate(Structure):
    __slots__ = [
    ]


struct__XPrivate._fields_ = [
    ('_opaque_struct', c_int),
]


class struct__XrmHashBucketRec(Structure):
    __slots__ = [
    ]


struct__XrmHashBucketRec._fields_ = [
    ('_opaque_struct', c_int),
]


class struct__XDisplay(Structure):
    __slots__ = [
    ]


struct__XDisplay._fields_ = [
    ('_opaque_struct', c_int),
]

struct_anon_36._fields_ = [
    ('ext_data', POINTER(XExtData)),
    ('private1', POINTER(struct__XPrivate)),
    ('fd', c_int),
    ('private2', c_int),
    ('proto_major_version', c_int),
    ('proto_minor_version', c_int),
    ('vendor', c_char_p),
    ('private3', XID),
    ('private4', XID),
    ('private5', XID),
    ('private6', c_int),
    ('resource_alloc', POINTER(CFUNCTYPE(XID, POINTER(struct__XDisplay)))),
    ('byte_order', c_int),
    ('bitmap_unit', c_int),
    ('bitmap_pad', c_int),
    ('bitmap_bit_order', c_int),
    ('nformats', c_int),
    ('pixmap_format', POINTER(ScreenFormat)),
    ('private8', c_int),
    ('release', c_int),
    ('private9', POINTER(struct__XPrivate)),
    ('private10', POINTER(struct__XPrivate)),
    ('qlen', c_int),
    ('last_request_read', c_ulong),
    ('request', c_ulong),
    ('private11', XPointer),
    ('private12', XPointer),
    ('private13', XPointer),
    ('private14', XPointer),
    ('max_request_size', c_uint),
    ('db', POINTER(struct__XrmHashBucketRec)),
    ('private15', POINTER(CFUNCTYPE(c_int, POINTER(struct__XDisplay)))),
    ('display_name', c_char_p),
    ('default_screen', c_int),
    ('nscreens', c_int),
    ('screens', POINTER(Screen)),
    ('motion_buffer', c_ulong),
    ('private16', c_ulong),
    ('min_keycode', c_int),
    ('max_keycode', c_int),
    ('private17', XPointer),
    ('private18', XPointer),
    ('private19', c_int),
    ('xdefaults', c_char_p),
]

_XPrivDisplay = POINTER(struct_anon_36)  # /usr/include/X11/Xlib.h:561


class struct_anon_37(Structure):
    __slots__ = [
        'type',
        'serial',
        'send_event',
        'display',
        'window',
        'root',
        'subwindow',
        'time',
        'x',
        'y',
        'x_root',
        'y_root',
        'state',
        'keycode',
        'same_screen',
    ]


struct_anon_37._fields_ = [
    ('type', c_int),
    ('serial', c_ulong),
    ('send_event', c_int),
    ('display', POINTER(Display)),
    ('window', Window),
    ('root', Window),
    ('subwindow', Window),
    ('time', Time),
    ('x', c_int),
    ('y', c_int),
    ('x_root', c_int),
    ('y_root', c_int),
    ('state', c_uint),
    ('keycode', c_uint),
    ('same_screen', c_int),
]

XKeyEvent = struct_anon_37  # /usr/include/X11/Xlib.h:582
XKeyPressedEvent = XKeyEvent  # /usr/include/X11/Xlib.h:583
XKeyReleasedEvent = XKeyEvent  # /usr/include/X11/Xlib.h:584


class struct_anon_38(Structure):
    __slots__ = [
        'type',
        'serial',
        'send_event',
        'display',
        'window',
        'root',
        'subwindow',
        'time',
        'x',
        'y',
        'x_root',
        'y_root',
        'state',
        'button',
        'same_screen',
    ]


struct_anon_38._fields_ = [
    ('type', c_int),
    ('serial', c_ulong),
    ('send_event', c_int),
    ('display', POINTER(Display)),
    ('window', Window),
    ('root', Window),
    ('subwindow', Window),
    ('time', Time),
    ('x', c_int),
    ('y', c_int),
    ('x_root', c_int),
    ('y_root', c_int),
    ('state', c_uint),
    ('button', c_uint),
    ('same_screen', c_int),
]

XButtonEvent = struct_anon_38  # /usr/include/X11/Xlib.h:600
XButtonPressedEvent = XButtonEvent  # /usr/include/X11/Xlib.h:601
XButtonReleasedEvent = XButtonEvent  # /usr/include/X11/Xlib.h:602


class struct_anon_39(Structure):
    __slots__ = [
        'type',
        'serial',
        'send_event',
        'display',
        'window',
        'root',
        'subwindow',
        'time',
        'x',
        'y',
        'x_root',
        'y_root',
        'state',
        'is_hint',
        'same_screen',
    ]


struct_anon_39._fields_ = [
    ('type', c_int),
    ('serial', c_ulong),
    ('send_event', c_int),
    ('display', POINTER(Display)),
    ('window', Window),
    ('root', Window),
    ('subwindow', Window),
    ('time', Time),
    ('x', c_int),
    ('y', c_int),
    ('x_root', c_int),
    ('y_root', c_int),
    ('state', c_uint),
    ('is_hint', c_char),
    ('same_screen', c_int),
]

XMotionEvent = struct_anon_39  # /usr/include/X11/Xlib.h:618
XPointerMovedEvent = XMotionEvent  # /usr/include/X11/Xlib.h:619


class struct_anon_40(Structure):
    __slots__ = [
        'type',
        'serial',
        'send_event',
        'display',
        'window',
        'root',
        'subwindow',
        'time',
        'x',
        'y',
        'x_root',
        'y_root',
        'mode',
        'detail',
        'same_screen',
        'focus',
        'state',
    ]


struct_anon_40._fields_ = [
    ('type', c_int),
    ('serial', c_ulong),
    ('send_event', c_int),
    ('display', POINTER(Display)),
    ('window', Window),
    ('root', Window),
    ('subwindow', Window),
    ('time', Time),
    ('x', c_int),
    ('y', c_int),
    ('x_root', c_int),
    ('y_root', c_int),
    ('mode', c_int),
    ('detail', c_int),
    ('same_screen', c_int),
    ('focus', c_int),
    ('state', c_uint),
]

XCrossingEvent = struct_anon_40  # /usr/include/X11/Xlib.h:641
XEnterWindowEvent = XCrossingEvent  # /usr/include/X11/Xlib.h:642
XLeaveWindowEvent = XCrossingEvent  # /usr/include/X11/Xlib.h:643


class struct_anon_41(Structure):
    __slots__ = [
        'type',
        'serial',
        'send_event',
        'display',
        'window',
        'mode',
        'detail',
    ]


struct_anon_41._fields_ = [
    ('type', c_int),
    ('serial', c_ulong),
    ('send_event', c_int),
    ('display', POINTER(Display)),
    ('window', Window),
    ('mode', c_int),
    ('detail', c_int),
]

XFocusChangeEvent = struct_anon_41  # /usr/include/X11/Xlib.h:659
XFocusInEvent = XFocusChangeEvent  # /usr/include/X11/Xlib.h:660
XFocusOutEvent = XFocusChangeEvent  # /usr/include/X11/Xlib.h:661


class struct_anon_42(Structure):
    __slots__ = [
        'type',
        'serial',
        'send_event',
        'display',
        'window',
        'key_vector',
    ]


struct_anon_42._fields_ = [
    ('type', c_int),
    ('serial', c_ulong),
    ('send_event', c_int),
    ('display', POINTER(Display)),
    ('window', Window),
    ('key_vector', c_char * 32),
]

XKeymapEvent = struct_anon_42  # /usr/include/X11/Xlib.h:671


class struct_anon_43(Structure):
    __slots__ = [
        'type',
        'serial',
        'send_event',
        'display',
        'window',
        'x',
        'y',
        'width',
        'height',
        'count',
    ]


struct_anon_43._fields_ = [
    ('type', c_int),
    ('serial', c_ulong),
    ('send_event', c_int),
    ('display', POINTER(Display)),
    ('window', Window),
    ('x', c_int),
    ('y', c_int),
    ('width', c_int),
    ('height', c_int),
    ('count', c_int),
]

XExposeEvent = struct_anon_43  # /usr/include/X11/Xlib.h:682


class struct_anon_44(Structure):
    __slots__ = [
        'type',
        'serial',
        'send_event',
        'display',
        'drawable',
        'x',
        'y',
        'width',
        'height',
        'count',
        'major_code',
        'minor_code',
    ]


struct_anon_44._fields_ = [
    ('type', c_int),
    ('serial', c_ulong),
    ('send_event', c_int),
    ('display', POINTER(Display)),
    ('drawable', Drawable),
    ('x', c_int),
    ('y', c_int),
    ('width', c_int),
    ('height', c_int),
    ('count', c_int),
    ('major_code', c_int),
    ('minor_code', c_int),
]

XGraphicsExposeEvent = struct_anon_44  # /usr/include/X11/Xlib.h:695


class struct_anon_45(Structure):
    __slots__ = [
        'type',
        'serial',
        'send_event',
        'display',
        'drawable',
        'major_code',
        'minor_code',
    ]


struct_anon_45._fields_ = [
    ('type', c_int),
    ('serial', c_ulong),
    ('send_event', c_int),
    ('display', POINTER(Display)),
    ('drawable', Drawable),
    ('major_code', c_int),
    ('minor_code', c_int),
]

XNoExposeEvent = struct_anon_45  # /usr/include/X11/Xlib.h:705


class struct_anon_46(Structure):
    __slots__ = [
        'type',
        'serial',
        'send_event',
        'display',
        'window',
        'state',
    ]


struct_anon_46._fields_ = [
    ('type', c_int),
    ('serial', c_ulong),
    ('send_event', c_int),
    ('display', POINTER(Display)),
    ('window', Window),
    ('state', c_int),
]

XVisibilityEvent = struct_anon_46  # /usr/include/X11/Xlib.h:714


class struct_anon_47(Structure):
    __slots__ = [
        'type',
        'serial',
        'send_event',
        'display',
        'parent',
        'window',
        'x',
        'y',
        'width',
        'height',
        'border_width',
        'override_redirect',
    ]


struct_anon_47._fields_ = [
    ('type', c_int),
    ('serial', c_ulong),
    ('send_event', c_int),
    ('display', POINTER(Display)),
    ('parent', Window),
    ('window', Window),
    ('x', c_int),
    ('y', c_int),
    ('width', c_int),
    ('height', c_int),
    ('border_width', c_int),
    ('override_redirect', c_int),
]

XCreateWindowEvent = struct_anon_47  # /usr/include/X11/Xlib.h:727


class struct_anon_48(Structure):
    __slots__ = [
        'type',
        'serial',
        'send_event',
        'display',
        'event',
        'window',
    ]


struct_anon_48._fields_ = [
    ('type', c_int),
    ('serial', c_ulong),
    ('send_event', c_int),
    ('display', POINTER(Display)),
    ('event', Window),
    ('window', Window),
]

XDestroyWindowEvent = struct_anon_48  # /usr/include/X11/Xlib.h:736


class struct_anon_49(Structure):
    __slots__ = [
        'type',
        'serial',
        'send_event',
        'display',
        'event',
        'window',
        'from_configure',
    ]


struct_anon_49._fields_ = [
    ('type', c_int),
    ('serial', c_ulong),
    ('send_event', c_int),
    ('display', POINTER(Display)),
    ('event', Window),
    ('window', Window),
    ('from_configure', c_int),
]

XUnmapEvent = struct_anon_49  # /usr/include/X11/Xlib.h:746


class struct_anon_50(Structure):
    __slots__ = [
        'type',
        'serial',
        'send_event',
        'display',
        'event',
        'window',
        'override_redirect',
    ]


struct_anon_50._fields_ = [
    ('type', c_int),
    ('serial', c_ulong),
    ('send_event', c_int),
    ('display', POINTER(Display)),
    ('event', Window),
    ('window', Window),
    ('override_redirect', c_int),
]

XMapEvent = struct_anon_50  # /usr/include/X11/Xlib.h:756


class struct_anon_51(Structure):
    __slots__ = [
        'type',
        'serial',
        'send_event',
        'display',
        'parent',
        'window',
    ]


struct_anon_51._fields_ = [
    ('type', c_int),
    ('serial', c_ulong),
    ('send_event', c_int),
    ('display', POINTER(Display)),
    ('parent', Window),
    ('window', Window),
]

XMapRequestEvent = struct_anon_51  # /usr/include/X11/Xlib.h:765


class struct_anon_52(Structure):
    __slots__ = [
        'type',
        'serial',
        'send_event',
        'display',
        'event',
        'window',
        'parent',
        'x',
        'y',
        'override_redirect',
    ]


struct_anon_52._fields_ = [
    ('type', c_int),
    ('serial', c_ulong),
    ('send_event', c_int),
    ('display', POINTER(Display)),
    ('event', Window),
    ('window', Window),
    ('parent', Window),
    ('x', c_int),
    ('y', c_int),
    ('override_redirect', c_int),
]

XReparentEvent = struct_anon_52  # /usr/include/X11/Xlib.h:777


class struct_anon_53(Structure):
    __slots__ = [
        'type',
        'serial',
        'send_event',
        'display',
        'event',
        'window',
        'x',
        'y',
        'width',
        'height',
        'border_width',
        'above',
        'override_redirect',
    ]


struct_anon_53._fields_ = [
    ('type', c_int),
    ('serial', c_ulong),
    ('send_event', c_int),
    ('display', POINTER(Display)),
    ('event', Window),
    ('window', Window),
    ('x', c_int),
    ('y', c_int),
    ('width', c_int),
    ('height', c_int),
    ('border_width', c_int),
    ('above', Window),
    ('override_redirect', c_int),
]

XConfigureEvent = struct_anon_53  # /usr/include/X11/Xlib.h:791


class struct_anon_54(Structure):
    __slots__ = [
        'type',
        'serial',
        'send_event',
        'display',
        'event',
        'window',
        'x',
        'y',
    ]


struct_anon_54._fields_ = [
    ('type', c_int),
    ('serial', c_ulong),
    ('send_event', c_int),
    ('display', POINTER(Display)),
    ('event', Window),
    ('window', Window),
    ('x', c_int),
    ('y', c_int),
]

XGravityEvent = struct_anon_54  # /usr/include/X11/Xlib.h:801


class struct_anon_55(Structure):
    __slots__ = [
        'type',
        'serial',
        'send_event',
        'display',
        'window',
        'width',
        'height',
    ]


struct_anon_55._fields_ = [
    ('type', c_int),
    ('serial', c_ulong),
    ('send_event', c_int),
    ('display', POINTER(Display)),
    ('window', Window),
    ('width', c_int),
    ('height', c_int),
]

XResizeRequestEvent = struct_anon_55  # /usr/include/X11/Xlib.h:810


class struct_anon_56(Structure):
    __slots__ = [
        'type',
        'serial',
        'send_event',
        'display',
        'parent',
        'window',
        'x',
        'y',
        'width',
        'height',
        'border_width',
        'above',
        'detail',
        'value_mask',
    ]


struct_anon_56._fields_ = [
    ('type', c_int),
    ('serial', c_ulong),
    ('send_event', c_int),
    ('display', POINTER(Display)),
    ('parent', Window),
    ('window', Window),
    ('x', c_int),
    ('y', c_int),
    ('width', c_int),
    ('height', c_int),
    ('border_width', c_int),
    ('above', Window),
    ('detail', c_int),
    ('value_mask', c_ulong),
]

XConfigureRequestEvent = struct_anon_56  # /usr/include/X11/Xlib.h:825


class struct_anon_57(Structure):
    __slots__ = [
        'type',
        'serial',
        'send_event',
        'display',
        'event',
        'window',
        'place',
    ]


struct_anon_57._fields_ = [
    ('type', c_int),
    ('serial', c_ulong),
    ('send_event', c_int),
    ('display', POINTER(Display)),
    ('event', Window),
    ('window', Window),
    ('place', c_int),
]

XCirculateEvent = struct_anon_57  # /usr/include/X11/Xlib.h:835


class struct_anon_58(Structure):
    __slots__ = [
        'type',
        'serial',
        'send_event',
        'display',
        'parent',
        'window',
        'place',
    ]


struct_anon_58._fields_ = [
    ('type', c_int),
    ('serial', c_ulong),
    ('send_event', c_int),
    ('display', POINTER(Display)),
    ('parent', Window),
    ('window', Window),
    ('place', c_int),
]

XCirculateRequestEvent = struct_anon_58  # /usr/include/X11/Xlib.h:845


class struct_anon_59(Structure):
    __slots__ = [
        'type',
        'serial',
        'send_event',
        'display',
        'window',
        'atom',
        'time',
        'state',
    ]


struct_anon_59._fields_ = [
    ('type', c_int),
    ('serial', c_ulong),
    ('send_event', c_int),
    ('display', POINTER(Display)),
    ('window', Window),
    ('atom', Atom),
    ('time', Time),
    ('state', c_int),
]

XPropertyEvent = struct_anon_59  # /usr/include/X11/Xlib.h:856


class struct_anon_60(Structure):
    __slots__ = [
        'type',
        'serial',
        'send_event',
        'display',
        'window',
        'selection',
        'time',
    ]


struct_anon_60._fields_ = [
    ('type', c_int),
    ('serial', c_ulong),
    ('send_event', c_int),
    ('display', POINTER(Display)),
    ('window', Window),
    ('selection', Atom),
    ('time', Time),
]

XSelectionClearEvent = struct_anon_60  # /usr/include/X11/Xlib.h:866


class struct_anon_61(Structure):
    __slots__ = [
        'type',
        'serial',
        'send_event',
        'display',
        'owner',
        'requestor',
        'selection',
        'target',
        'property',
        'time',
    ]


struct_anon_61._fields_ = [
    ('type', c_int),
    ('serial', c_ulong),
    ('send_event', c_int),
    ('display', POINTER(Display)),
    ('owner', Window),
    ('requestor', Window),
    ('selection', Atom),
    ('target', Atom),
    ('property', Atom),
    ('time', Time),
]

XSelectionRequestEvent = struct_anon_61  # /usr/include/X11/Xlib.h:879


class struct_anon_62(Structure):
    __slots__ = [
        'type',
        'serial',
        'send_event',
        'display',
        'requestor',
        'selection',
        'target',
        'property',
        'time',
    ]


struct_anon_62._fields_ = [
    ('type', c_int),
    ('serial', c_ulong),
    ('send_event', c_int),
    ('display', POINTER(Display)),
    ('requestor', Window),
    ('selection', Atom),
    ('target', Atom),
    ('property', Atom),
    ('time', Time),
]

XSelectionEvent = struct_anon_62  # /usr/include/X11/Xlib.h:891


class struct_anon_63(Structure):
    __slots__ = [
        'type',
        'serial',
        'send_event',
        'display',
        'window',
        'colormap',
        'new',
        'state',
    ]


struct_anon_63._fields_ = [
    ('type', c_int),
    ('serial', c_ulong),
    ('send_event', c_int),
    ('display', POINTER(Display)),
    ('window', Window),
    ('colormap', Colormap),
    ('new', c_int),
    ('state', c_int),
]

XColormapEvent = struct_anon_63  # /usr/include/X11/Xlib.h:906


class struct_anon_64(Structure):
    __slots__ = [
        'type',
        'serial',
        'send_event',
        'display',
        'window',
        'message_type',
        'format',
        'data',
    ]


class struct_anon_65(Union):
    __slots__ = [
        'b',
        's',
        'l',
    ]


struct_anon_65._fields_ = [
    ('b', c_char * 20),
    ('s', c_short * 10),
    ('l', c_long * 5),
]

struct_anon_64._fields_ = [
    ('type', c_int),
    ('serial', c_ulong),
    ('send_event', c_int),
    ('display', POINTER(Display)),
    ('window', Window),
    ('message_type', Atom),
    ('format', c_int),
    ('data', struct_anon_65),
]

XClientMessageEvent = struct_anon_64  # /usr/include/X11/Xlib.h:921


class struct_anon_66(Structure):
    __slots__ = [
        'type',
        'serial',
        'send_event',
        'display',
        'window',
        'request',
        'first_keycode',
        'count',
    ]


struct_anon_66._fields_ = [
    ('type', c_int),
    ('serial', c_ulong),
    ('send_event', c_int),
    ('display', POINTER(Display)),
    ('window', Window),
    ('request', c_int),
    ('first_keycode', c_int),
    ('count', c_int),
]

XMappingEvent = struct_anon_66  # /usr/include/X11/Xlib.h:933


class struct_anon_67(Structure):
    __slots__ = [
        'type',
        'display',
        'resourceid',
        'serial',
        'error_code',
        'request_code',
        'minor_code',
    ]


struct_anon_67._fields_ = [
    ('type', c_int),
    ('display', POINTER(Display)),
    ('resourceid', XID),
    ('serial', c_ulong),
    ('error_code', c_ubyte),
    ('request_code', c_ubyte),
    ('minor_code', c_ubyte),
]

XErrorEvent = struct_anon_67  # /usr/include/X11/Xlib.h:943


class struct_anon_68(Structure):
    __slots__ = [
        'type',
        'serial',
        'send_event',
        'display',
        'window',
    ]


struct_anon_68._fields_ = [
    ('type', c_int),
    ('serial', c_ulong),
    ('send_event', c_int),
    ('display', POINTER(Display)),
    ('window', Window),
]

XAnyEvent = struct_anon_68  # /usr/include/X11/Xlib.h:951


class struct_anon_69(Structure):
    __slots__ = [
        'type',
        'serial',
        'send_event',
        'display',
        'extension',
        'evtype',
    ]


struct_anon_69._fields_ = [
    ('type', c_int),
    ('serial', c_ulong),
    ('send_event', c_int),
    ('display', POINTER(Display)),
    ('extension', c_int),
    ('evtype', c_int),
]

XGenericEvent = struct_anon_69  # /usr/include/X11/Xlib.h:967


class struct_anon_70(Structure):
    __slots__ = [
        'type',
        'serial',
        'send_event',
        'display',
        'extension',
        'evtype',
        'cookie',
        'data',
    ]


struct_anon_70._fields_ = [
    ('type', c_int),
    ('serial', c_ulong),
    ('send_event', c_int),
    ('display', POINTER(Display)),
    ('extension', c_int),
    ('evtype', c_int),
    ('cookie', c_uint),
    ('data', POINTER(None)),
]

XGenericEventCookie = struct_anon_70  # /usr/include/X11/Xlib.h:978


class struct__XEvent(Union):
    __slots__ = [
        'type',
        'xany',
        'xkey',
        'xbutton',
        'xmotion',
        'xcrossing',
        'xfocus',
        'xexpose',
        'xgraphicsexpose',
        'xnoexpose',
        'xvisibility',
        'xcreatewindow',
        'xdestroywindow',
        'xunmap',
        'xmap',
        'xmaprequest',
        'xreparent',
        'xconfigure',
        'xgravity',
        'xresizerequest',
        'xconfigurerequest',
        'xcirculate',
        'xcirculaterequest',
        'xproperty',
        'xselectionclear',
        'xselectionrequest',
        'xselection',
        'xcolormap',
        'xclient',
        'xmapping',
        'xerror',
        'xkeymap',
        'xgeneric',
        'xcookie',
        'pad',
    ]


struct__XEvent._fields_ = [
    ('type', c_int),
    ('xany', XAnyEvent),
    ('xkey', XKeyEvent),
    ('xbutton', XButtonEvent),
    ('xmotion', XMotionEvent),
    ('xcrossing', XCrossingEvent),
    ('xfocus', XFocusChangeEvent),
    ('xexpose', XExposeEvent),
    ('xgraphicsexpose', XGraphicsExposeEvent),
    ('xnoexpose', XNoExposeEvent),
    ('xvisibility', XVisibilityEvent),
    ('xcreatewindow', XCreateWindowEvent),
    ('xdestroywindow', XDestroyWindowEvent),
    ('xunmap', XUnmapEvent),
    ('xmap', XMapEvent),
    ('xmaprequest', XMapRequestEvent),
    ('xreparent', XReparentEvent),
    ('xconfigure', XConfigureEvent),
    ('xgravity', XGravityEvent),
    ('xresizerequest', XResizeRequestEvent),
    ('xconfigurerequest', XConfigureRequestEvent),
    ('xcirculate', XCirculateEvent),
    ('xcirculaterequest', XCirculateRequestEvent),
    ('xproperty', XPropertyEvent),
    ('xselectionclear', XSelectionClearEvent),
    ('xselectionrequest', XSelectionRequestEvent),
    ('xselection', XSelectionEvent),
    ('xcolormap', XColormapEvent),
    ('xclient', XClientMessageEvent),
    ('xmapping', XMappingEvent),
    ('xerror', XErrorEvent),
    ('xkeymap', XKeymapEvent),
    ('xgeneric', XGenericEvent),
    ('xcookie', XGenericEventCookie),
    ('pad', c_long * 24),
]

XEvent = struct__XEvent  # /usr/include/X11/Xlib.h:1020


class struct_anon_71(Structure):
    __slots__ = [
        'lbearing',
        'rbearing',
        'width',
        'ascent',
        'descent',
        'attributes',
    ]


struct_anon_71._fields_ = [
    ('lbearing', c_short),
    ('rbearing', c_short),
    ('width', c_short),
    ('ascent', c_short),
    ('descent', c_short),
    ('attributes', c_ushort),
]

XCharStruct = struct_anon_71  # /usr/include/X11/Xlib.h:1035


class struct_anon_72(Structure):
    __slots__ = [
        'name',
        'card32',
    ]


struct_anon_72._fields_ = [
    ('name', Atom),
    ('card32', c_ulong),
]

XFontProp = struct_anon_72  # /usr/include/X11/Xlib.h:1044


class struct_anon_73(Structure):
    __slots__ = [
        'ext_data',
        'fid',
        'direction',
        'min_char_or_byte2',
        'max_char_or_byte2',
        'min_byte1',
        'max_byte1',
        'all_chars_exist',
        'default_char',
        'n_properties',
        'properties',
        'min_bounds',
        'max_bounds',
        'per_char',
        'ascent',
        'descent',
    ]


struct_anon_73._fields_ = [
    ('ext_data', POINTER(XExtData)),
    ('fid', Font),
    ('direction', c_uint),
    ('min_char_or_byte2', c_uint),
    ('max_char_or_byte2', c_uint),
    ('min_byte1', c_uint),
    ('max_byte1', c_uint),
    ('all_chars_exist', c_int),
    ('default_char', c_uint),
    ('n_properties', c_int),
    ('properties', POINTER(XFontProp)),
    ('min_bounds', XCharStruct),
    ('max_bounds', XCharStruct),
    ('per_char', POINTER(XCharStruct)),
    ('ascent', c_int),
    ('descent', c_int),
]

XFontStruct = struct_anon_73  # /usr/include/X11/Xlib.h:1063


class struct_anon_74(Structure):
    __slots__ = [
        'chars',
        'nchars',
        'delta',
        'font',
    ]


struct_anon_74._fields_ = [
    ('chars', c_char_p),
    ('nchars', c_int),
    ('delta', c_int),
    ('font', Font),
]

XTextItem = struct_anon_74  # /usr/include/X11/Xlib.h:1073


class struct_anon_75(Structure):
    __slots__ = [
        'byte1',
        'byte2',
    ]


struct_anon_75._fields_ = [
    ('byte1', c_ubyte),
    ('byte2', c_ubyte),
]

XChar2b = struct_anon_75  # /usr/include/X11/Xlib.h:1078


class struct_anon_76(Structure):
    __slots__ = [
        'chars',
        'nchars',
        'delta',
        'font',
    ]


struct_anon_76._fields_ = [
    ('chars', POINTER(XChar2b)),
    ('nchars', c_int),
    ('delta', c_int),
    ('font', Font),
]

XTextItem16 = struct_anon_76  # /usr/include/X11/Xlib.h:1085


class struct_anon_77(Union):
    __slots__ = [
        'display',
        'gc',
        'visual',
        'screen',
        'pixmap_format',
        'font',
    ]


struct_anon_77._fields_ = [
    ('display', POINTER(Display)),
    ('gc', GC),
    ('visual', POINTER(Visual)),
    ('screen', POINTER(Screen)),
    ('pixmap_format', POINTER(ScreenFormat)),
    ('font', POINTER(XFontStruct)),
]

XEDataObject = struct_anon_77  # /usr/include/X11/Xlib.h:1093


class struct_anon_78(Structure):
    __slots__ = [
        'max_ink_extent',
        'max_logical_extent',
    ]


struct_anon_78._fields_ = [
    ('max_ink_extent', XRectangle),
    ('max_logical_extent', XRectangle),
]

XFontSetExtents = struct_anon_78  # /usr/include/X11/Xlib.h:1098


class struct__XOM(Structure):
    __slots__ = [
    ]


struct__XOM._fields_ = [
    ('_opaque_struct', c_int),
]


class struct__XOM(Structure):
    __slots__ = [
    ]


struct__XOM._fields_ = [
    ('_opaque_struct', c_int),
]

XOM = POINTER(struct__XOM)  # /usr/include/X11/Xlib.h:1104


class struct__XOC(Structure):
    __slots__ = [
    ]


struct__XOC._fields_ = [
    ('_opaque_struct', c_int),
]


class struct__XOC(Structure):
    __slots__ = [
    ]


struct__XOC._fields_ = [
    ('_opaque_struct', c_int),
]

XOC = POINTER(struct__XOC)  # /usr/include/X11/Xlib.h:1105


class struct__XOC(Structure):
    __slots__ = [
    ]


struct__XOC._fields_ = [
    ('_opaque_struct', c_int),
]


class struct__XOC(Structure):
    __slots__ = [
    ]


struct__XOC._fields_ = [
    ('_opaque_struct', c_int),
]

XFontSet = POINTER(struct__XOC)  # /usr/include/X11/Xlib.h:1105


class struct_anon_79(Structure):
    __slots__ = [
        'chars',
        'nchars',
        'delta',
        'font_set',
    ]


struct_anon_79._fields_ = [
    ('chars', c_char_p),
    ('nchars', c_int),
    ('delta', c_int),
    ('font_set', XFontSet),
]

XmbTextItem = struct_anon_79  # /usr/include/X11/Xlib.h:1112


class struct_anon_80(Structure):
    __slots__ = [
        'chars',
        'nchars',
        'delta',
        'font_set',
    ]


struct_anon_80._fields_ = [
    ('chars', c_wchar_p),
    ('nchars', c_int),
    ('delta', c_int),
    ('font_set', XFontSet),
]

XwcTextItem = struct_anon_80  # /usr/include/X11/Xlib.h:1119


class struct_anon_81(Structure):
    __slots__ = [
        'charset_count',
        'charset_list',
    ]


struct_anon_81._fields_ = [
    ('charset_count', c_int),
    ('charset_list', POINTER(c_char_p)),
]

XOMCharSetList = struct_anon_81  # /usr/include/X11/Xlib.h:1135
enum_anon_82 = c_int
XOMOrientation_LTR_TTB = 0
XOMOrientation_RTL_TTB = 1
XOMOrientation_TTB_LTR = 2
XOMOrientation_TTB_RTL = 3
XOMOrientation_Context = 4
XOrientation = enum_anon_82  # /usr/include/X11/Xlib.h:1143


class struct_anon_83(Structure):
    __slots__ = [
        'num_orientation',
        'orientation',
    ]


struct_anon_83._fields_ = [
    ('num_orientation', c_int),
    ('orientation', POINTER(XOrientation)),
]

XOMOrientation = struct_anon_83  # /usr/include/X11/Xlib.h:1148


class struct_anon_84(Structure):
    __slots__ = [
        'num_font',
        'font_struct_list',
        'font_name_list',
    ]


struct_anon_84._fields_ = [
    ('num_font', c_int),
    ('font_struct_list', POINTER(POINTER(XFontStruct))),
    ('font_name_list', POINTER(c_char_p)),
]

XOMFontInfo = struct_anon_84  # /usr/include/X11/Xlib.h:1154


class struct__XIM(Structure):
    __slots__ = [
    ]


struct__XIM._fields_ = [
    ('_opaque_struct', c_int),
]


class struct__XIM(Structure):
    __slots__ = [
    ]


struct__XIM._fields_ = [
    ('_opaque_struct', c_int),
]

XIM = POINTER(struct__XIM)  # /usr/include/X11/Xlib.h:1156


class struct__XIC(Structure):
    __slots__ = [
    ]


struct__XIC._fields_ = [
    ('_opaque_struct', c_int),
]


class struct__XIC(Structure):
    __slots__ = [
    ]


struct__XIC._fields_ = [
    ('_opaque_struct', c_int),
]

XIC = POINTER(struct__XIC)  # /usr/include/X11/Xlib.h:1157
XIMProc = CFUNCTYPE(None, XIM, XPointer, XPointer)  # /usr/include/X11/Xlib.h:1159
XICProc = CFUNCTYPE(c_int, XIC, XPointer, XPointer)  # /usr/include/X11/Xlib.h:1165
XIDProc = CFUNCTYPE(None, POINTER(Display), XPointer, XPointer)  # /usr/include/X11/Xlib.h:1171
XIMStyle = c_ulong  # /usr/include/X11/Xlib.h:1177


class struct_anon_85(Structure):
    __slots__ = [
        'count_styles',
        'supported_styles',
    ]


struct_anon_85._fields_ = [
    ('count_styles', c_ushort),
    ('supported_styles', POINTER(XIMStyle)),
]

XIMStyles = struct_anon_85  # /usr/include/X11/Xlib.h:1182
XIMPreeditArea = 1  # /usr/include/X11/Xlib.h:1184
XIMPreeditCallbacks = 2  # /usr/include/X11/Xlib.h:1185
XIMPreeditPosition = 4  # /usr/include/X11/Xlib.h:1186
XIMPreeditNothing = 8  # /usr/include/X11/Xlib.h:1187
XIMPreeditNone = 16  # /usr/include/X11/Xlib.h:1188
XIMStatusArea = 256  # /usr/include/X11/Xlib.h:1189
XIMStatusCallbacks = 512  # /usr/include/X11/Xlib.h:1190
XIMStatusNothing = 1024  # /usr/include/X11/Xlib.h:1191
XIMStatusNone = 2048  # /usr/include/X11/Xlib.h:1192
XBufferOverflow = -1  # /usr/include/X11/Xlib.h:1238
XLookupNone = 1  # /usr/include/X11/Xlib.h:1239
XLookupChars = 2  # /usr/include/X11/Xlib.h:1240
XLookupKeySym = 3  # /usr/include/X11/Xlib.h:1241
XLookupBoth = 4  # /usr/include/X11/Xlib.h:1242
XVaNestedList = POINTER(None)  # /usr/include/X11/Xlib.h:1244


class struct_anon_86(Structure):
    __slots__ = [
        'client_data',
        'callback',
    ]


struct_anon_86._fields_ = [
    ('client_data', XPointer),
    ('callback', XIMProc),
]

XIMCallback = struct_anon_86  # /usr/include/X11/Xlib.h:1249


class struct_anon_87(Structure):
    __slots__ = [
        'client_data',
        'callback',
    ]


struct_anon_87._fields_ = [
    ('client_data', XPointer),
    ('callback', XICProc),
]

XICCallback = struct_anon_87  # /usr/include/X11/Xlib.h:1254
XIMFeedback = c_ulong  # /usr/include/X11/Xlib.h:1256
XIMReverse = 1  # /usr/include/X11/Xlib.h:1258
XIMUnderline = 2  # /usr/include/X11/Xlib.h:1259
XIMHighlight = 4  # /usr/include/X11/Xlib.h:1260
XIMPrimary = 32  # /usr/include/X11/Xlib.h:1261
XIMSecondary = 64  # /usr/include/X11/Xlib.h:1262
XIMTertiary = 128  # /usr/include/X11/Xlib.h:1263
XIMVisibleToForward = 256  # /usr/include/X11/Xlib.h:1264
XIMVisibleToBackword = 512  # /usr/include/X11/Xlib.h:1265
XIMVisibleToCenter = 1024  # /usr/include/X11/Xlib.h:1266


class struct__XIMText(Structure):
    __slots__ = [
        'length',
        'feedback',
        'encoding_is_wchar',
        'string',
    ]


class struct_anon_88(Union):
    __slots__ = [
        'multi_byte',
        'wide_char',
    ]


struct_anon_88._fields_ = [
    ('multi_byte', c_char_p),
    ('wide_char', c_wchar_p),
]

struct__XIMText._fields_ = [
    ('length', c_ushort),
    ('feedback', POINTER(XIMFeedback)),
    ('encoding_is_wchar', c_int),
    ('string', struct_anon_88),
]

XIMText = struct__XIMText  # /usr/include/X11/Xlib.h:1276
XIMPreeditState = c_ulong  # /usr/include/X11/Xlib.h:1278
XIMPreeditUnKnown = 0  # /usr/include/X11/Xlib.h:1280
XIMPreeditEnable = 1  # /usr/include/X11/Xlib.h:1281
XIMPreeditDisable = 2  # /usr/include/X11/Xlib.h:1282


class struct__XIMPreeditStateNotifyCallbackStruct(Structure):
    __slots__ = [
        'state',
    ]


struct__XIMPreeditStateNotifyCallbackStruct._fields_ = [
    ('state', XIMPreeditState),
]

XIMPreeditStateNotifyCallbackStruct = struct__XIMPreeditStateNotifyCallbackStruct  # /usr/include/X11/Xlib.h:1286
XIMResetState = c_ulong  # /usr/include/X11/Xlib.h:1288
XIMInitialState = 1  # /usr/include/X11/Xlib.h:1290
XIMPreserveState = 2  # /usr/include/X11/Xlib.h:1291
XIMStringConversionFeedback = c_ulong  # /usr/include/X11/Xlib.h:1293
XIMStringConversionLeftEdge = 1  # /usr/include/X11/Xlib.h:1295
XIMStringConversionRightEdge = 2  # /usr/include/X11/Xlib.h:1296
XIMStringConversionTopEdge = 4  # /usr/include/X11/Xlib.h:1297
XIMStringConversionBottomEdge = 8  # /usr/include/X11/Xlib.h:1298
XIMStringConversionConcealed = 16  # /usr/include/X11/Xlib.h:1299
XIMStringConversionWrapped = 32  # /usr/include/X11/Xlib.h:1300


class struct__XIMStringConversionText(Structure):
    __slots__ = [
        'length',
        'feedback',
        'encoding_is_wchar',
        'string',
    ]


class struct_anon_89(Union):
    __slots__ = [
        'mbs',
        'wcs',
    ]


struct_anon_89._fields_ = [
    ('mbs', c_char_p),
    ('wcs', c_wchar_p),
]

struct__XIMStringConversionText._fields_ = [
    ('length', c_ushort),
    ('feedback', POINTER(XIMStringConversionFeedback)),
    ('encoding_is_wchar', c_int),
    ('string', struct_anon_89),
]

XIMStringConversionText = struct__XIMStringConversionText  # /usr/include/X11/Xlib.h:1310
XIMStringConversionPosition = c_ushort  # /usr/include/X11/Xlib.h:1312
XIMStringConversionType = c_ushort  # /usr/include/X11/Xlib.h:1314
XIMStringConversionBuffer = 1  # /usr/include/X11/Xlib.h:1316
XIMStringConversionLine = 2  # /usr/include/X11/Xlib.h:1317
XIMStringConversionWord = 3  # /usr/include/X11/Xlib.h:1318
XIMStringConversionChar = 4  # /usr/include/X11/Xlib.h:1319
XIMStringConversionOperation = c_ushort  # /usr/include/X11/Xlib.h:1321
XIMStringConversionSubstitution = 1  # /usr/include/X11/Xlib.h:1323
XIMStringConversionRetrieval = 2  # /usr/include/X11/Xlib.h:1324
enum_anon_90 = c_int
XIMForwardChar = 0
XIMBackwardChar = 1
XIMForwardWord = 2
XIMBackwardWord = 3
XIMCaretUp = 4
XIMCaretDown = 5
XIMNextLine = 6
XIMPreviousLine = 7
XIMLineStart = 8
XIMLineEnd = 9
XIMAbsolutePosition = 10
XIMDontChange = 11
XIMCaretDirection = enum_anon_90  # /usr/include/X11/Xlib.h:1334


class struct__XIMStringConversionCallbackStruct(Structure):
    __slots__ = [
        'position',
        'direction',
        'operation',
        'factor',
        'text',
    ]


struct__XIMStringConversionCallbackStruct._fields_ = [
    ('position', XIMStringConversionPosition),
    ('direction', XIMCaretDirection),
    ('operation', XIMStringConversionOperation),
    ('factor', c_ushort),
    ('text', POINTER(XIMStringConversionText)),
]

XIMStringConversionCallbackStruct = struct__XIMStringConversionCallbackStruct  # /usr/include/X11/Xlib.h:1342


class struct__XIMPreeditDrawCallbackStruct(Structure):
    __slots__ = [
        'caret',
        'chg_first',
        'chg_length',
        'text',
    ]


struct__XIMPreeditDrawCallbackStruct._fields_ = [
    ('caret', c_int),
    ('chg_first', c_int),
    ('chg_length', c_int),
    ('text', POINTER(XIMText)),
]

XIMPreeditDrawCallbackStruct = struct__XIMPreeditDrawCallbackStruct  # /usr/include/X11/Xlib.h:1349
enum_anon_91 = c_int
XIMIsInvisible = 0
XIMIsPrimary = 1
XIMIsSecondary = 2
XIMCaretStyle = enum_anon_91  # /usr/include/X11/Xlib.h:1355


class struct__XIMPreeditCaretCallbackStruct(Structure):
    __slots__ = [
        'position',
        'direction',
        'style',
    ]


struct__XIMPreeditCaretCallbackStruct._fields_ = [
    ('position', c_int),
    ('direction', XIMCaretDirection),
    ('style', XIMCaretStyle),
]

XIMPreeditCaretCallbackStruct = struct__XIMPreeditCaretCallbackStruct  # /usr/include/X11/Xlib.h:1361
enum_anon_92 = c_int
XIMTextType = 0
XIMBitmapType = 1
XIMStatusDataType = enum_anon_92  # /usr/include/X11/Xlib.h:1366


class struct__XIMStatusDrawCallbackStruct(Structure):
    __slots__ = [
        'type',
        'data',
    ]


class struct_anon_93(Union):
    __slots__ = [
        'text',
        'bitmap',
    ]


struct_anon_93._fields_ = [
    ('text', POINTER(XIMText)),
    ('bitmap', Pixmap),
]

struct__XIMStatusDrawCallbackStruct._fields_ = [
    ('type', XIMStatusDataType),
    ('data', struct_anon_93),
]

XIMStatusDrawCallbackStruct = struct__XIMStatusDrawCallbackStruct  # /usr/include/X11/Xlib.h:1374


class struct__XIMHotKeyTrigger(Structure):
    __slots__ = [
        'keysym',
        'modifier',
        'modifier_mask',
    ]


struct__XIMHotKeyTrigger._fields_ = [
    ('keysym', KeySym),
    ('modifier', c_int),
    ('modifier_mask', c_int),
]

XIMHotKeyTrigger = struct__XIMHotKeyTrigger  # /usr/include/X11/Xlib.h:1380


class struct__XIMHotKeyTriggers(Structure):
    __slots__ = [
        'num_hot_key',
        'key',
    ]


struct__XIMHotKeyTriggers._fields_ = [
    ('num_hot_key', c_int),
    ('key', POINTER(XIMHotKeyTrigger)),
]

XIMHotKeyTriggers = struct__XIMHotKeyTriggers  # /usr/include/X11/Xlib.h:1385
XIMHotKeyState = c_ulong  # /usr/include/X11/Xlib.h:1387
XIMHotKeyStateON = 1  # /usr/include/X11/Xlib.h:1389
XIMHotKeyStateOFF = 2  # /usr/include/X11/Xlib.h:1390


class struct_anon_94(Structure):
    __slots__ = [
        'count_values',
        'supported_values',
    ]


struct_anon_94._fields_ = [
    ('count_values', c_ushort),
    ('supported_values', POINTER(c_char_p)),
]

<<<<<<< HEAD
class XrmValue(Structure):
    _fields_ = (
        ('size', c_uint),
        ('addr', c_char_p)
    )


XIMValuesList = struct_anon_94 	# /usr/include/X11/Xlib.h:1395
=======
XIMValuesList = struct_anon_94  # /usr/include/X11/Xlib.h:1395
>>>>>>> e58747a0
# /usr/include/X11/Xlib.h:1405
XLoadQueryFont = _lib.XLoadQueryFont
XLoadQueryFont.restype = POINTER(XFontStruct)
XLoadQueryFont.argtypes = [POINTER(Display), c_char_p]

# /usr/include/X11/Xlib.h:1410
XQueryFont = _lib.XQueryFont
XQueryFont.restype = POINTER(XFontStruct)
XQueryFont.argtypes = [POINTER(Display), XID]

# /usr/include/X11/Xlib.h:1416
XGetMotionEvents = _lib.XGetMotionEvents
XGetMotionEvents.restype = POINTER(XTimeCoord)
XGetMotionEvents.argtypes = [POINTER(Display), Window, Time, Time, POINTER(c_int)]

# /usr/include/X11/Xlib.h:1424
XDeleteModifiermapEntry = _lib.XDeleteModifiermapEntry
XDeleteModifiermapEntry.restype = POINTER(XModifierKeymap)
XDeleteModifiermapEntry.argtypes = [POINTER(XModifierKeymap), KeyCode, c_int]

# /usr/include/X11/Xlib.h:1434
XGetModifierMapping = _lib.XGetModifierMapping
XGetModifierMapping.restype = POINTER(XModifierKeymap)
XGetModifierMapping.argtypes = [POINTER(Display)]

# /usr/include/X11/Xlib.h:1438
XInsertModifiermapEntry = _lib.XInsertModifiermapEntry
XInsertModifiermapEntry.restype = POINTER(XModifierKeymap)
XInsertModifiermapEntry.argtypes = [POINTER(XModifierKeymap), KeyCode, c_int]

# /usr/include/X11/Xlib.h:1448
XNewModifiermap = _lib.XNewModifiermap
XNewModifiermap.restype = POINTER(XModifierKeymap)
XNewModifiermap.argtypes = [c_int]

# /usr/include/X11/Xlib.h:1452
XCreateImage = _lib.XCreateImage
XCreateImage.restype = POINTER(XImage)
XCreateImage.argtypes = [POINTER(Display), POINTER(Visual), c_uint, c_int, c_int, c_char_p, c_uint, c_uint, c_int,
                         c_int]

# /usr/include/X11/Xlib.h:1464
XInitImage = _lib.XInitImage
XInitImage.restype = c_int
XInitImage.argtypes = [POINTER(XImage)]

# /usr/include/X11/Xlib.h:1467
XGetImage = _lib.XGetImage
XGetImage.restype = POINTER(XImage)
XGetImage.argtypes = [POINTER(Display), Drawable, c_int, c_int, c_uint, c_uint, c_ulong, c_int]

# /usr/include/X11/Xlib.h:1477
XGetSubImage = _lib.XGetSubImage
XGetSubImage.restype = POINTER(XImage)
XGetSubImage.argtypes = [POINTER(Display), Drawable, c_int, c_int, c_uint, c_uint, c_ulong, c_int, POINTER(XImage),
                         c_int, c_int]

# /usr/include/X11/Xlib.h:1494
XOpenDisplay = _lib.XOpenDisplay
XOpenDisplay.restype = POINTER(Display)
XOpenDisplay.argtypes = [c_char_p]

# /usr/include/X11/Xlib.h:1498
XrmInitialize = _lib.XrmInitialize
XrmInitialize.restype = None
XrmInitialize.argtypes = []

XrmGetStringDatabase = _lib.XrmGetStringDatabase
XrmGetStringDatabase.restype = c_void_p
XrmGetStringDatabase.argtypes = [c_char_p]

XrmDestroyDatabase = _lib.XrmDestroyDatabase
XrmDestroyDatabase.restype = None
XrmDestroyDatabase.argtypes = [c_void_p]

XrmGetResource = _lib.XrmGetResource
XrmGetResource.restype = c_bool
XrmGetResource.argtypes = [c_void_p, c_char_p, c_char_p, POINTER(c_char_p), POINTER(XrmValue)]
# /usr/include/X11/Xlib.h:1502
XFetchBytes = _lib.XFetchBytes
XFetchBytes.restype = c_char_p
XFetchBytes.argtypes = [POINTER(Display), POINTER(c_int)]

# /usr/include/X11/Xlib.h:1506
XFetchBuffer = _lib.XFetchBuffer
XFetchBuffer.restype = c_char_p
XFetchBuffer.argtypes = [POINTER(Display), POINTER(c_int), c_int]

# /usr/include/X11/Xlib.h:1511
XGetAtomName = _lib.XGetAtomName
XGetAtomName.restype = c_char_p
XGetAtomName.argtypes = [POINTER(Display), Atom]

# /usr/include/X11/Xlib.h:1515
XGetAtomNames = _lib.XGetAtomNames
XGetAtomNames.restype = c_int
XGetAtomNames.argtypes = [POINTER(Display), POINTER(Atom), c_int, POINTER(c_char_p)]

# /usr/include/X11/Xlib.h:1521
XGetDefault = _lib.XGetDefault
XGetDefault.restype = c_char_p
XGetDefault.argtypes = [POINTER(Display), c_char_p, c_char_p]

# /usr/include/X11/Xlib.h:1526
XDisplayName = _lib.XDisplayName
XDisplayName.restype = c_char_p
XDisplayName.argtypes = [c_char_p]

# /usr/include/X11/Xlib.h:1529
XKeysymToString = _lib.XKeysymToString
XKeysymToString.restype = c_char_p
XKeysymToString.argtypes = [KeySym]

# /usr/include/X11/Xlib.h:1533
XSynchronize = _lib.XSynchronize
XSynchronize.restype = POINTER(CFUNCTYPE(c_int, POINTER(Display)))
XSynchronize.argtypes = [POINTER(Display), c_int]

# /usr/include/X11/Xlib.h:1539
XSetAfterFunction = _lib.XSetAfterFunction
XSetAfterFunction.restype = POINTER(CFUNCTYPE(c_int, POINTER(Display)))
XSetAfterFunction.argtypes = [POINTER(Display), CFUNCTYPE(c_int, POINTER(Display))]

# /usr/include/X11/Xlib.h:1547
XInternAtom = _lib.XInternAtom
XInternAtom.restype = Atom
XInternAtom.argtypes = [POINTER(Display), c_char_p, c_int]

# /usr/include/X11/Xlib.h:1552
XInternAtoms = _lib.XInternAtoms
XInternAtoms.restype = c_int
XInternAtoms.argtypes = [POINTER(Display), POINTER(c_char_p), c_int, c_int, POINTER(Atom)]

# /usr/include/X11/Xlib.h:1559
XCopyColormapAndFree = _lib.XCopyColormapAndFree
XCopyColormapAndFree.restype = Colormap
XCopyColormapAndFree.argtypes = [POINTER(Display), Colormap]

# /usr/include/X11/Xlib.h:1563
XCreateColormap = _lib.XCreateColormap
XCreateColormap.restype = Colormap
XCreateColormap.argtypes = [POINTER(Display), Window, POINTER(Visual), c_int]

# /usr/include/X11/Xlib.h:1569
XCreatePixmapCursor = _lib.XCreatePixmapCursor
XCreatePixmapCursor.restype = Cursor
XCreatePixmapCursor.argtypes = [POINTER(Display), Pixmap, Pixmap, POINTER(XColor), POINTER(XColor), c_uint, c_uint]

# /usr/include/X11/Xlib.h:1578
XCreateGlyphCursor = _lib.XCreateGlyphCursor
XCreateGlyphCursor.restype = Cursor
XCreateGlyphCursor.argtypes = [POINTER(Display), Font, Font, c_uint, c_uint, POINTER(XColor), POINTER(XColor)]

# /usr/include/X11/Xlib.h:1587
XCreateFontCursor = _lib.XCreateFontCursor
XCreateFontCursor.restype = Cursor
XCreateFontCursor.argtypes = [POINTER(Display), c_uint]

# /usr/include/X11/Xlib.h:1591
XLoadFont = _lib.XLoadFont
XLoadFont.restype = Font
XLoadFont.argtypes = [POINTER(Display), c_char_p]

# /usr/include/X11/Xlib.h:1595
XCreateGC = _lib.XCreateGC
XCreateGC.restype = GC
XCreateGC.argtypes = [POINTER(Display), Drawable, c_ulong, POINTER(XGCValues)]

# /usr/include/X11/Xlib.h:1601
XGContextFromGC = _lib.XGContextFromGC
XGContextFromGC.restype = GContext
XGContextFromGC.argtypes = [GC]

# /usr/include/X11/Xlib.h:1604
XFlushGC = _lib.XFlushGC
XFlushGC.restype = None
XFlushGC.argtypes = [POINTER(Display), GC]

# /usr/include/X11/Xlib.h:1608
XCreatePixmap = _lib.XCreatePixmap
XCreatePixmap.restype = Pixmap
XCreatePixmap.argtypes = [POINTER(Display), Drawable, c_uint, c_uint, c_uint]

# /usr/include/X11/Xlib.h:1615
XCreateBitmapFromData = _lib.XCreateBitmapFromData
XCreateBitmapFromData.restype = Pixmap
XCreateBitmapFromData.argtypes = [POINTER(Display), Drawable, c_char_p, c_uint, c_uint]

# /usr/include/X11/Xlib.h:1622
XCreatePixmapFromBitmapData = _lib.XCreatePixmapFromBitmapData
XCreatePixmapFromBitmapData.restype = Pixmap
XCreatePixmapFromBitmapData.argtypes = [POINTER(Display), Drawable, c_char_p, c_uint, c_uint, c_ulong, c_ulong, c_uint]

# /usr/include/X11/Xlib.h:1632
XCreateSimpleWindow = _lib.XCreateSimpleWindow
XCreateSimpleWindow.restype = Window
XCreateSimpleWindow.argtypes = [POINTER(Display), Window, c_int, c_int, c_uint, c_uint, c_uint, c_ulong, c_ulong]

# /usr/include/X11/Xlib.h:1643
XGetSelectionOwner = _lib.XGetSelectionOwner
XGetSelectionOwner.restype = Window
XGetSelectionOwner.argtypes = [POINTER(Display), Atom]

# /usr/include/X11/Xlib.h:1647
XCreateWindow = _lib.XCreateWindow
XCreateWindow.restype = Window
XCreateWindow.argtypes = [POINTER(Display), Window, c_int, c_int, c_uint, c_uint, c_uint, c_int, c_uint,
                          POINTER(Visual), c_ulong, POINTER(XSetWindowAttributes)]

# /usr/include/X11/Xlib.h:1661
XListInstalledColormaps = _lib.XListInstalledColormaps
XListInstalledColormaps.restype = POINTER(Colormap)
XListInstalledColormaps.argtypes = [POINTER(Display), Window, POINTER(c_int)]

# /usr/include/X11/Xlib.h:1666
XListFonts = _lib.XListFonts
XListFonts.restype = POINTER(c_char_p)
XListFonts.argtypes = [POINTER(Display), c_char_p, c_int, POINTER(c_int)]

# /usr/include/X11/Xlib.h:1672
XListFontsWithInfo = _lib.XListFontsWithInfo
XListFontsWithInfo.restype = POINTER(c_char_p)
XListFontsWithInfo.argtypes = [POINTER(Display), c_char_p, c_int, POINTER(c_int), POINTER(POINTER(XFontStruct))]

# /usr/include/X11/Xlib.h:1679
XGetFontPath = _lib.XGetFontPath
XGetFontPath.restype = POINTER(c_char_p)
XGetFontPath.argtypes = [POINTER(Display), POINTER(c_int)]

# /usr/include/X11/Xlib.h:1683
XListExtensions = _lib.XListExtensions
XListExtensions.restype = POINTER(c_char_p)
XListExtensions.argtypes = [POINTER(Display), POINTER(c_int)]

# /usr/include/X11/Xlib.h:1687
XListProperties = _lib.XListProperties
XListProperties.restype = POINTER(Atom)
XListProperties.argtypes = [POINTER(Display), Window, POINTER(c_int)]

# /usr/include/X11/Xlib.h:1692
XListHosts = _lib.XListHosts
XListHosts.restype = POINTER(XHostAddress)
XListHosts.argtypes = [POINTER(Display), POINTER(c_int), POINTER(c_int)]

# /usr/include/X11/Xlib.h:1697
XKeycodeToKeysym = _lib.XKeycodeToKeysym
XKeycodeToKeysym.restype = KeySym
XKeycodeToKeysym.argtypes = [POINTER(Display), KeyCode, c_int]

# /usr/include/X11/Xlib.h:1706
XLookupKeysym = _lib.XLookupKeysym
XLookupKeysym.restype = KeySym
XLookupKeysym.argtypes = [POINTER(XKeyEvent), c_int]

# /usr/include/X11/Xlib.h:1710
XGetKeyboardMapping = _lib.XGetKeyboardMapping
XGetKeyboardMapping.restype = POINTER(KeySym)
XGetKeyboardMapping.argtypes = [POINTER(Display), KeyCode, c_int, POINTER(c_int)]

# /usr/include/X11/Xlib.h:1720
XStringToKeysym = _lib.XStringToKeysym
XStringToKeysym.restype = KeySym
XStringToKeysym.argtypes = [c_char_p]

# /usr/include/X11/Xlib.h:1723
XMaxRequestSize = _lib.XMaxRequestSize
XMaxRequestSize.restype = c_long
XMaxRequestSize.argtypes = [POINTER(Display)]

# /usr/include/X11/Xlib.h:1726
XExtendedMaxRequestSize = _lib.XExtendedMaxRequestSize
XExtendedMaxRequestSize.restype = c_long
XExtendedMaxRequestSize.argtypes = [POINTER(Display)]

# /usr/include/X11/Xlib.h:1729
XResourceManagerString = _lib.XResourceManagerString
XResourceManagerString.restype = c_char_p
XResourceManagerString.argtypes = [POINTER(Display)]

# /usr/include/X11/Xlib.h:1732
XScreenResourceString = _lib.XScreenResourceString
XScreenResourceString.restype = c_char_p
XScreenResourceString.argtypes = [POINTER(Screen)]

# /usr/include/X11/Xlib.h:1735
XDisplayMotionBufferSize = _lib.XDisplayMotionBufferSize
XDisplayMotionBufferSize.restype = c_ulong
XDisplayMotionBufferSize.argtypes = [POINTER(Display)]

# /usr/include/X11/Xlib.h:1738
XVisualIDFromVisual = _lib.XVisualIDFromVisual
XVisualIDFromVisual.restype = VisualID
XVisualIDFromVisual.argtypes = [POINTER(Visual)]

# /usr/include/X11/Xlib.h:1744
XInitThreads = _lib.XInitThreads
XInitThreads.restype = c_int
XInitThreads.argtypes = []

# /usr/include/X11/Xlib.h:1748
XLockDisplay = _lib.XLockDisplay
XLockDisplay.restype = None
XLockDisplay.argtypes = [POINTER(Display)]

# /usr/include/X11/Xlib.h:1752
XUnlockDisplay = _lib.XUnlockDisplay
XUnlockDisplay.restype = None
XUnlockDisplay.argtypes = [POINTER(Display)]

# /usr/include/X11/Xlib.h:1758
XInitExtension = _lib.XInitExtension
XInitExtension.restype = POINTER(XExtCodes)
XInitExtension.argtypes = [POINTER(Display), c_char_p]

# /usr/include/X11/Xlib.h:1763
XAddExtension = _lib.XAddExtension
XAddExtension.restype = POINTER(XExtCodes)
XAddExtension.argtypes = [POINTER(Display)]

# /usr/include/X11/Xlib.h:1766
XFindOnExtensionList = _lib.XFindOnExtensionList
XFindOnExtensionList.restype = POINTER(XExtData)
XFindOnExtensionList.argtypes = [POINTER(POINTER(XExtData)), c_int]

# /usr/include/X11/Xlib.h:1770
XEHeadOfExtensionList = _lib.XEHeadOfExtensionList
XEHeadOfExtensionList.restype = POINTER(POINTER(XExtData))
XEHeadOfExtensionList.argtypes = [POINTER(XEDataObject)]

# /usr/include/X11/Xlib.h:1775
XRootWindow = _lib.XRootWindow
XRootWindow.restype = Window
XRootWindow.argtypes = [POINTER(Display), c_int]

# /usr/include/X11/Xlib.h:1779
XDefaultRootWindow = _lib.XDefaultRootWindow
XDefaultRootWindow.restype = Window
XDefaultRootWindow.argtypes = [POINTER(Display)]

# /usr/include/X11/Xlib.h:1782
XRootWindowOfScreen = _lib.XRootWindowOfScreen
XRootWindowOfScreen.restype = Window
XRootWindowOfScreen.argtypes = [POINTER(Screen)]

# /usr/include/X11/Xlib.h:1785
XDefaultVisual = _lib.XDefaultVisual
XDefaultVisual.restype = POINTER(Visual)
XDefaultVisual.argtypes = [POINTER(Display), c_int]

# /usr/include/X11/Xlib.h:1789
XDefaultVisualOfScreen = _lib.XDefaultVisualOfScreen
XDefaultVisualOfScreen.restype = POINTER(Visual)
XDefaultVisualOfScreen.argtypes = [POINTER(Screen)]

# /usr/include/X11/Xlib.h:1792
XDefaultGC = _lib.XDefaultGC
XDefaultGC.restype = GC
XDefaultGC.argtypes = [POINTER(Display), c_int]

# /usr/include/X11/Xlib.h:1796
XDefaultGCOfScreen = _lib.XDefaultGCOfScreen
XDefaultGCOfScreen.restype = GC
XDefaultGCOfScreen.argtypes = [POINTER(Screen)]

# /usr/include/X11/Xlib.h:1799
XBlackPixel = _lib.XBlackPixel
XBlackPixel.restype = c_ulong
XBlackPixel.argtypes = [POINTER(Display), c_int]

# /usr/include/X11/Xlib.h:1803
XWhitePixel = _lib.XWhitePixel
XWhitePixel.restype = c_ulong
XWhitePixel.argtypes = [POINTER(Display), c_int]

# /usr/include/X11/Xlib.h:1807
XAllPlanes = _lib.XAllPlanes
XAllPlanes.restype = c_ulong
XAllPlanes.argtypes = []

# /usr/include/X11/Xlib.h:1810
XBlackPixelOfScreen = _lib.XBlackPixelOfScreen
XBlackPixelOfScreen.restype = c_ulong
XBlackPixelOfScreen.argtypes = [POINTER(Screen)]

# /usr/include/X11/Xlib.h:1813
XWhitePixelOfScreen = _lib.XWhitePixelOfScreen
XWhitePixelOfScreen.restype = c_ulong
XWhitePixelOfScreen.argtypes = [POINTER(Screen)]

# /usr/include/X11/Xlib.h:1816
XNextRequest = _lib.XNextRequest
XNextRequest.restype = c_ulong
XNextRequest.argtypes = [POINTER(Display)]

# /usr/include/X11/Xlib.h:1819
XLastKnownRequestProcessed = _lib.XLastKnownRequestProcessed
XLastKnownRequestProcessed.restype = c_ulong
XLastKnownRequestProcessed.argtypes = [POINTER(Display)]

# /usr/include/X11/Xlib.h:1822
XServerVendor = _lib.XServerVendor
XServerVendor.restype = c_char_p
XServerVendor.argtypes = [POINTER(Display)]

# /usr/include/X11/Xlib.h:1825
XDisplayString = _lib.XDisplayString
XDisplayString.restype = c_char_p
XDisplayString.argtypes = [POINTER(Display)]

# /usr/include/X11/Xlib.h:1828
XDefaultColormap = _lib.XDefaultColormap
XDefaultColormap.restype = Colormap
XDefaultColormap.argtypes = [POINTER(Display), c_int]

# /usr/include/X11/Xlib.h:1832
XDefaultColormapOfScreen = _lib.XDefaultColormapOfScreen
XDefaultColormapOfScreen.restype = Colormap
XDefaultColormapOfScreen.argtypes = [POINTER(Screen)]

# /usr/include/X11/Xlib.h:1835
XDisplayOfScreen = _lib.XDisplayOfScreen
XDisplayOfScreen.restype = POINTER(Display)
XDisplayOfScreen.argtypes = [POINTER(Screen)]

# /usr/include/X11/Xlib.h:1838
XScreenOfDisplay = _lib.XScreenOfDisplay
XScreenOfDisplay.restype = POINTER(Screen)
XScreenOfDisplay.argtypes = [POINTER(Display), c_int]

# /usr/include/X11/Xlib.h:1842
XDefaultScreenOfDisplay = _lib.XDefaultScreenOfDisplay
XDefaultScreenOfDisplay.restype = POINTER(Screen)
XDefaultScreenOfDisplay.argtypes = [POINTER(Display)]

# /usr/include/X11/Xlib.h:1845
XEventMaskOfScreen = _lib.XEventMaskOfScreen
XEventMaskOfScreen.restype = c_long
XEventMaskOfScreen.argtypes = [POINTER(Screen)]

# /usr/include/X11/Xlib.h:1849
XScreenNumberOfScreen = _lib.XScreenNumberOfScreen
XScreenNumberOfScreen.restype = c_int
XScreenNumberOfScreen.argtypes = [POINTER(Screen)]

XErrorHandler = CFUNCTYPE(c_int, POINTER(Display), POINTER(XErrorEvent))  # /usr/include/X11/Xlib.h:1853
# /usr/include/X11/Xlib.h:1858
XSetErrorHandler = _lib.XSetErrorHandler
XSetErrorHandler.restype = XErrorHandler
XSetErrorHandler.argtypes = [XErrorHandler]

XIOErrorHandler = CFUNCTYPE(c_int, POINTER(Display))  # /usr/include/X11/Xlib.h:1863
# /usr/include/X11/Xlib.h:1867
XSetIOErrorHandler = _lib.XSetIOErrorHandler
XSetIOErrorHandler.restype = XIOErrorHandler
XSetIOErrorHandler.argtypes = [XIOErrorHandler]

# /usr/include/X11/Xlib.h:1872
XListPixmapFormats = _lib.XListPixmapFormats
XListPixmapFormats.restype = POINTER(XPixmapFormatValues)
XListPixmapFormats.argtypes = [POINTER(Display), POINTER(c_int)]

# /usr/include/X11/Xlib.h:1876
XListDepths = _lib.XListDepths
XListDepths.restype = POINTER(c_int)
XListDepths.argtypes = [POINTER(Display), c_int, POINTER(c_int)]

# /usr/include/X11/Xlib.h:1884
XReconfigureWMWindow = _lib.XReconfigureWMWindow
XReconfigureWMWindow.restype = c_int
XReconfigureWMWindow.argtypes = [POINTER(Display), Window, c_int, c_uint, POINTER(XWindowChanges)]

# /usr/include/X11/Xlib.h:1892
XGetWMProtocols = _lib.XGetWMProtocols
XGetWMProtocols.restype = c_int
XGetWMProtocols.argtypes = [POINTER(Display), Window, POINTER(POINTER(Atom)), POINTER(c_int)]

# /usr/include/X11/Xlib.h:1898
XSetWMProtocols = _lib.XSetWMProtocols
XSetWMProtocols.restype = c_int
XSetWMProtocols.argtypes = [POINTER(Display), Window, POINTER(Atom), c_int]

# /usr/include/X11/Xlib.h:1904
XIconifyWindow = _lib.XIconifyWindow
XIconifyWindow.restype = c_int
XIconifyWindow.argtypes = [POINTER(Display), Window, c_int]

# /usr/include/X11/Xlib.h:1909
XWithdrawWindow = _lib.XWithdrawWindow
XWithdrawWindow.restype = c_int
XWithdrawWindow.argtypes = [POINTER(Display), Window, c_int]

# /usr/include/X11/Xlib.h:1914
XGetCommand = _lib.XGetCommand
XGetCommand.restype = c_int
XGetCommand.argtypes = [POINTER(Display), Window, POINTER(POINTER(c_char_p)), POINTER(c_int)]

# /usr/include/X11/Xlib.h:1920
XGetWMColormapWindows = _lib.XGetWMColormapWindows
XGetWMColormapWindows.restype = c_int
XGetWMColormapWindows.argtypes = [POINTER(Display), Window, POINTER(POINTER(Window)), POINTER(c_int)]

# /usr/include/X11/Xlib.h:1926
XSetWMColormapWindows = _lib.XSetWMColormapWindows
XSetWMColormapWindows.restype = c_int
XSetWMColormapWindows.argtypes = [POINTER(Display), Window, POINTER(Window), c_int]

# /usr/include/X11/Xlib.h:1932
XFreeStringList = _lib.XFreeStringList
XFreeStringList.restype = None
XFreeStringList.argtypes = [POINTER(c_char_p)]

# /usr/include/X11/Xlib.h:1935
XSetTransientForHint = _lib.XSetTransientForHint
XSetTransientForHint.restype = c_int
XSetTransientForHint.argtypes = [POINTER(Display), Window, Window]

# /usr/include/X11/Xlib.h:1943
XActivateScreenSaver = _lib.XActivateScreenSaver
XActivateScreenSaver.restype = c_int
XActivateScreenSaver.argtypes = [POINTER(Display)]

# /usr/include/X11/Xlib.h:1947
XAddHost = _lib.XAddHost
XAddHost.restype = c_int
XAddHost.argtypes = [POINTER(Display), POINTER(XHostAddress)]

# /usr/include/X11/Xlib.h:1952
XAddHosts = _lib.XAddHosts
XAddHosts.restype = c_int
XAddHosts.argtypes = [POINTER(Display), POINTER(XHostAddress), c_int]

# /usr/include/X11/Xlib.h:1958
XAddToExtensionList = _lib.XAddToExtensionList
XAddToExtensionList.restype = c_int
XAddToExtensionList.argtypes = [POINTER(POINTER(struct__XExtData)), POINTER(XExtData)]

# /usr/include/X11/Xlib.h:1963
XAddToSaveSet = _lib.XAddToSaveSet
XAddToSaveSet.restype = c_int
XAddToSaveSet.argtypes = [POINTER(Display), Window]

# /usr/include/X11/Xlib.h:1968
XAllocColor = _lib.XAllocColor
XAllocColor.restype = c_int
XAllocColor.argtypes = [POINTER(Display), Colormap, POINTER(XColor)]

# /usr/include/X11/Xlib.h:1974
XAllocColorCells = _lib.XAllocColorCells
XAllocColorCells.restype = c_int
XAllocColorCells.argtypes = [POINTER(Display), Colormap, c_int, POINTER(c_ulong), c_uint, POINTER(c_ulong), c_uint]

# /usr/include/X11/Xlib.h:1984
XAllocColorPlanes = _lib.XAllocColorPlanes
XAllocColorPlanes.restype = c_int
XAllocColorPlanes.argtypes = [POINTER(Display), Colormap, c_int, POINTER(c_ulong), c_int, c_int, c_int, c_int,
                              POINTER(c_ulong), POINTER(c_ulong), POINTER(c_ulong)]

# /usr/include/X11/Xlib.h:1998
XAllocNamedColor = _lib.XAllocNamedColor
XAllocNamedColor.restype = c_int
XAllocNamedColor.argtypes = [POINTER(Display), Colormap, c_char_p, POINTER(XColor), POINTER(XColor)]

# /usr/include/X11/Xlib.h:2006
XAllowEvents = _lib.XAllowEvents
XAllowEvents.restype = c_int
XAllowEvents.argtypes = [POINTER(Display), c_int, Time]

# /usr/include/X11/Xlib.h:2012
XAutoRepeatOff = _lib.XAutoRepeatOff
XAutoRepeatOff.restype = c_int
XAutoRepeatOff.argtypes = [POINTER(Display)]

# /usr/include/X11/Xlib.h:2016
XAutoRepeatOn = _lib.XAutoRepeatOn
XAutoRepeatOn.restype = c_int
XAutoRepeatOn.argtypes = [POINTER(Display)]

# /usr/include/X11/Xlib.h:2020
XBell = _lib.XBell
XBell.restype = c_int
XBell.argtypes = [POINTER(Display), c_int]

# /usr/include/X11/Xlib.h:2025
XBitmapBitOrder = _lib.XBitmapBitOrder
XBitmapBitOrder.restype = c_int
XBitmapBitOrder.argtypes = [POINTER(Display)]

# /usr/include/X11/Xlib.h:2029
XBitmapPad = _lib.XBitmapPad
XBitmapPad.restype = c_int
XBitmapPad.argtypes = [POINTER(Display)]

# /usr/include/X11/Xlib.h:2033
XBitmapUnit = _lib.XBitmapUnit
XBitmapUnit.restype = c_int
XBitmapUnit.argtypes = [POINTER(Display)]

# /usr/include/X11/Xlib.h:2037
XCellsOfScreen = _lib.XCellsOfScreen
XCellsOfScreen.restype = c_int
XCellsOfScreen.argtypes = [POINTER(Screen)]

# /usr/include/X11/Xlib.h:2041
XChangeActivePointerGrab = _lib.XChangeActivePointerGrab
XChangeActivePointerGrab.restype = c_int
XChangeActivePointerGrab.argtypes = [POINTER(Display), c_uint, Cursor, Time]

# /usr/include/X11/Xlib.h:2048
XChangeGC = _lib.XChangeGC
XChangeGC.restype = c_int
XChangeGC.argtypes = [POINTER(Display), GC, c_ulong, POINTER(XGCValues)]

# /usr/include/X11/Xlib.h:2055
XChangeKeyboardControl = _lib.XChangeKeyboardControl
XChangeKeyboardControl.restype = c_int
XChangeKeyboardControl.argtypes = [POINTER(Display), c_ulong, POINTER(XKeyboardControl)]

# /usr/include/X11/Xlib.h:2061
XChangeKeyboardMapping = _lib.XChangeKeyboardMapping
XChangeKeyboardMapping.restype = c_int
XChangeKeyboardMapping.argtypes = [POINTER(Display), c_int, c_int, POINTER(KeySym), c_int]

# /usr/include/X11/Xlib.h:2069
XChangePointerControl = _lib.XChangePointerControl
XChangePointerControl.restype = c_int
XChangePointerControl.argtypes = [POINTER(Display), c_int, c_int, c_int, c_int, c_int]

# /usr/include/X11/Xlib.h:2078
XChangeProperty = _lib.XChangeProperty
XChangeProperty.restype = c_int
XChangeProperty.argtypes = [POINTER(Display), Window, Atom, Atom, c_int, c_int, POINTER(c_ubyte), c_int]

# /usr/include/X11/Xlib.h:2089
XChangeSaveSet = _lib.XChangeSaveSet
XChangeSaveSet.restype = c_int
XChangeSaveSet.argtypes = [POINTER(Display), Window, c_int]

# /usr/include/X11/Xlib.h:2095
XChangeWindowAttributes = _lib.XChangeWindowAttributes
XChangeWindowAttributes.restype = c_int
XChangeWindowAttributes.argtypes = [POINTER(Display), Window, c_ulong, POINTER(XSetWindowAttributes)]

# /usr/include/X11/Xlib.h:2102
XCheckIfEvent = _lib.XCheckIfEvent
XCheckIfEvent.restype = c_int
XCheckIfEvent.argtypes = [POINTER(Display), POINTER(XEvent),
                          CFUNCTYPE(c_int, POINTER(Display), POINTER(XEvent), XPointer), XPointer]

# /usr/include/X11/Xlib.h:2113
XCheckMaskEvent = _lib.XCheckMaskEvent
XCheckMaskEvent.restype = c_int
XCheckMaskEvent.argtypes = [POINTER(Display), c_long, POINTER(XEvent)]

# /usr/include/X11/Xlib.h:2119
XCheckTypedEvent = _lib.XCheckTypedEvent
XCheckTypedEvent.restype = c_int
XCheckTypedEvent.argtypes = [POINTER(Display), c_int, POINTER(XEvent)]

# /usr/include/X11/Xlib.h:2125
XCheckTypedWindowEvent = _lib.XCheckTypedWindowEvent
XCheckTypedWindowEvent.restype = c_int
XCheckTypedWindowEvent.argtypes = [POINTER(Display), Window, c_int, POINTER(XEvent)]

# /usr/include/X11/Xlib.h:2132
XCheckWindowEvent = _lib.XCheckWindowEvent
XCheckWindowEvent.restype = c_int
XCheckWindowEvent.argtypes = [POINTER(Display), Window, c_long, POINTER(XEvent)]

# /usr/include/X11/Xlib.h:2139
XCirculateSubwindows = _lib.XCirculateSubwindows
XCirculateSubwindows.restype = c_int
XCirculateSubwindows.argtypes = [POINTER(Display), Window, c_int]

# /usr/include/X11/Xlib.h:2145
XCirculateSubwindowsDown = _lib.XCirculateSubwindowsDown
XCirculateSubwindowsDown.restype = c_int
XCirculateSubwindowsDown.argtypes = [POINTER(Display), Window]

# /usr/include/X11/Xlib.h:2150
XCirculateSubwindowsUp = _lib.XCirculateSubwindowsUp
XCirculateSubwindowsUp.restype = c_int
XCirculateSubwindowsUp.argtypes = [POINTER(Display), Window]

# /usr/include/X11/Xlib.h:2155
XClearArea = _lib.XClearArea
XClearArea.restype = c_int
XClearArea.argtypes = [POINTER(Display), Window, c_int, c_int, c_uint, c_uint, c_int]

# /usr/include/X11/Xlib.h:2165
XClearWindow = _lib.XClearWindow
XClearWindow.restype = c_int
XClearWindow.argtypes = [POINTER(Display), Window]

# /usr/include/X11/Xlib.h:2170
XCloseDisplay = _lib.XCloseDisplay
XCloseDisplay.restype = c_int
XCloseDisplay.argtypes = [POINTER(Display)]

# /usr/include/X11/Xlib.h:2174
XConfigureWindow = _lib.XConfigureWindow
XConfigureWindow.restype = c_int
XConfigureWindow.argtypes = [POINTER(Display), Window, c_uint, POINTER(XWindowChanges)]

# /usr/include/X11/Xlib.h:2181
XConnectionNumber = _lib.XConnectionNumber
XConnectionNumber.restype = c_int
XConnectionNumber.argtypes = [POINTER(Display)]

# /usr/include/X11/Xlib.h:2185
XConvertSelection = _lib.XConvertSelection
XConvertSelection.restype = c_int
XConvertSelection.argtypes = [POINTER(Display), Atom, Atom, Atom, Window, Time]

# /usr/include/X11/Xlib.h:2194
XCopyArea = _lib.XCopyArea
XCopyArea.restype = c_int
XCopyArea.argtypes = [POINTER(Display), Drawable, Drawable, GC, c_int, c_int, c_uint, c_uint, c_int, c_int]

# /usr/include/X11/Xlib.h:2207
XCopyGC = _lib.XCopyGC
XCopyGC.restype = c_int
XCopyGC.argtypes = [POINTER(Display), GC, c_ulong, GC]

# /usr/include/X11/Xlib.h:2214
XCopyPlane = _lib.XCopyPlane
XCopyPlane.restype = c_int
XCopyPlane.argtypes = [POINTER(Display), Drawable, Drawable, GC, c_int, c_int, c_uint, c_uint, c_int, c_int, c_ulong]

# /usr/include/X11/Xlib.h:2228
XDefaultDepth = _lib.XDefaultDepth
XDefaultDepth.restype = c_int
XDefaultDepth.argtypes = [POINTER(Display), c_int]

# /usr/include/X11/Xlib.h:2233
XDefaultDepthOfScreen = _lib.XDefaultDepthOfScreen
XDefaultDepthOfScreen.restype = c_int
XDefaultDepthOfScreen.argtypes = [POINTER(Screen)]

# /usr/include/X11/Xlib.h:2237
XDefaultScreen = _lib.XDefaultScreen
XDefaultScreen.restype = c_int
XDefaultScreen.argtypes = [POINTER(Display)]

# /usr/include/X11/Xlib.h:2241
XDefineCursor = _lib.XDefineCursor
XDefineCursor.restype = c_int
XDefineCursor.argtypes = [POINTER(Display), Window, Cursor]

# /usr/include/X11/Xlib.h:2247
XDeleteProperty = _lib.XDeleteProperty
XDeleteProperty.restype = c_int
XDeleteProperty.argtypes = [POINTER(Display), Window, Atom]

# /usr/include/X11/Xlib.h:2253
XDestroyWindow = _lib.XDestroyWindow
XDestroyWindow.restype = c_int
XDestroyWindow.argtypes = [POINTER(Display), Window]

# /usr/include/X11/Xlib.h:2258
XDestroySubwindows = _lib.XDestroySubwindows
XDestroySubwindows.restype = c_int
XDestroySubwindows.argtypes = [POINTER(Display), Window]

# /usr/include/X11/Xlib.h:2263
XDoesBackingStore = _lib.XDoesBackingStore
XDoesBackingStore.restype = c_int
XDoesBackingStore.argtypes = [POINTER(Screen)]

# /usr/include/X11/Xlib.h:2267
XDoesSaveUnders = _lib.XDoesSaveUnders
XDoesSaveUnders.restype = c_int
XDoesSaveUnders.argtypes = [POINTER(Screen)]

# /usr/include/X11/Xlib.h:2271
XDisableAccessControl = _lib.XDisableAccessControl
XDisableAccessControl.restype = c_int
XDisableAccessControl.argtypes = [POINTER(Display)]

# /usr/include/X11/Xlib.h:2276
XDisplayCells = _lib.XDisplayCells
XDisplayCells.restype = c_int
XDisplayCells.argtypes = [POINTER(Display), c_int]

# /usr/include/X11/Xlib.h:2281
XDisplayHeight = _lib.XDisplayHeight
XDisplayHeight.restype = c_int
XDisplayHeight.argtypes = [POINTER(Display), c_int]

# /usr/include/X11/Xlib.h:2286
XDisplayHeightMM = _lib.XDisplayHeightMM
XDisplayHeightMM.restype = c_int
XDisplayHeightMM.argtypes = [POINTER(Display), c_int]

# /usr/include/X11/Xlib.h:2291
XDisplayKeycodes = _lib.XDisplayKeycodes
XDisplayKeycodes.restype = c_int
XDisplayKeycodes.argtypes = [POINTER(Display), POINTER(c_int), POINTER(c_int)]

# /usr/include/X11/Xlib.h:2297
XDisplayPlanes = _lib.XDisplayPlanes
XDisplayPlanes.restype = c_int
XDisplayPlanes.argtypes = [POINTER(Display), c_int]

# /usr/include/X11/Xlib.h:2302
XDisplayWidth = _lib.XDisplayWidth
XDisplayWidth.restype = c_int
XDisplayWidth.argtypes = [POINTER(Display), c_int]

# /usr/include/X11/Xlib.h:2307
XDisplayWidthMM = _lib.XDisplayWidthMM
XDisplayWidthMM.restype = c_int
XDisplayWidthMM.argtypes = [POINTER(Display), c_int]

# /usr/include/X11/Xlib.h:2312
XDrawArc = _lib.XDrawArc
XDrawArc.restype = c_int
XDrawArc.argtypes = [POINTER(Display), Drawable, GC, c_int, c_int, c_uint, c_uint, c_int, c_int]

# /usr/include/X11/Xlib.h:2324
XDrawArcs = _lib.XDrawArcs
XDrawArcs.restype = c_int
XDrawArcs.argtypes = [POINTER(Display), Drawable, GC, POINTER(XArc), c_int]

# /usr/include/X11/Xlib.h:2332
XDrawImageString = _lib.XDrawImageString
XDrawImageString.restype = c_int
XDrawImageString.argtypes = [POINTER(Display), Drawable, GC, c_int, c_int, c_char_p, c_int]

# /usr/include/X11/Xlib.h:2342
XDrawImageString16 = _lib.XDrawImageString16
XDrawImageString16.restype = c_int
XDrawImageString16.argtypes = [POINTER(Display), Drawable, GC, c_int, c_int, POINTER(XChar2b), c_int]

# /usr/include/X11/Xlib.h:2352
XDrawLine = _lib.XDrawLine
XDrawLine.restype = c_int
XDrawLine.argtypes = [POINTER(Display), Drawable, GC, c_int, c_int, c_int, c_int]

# /usr/include/X11/Xlib.h:2362
XDrawLines = _lib.XDrawLines
XDrawLines.restype = c_int
XDrawLines.argtypes = [POINTER(Display), Drawable, GC, POINTER(XPoint), c_int, c_int]

# /usr/include/X11/Xlib.h:2371
XDrawPoint = _lib.XDrawPoint
XDrawPoint.restype = c_int
XDrawPoint.argtypes = [POINTER(Display), Drawable, GC, c_int, c_int]

# /usr/include/X11/Xlib.h:2379
XDrawPoints = _lib.XDrawPoints
XDrawPoints.restype = c_int
XDrawPoints.argtypes = [POINTER(Display), Drawable, GC, POINTER(XPoint), c_int, c_int]

# /usr/include/X11/Xlib.h:2388
XDrawRectangle = _lib.XDrawRectangle
XDrawRectangle.restype = c_int
XDrawRectangle.argtypes = [POINTER(Display), Drawable, GC, c_int, c_int, c_uint, c_uint]

# /usr/include/X11/Xlib.h:2398
XDrawRectangles = _lib.XDrawRectangles
XDrawRectangles.restype = c_int
XDrawRectangles.argtypes = [POINTER(Display), Drawable, GC, POINTER(XRectangle), c_int]

# /usr/include/X11/Xlib.h:2406
XDrawSegments = _lib.XDrawSegments
XDrawSegments.restype = c_int
XDrawSegments.argtypes = [POINTER(Display), Drawable, GC, POINTER(XSegment), c_int]

# /usr/include/X11/Xlib.h:2414
XDrawString = _lib.XDrawString
XDrawString.restype = c_int
XDrawString.argtypes = [POINTER(Display), Drawable, GC, c_int, c_int, c_char_p, c_int]

# /usr/include/X11/Xlib.h:2424
XDrawString16 = _lib.XDrawString16
XDrawString16.restype = c_int
XDrawString16.argtypes = [POINTER(Display), Drawable, GC, c_int, c_int, POINTER(XChar2b), c_int]

# /usr/include/X11/Xlib.h:2434
XDrawText = _lib.XDrawText
XDrawText.restype = c_int
XDrawText.argtypes = [POINTER(Display), Drawable, GC, c_int, c_int, POINTER(XTextItem), c_int]

# /usr/include/X11/Xlib.h:2444
XDrawText16 = _lib.XDrawText16
XDrawText16.restype = c_int
XDrawText16.argtypes = [POINTER(Display), Drawable, GC, c_int, c_int, POINTER(XTextItem16), c_int]

# /usr/include/X11/Xlib.h:2454
XEnableAccessControl = _lib.XEnableAccessControl
XEnableAccessControl.restype = c_int
XEnableAccessControl.argtypes = [POINTER(Display)]

# /usr/include/X11/Xlib.h:2458
XEventsQueued = _lib.XEventsQueued
XEventsQueued.restype = c_int
XEventsQueued.argtypes = [POINTER(Display), c_int]

# /usr/include/X11/Xlib.h:2463
XFetchName = _lib.XFetchName
XFetchName.restype = c_int
XFetchName.argtypes = [POINTER(Display), Window, POINTER(c_char_p)]

# /usr/include/X11/Xlib.h:2469
XFillArc = _lib.XFillArc
XFillArc.restype = c_int
XFillArc.argtypes = [POINTER(Display), Drawable, GC, c_int, c_int, c_uint, c_uint, c_int, c_int]

# /usr/include/X11/Xlib.h:2481
XFillArcs = _lib.XFillArcs
XFillArcs.restype = c_int
XFillArcs.argtypes = [POINTER(Display), Drawable, GC, POINTER(XArc), c_int]

# /usr/include/X11/Xlib.h:2489
XFillPolygon = _lib.XFillPolygon
XFillPolygon.restype = c_int
XFillPolygon.argtypes = [POINTER(Display), Drawable, GC, POINTER(XPoint), c_int, c_int, c_int]

# /usr/include/X11/Xlib.h:2499
XFillRectangle = _lib.XFillRectangle
XFillRectangle.restype = c_int
XFillRectangle.argtypes = [POINTER(Display), Drawable, GC, c_int, c_int, c_uint, c_uint]

# /usr/include/X11/Xlib.h:2509
XFillRectangles = _lib.XFillRectangles
XFillRectangles.restype = c_int
XFillRectangles.argtypes = [POINTER(Display), Drawable, GC, POINTER(XRectangle), c_int]

# /usr/include/X11/Xlib.h:2517
XFlush = _lib.XFlush
XFlush.restype = c_int
XFlush.argtypes = [POINTER(Display)]

# /usr/include/X11/Xlib.h:2521
XForceScreenSaver = _lib.XForceScreenSaver
XForceScreenSaver.restype = c_int
XForceScreenSaver.argtypes = [POINTER(Display), c_int]

# /usr/include/X11/Xlib.h:2526
XFree = _lib.XFree
XFree.restype = c_int
XFree.argtypes = [POINTER(None)]

# /usr/include/X11/Xlib.h:2530
XFreeColormap = _lib.XFreeColormap
XFreeColormap.restype = c_int
XFreeColormap.argtypes = [POINTER(Display), Colormap]

# /usr/include/X11/Xlib.h:2535
XFreeColors = _lib.XFreeColors
XFreeColors.restype = c_int
XFreeColors.argtypes = [POINTER(Display), Colormap, POINTER(c_ulong), c_int, c_ulong]

# /usr/include/X11/Xlib.h:2543
XFreeCursor = _lib.XFreeCursor
XFreeCursor.restype = c_int
XFreeCursor.argtypes = [POINTER(Display), Cursor]

# /usr/include/X11/Xlib.h:2548
XFreeExtensionList = _lib.XFreeExtensionList
XFreeExtensionList.restype = c_int
XFreeExtensionList.argtypes = [POINTER(c_char_p)]

# /usr/include/X11/Xlib.h:2552
XFreeFont = _lib.XFreeFont
XFreeFont.restype = c_int
XFreeFont.argtypes = [POINTER(Display), POINTER(XFontStruct)]

# /usr/include/X11/Xlib.h:2557
XFreeFontInfo = _lib.XFreeFontInfo
XFreeFontInfo.restype = c_int
XFreeFontInfo.argtypes = [POINTER(c_char_p), POINTER(XFontStruct), c_int]

# /usr/include/X11/Xlib.h:2563
XFreeFontNames = _lib.XFreeFontNames
XFreeFontNames.restype = c_int
XFreeFontNames.argtypes = [POINTER(c_char_p)]

# /usr/include/X11/Xlib.h:2567
XFreeFontPath = _lib.XFreeFontPath
XFreeFontPath.restype = c_int
XFreeFontPath.argtypes = [POINTER(c_char_p)]

# /usr/include/X11/Xlib.h:2571
XFreeGC = _lib.XFreeGC
XFreeGC.restype = c_int
XFreeGC.argtypes = [POINTER(Display), GC]

# /usr/include/X11/Xlib.h:2576
XFreeModifiermap = _lib.XFreeModifiermap
XFreeModifiermap.restype = c_int
XFreeModifiermap.argtypes = [POINTER(XModifierKeymap)]

# /usr/include/X11/Xlib.h:2580
XFreePixmap = _lib.XFreePixmap
XFreePixmap.restype = c_int
XFreePixmap.argtypes = [POINTER(Display), Pixmap]

# /usr/include/X11/Xlib.h:2585
XGeometry = _lib.XGeometry
XGeometry.restype = c_int
XGeometry.argtypes = [POINTER(Display), c_int, c_char_p, c_char_p, c_uint, c_uint, c_uint, c_int, c_int, POINTER(c_int),
                      POINTER(c_int), POINTER(c_int), POINTER(c_int)]

# /usr/include/X11/Xlib.h:2601
XGetErrorDatabaseText = _lib.XGetErrorDatabaseText
XGetErrorDatabaseText.restype = c_int
XGetErrorDatabaseText.argtypes = [POINTER(Display), c_char_p, c_char_p, c_char_p, c_char_p, c_int]

# /usr/include/X11/Xlib.h:2610
XGetErrorText = _lib.XGetErrorText
XGetErrorText.restype = c_int
XGetErrorText.argtypes = [POINTER(Display), c_int, c_char_p, c_int]

# /usr/include/X11/Xlib.h:2617
XGetFontProperty = _lib.XGetFontProperty
XGetFontProperty.restype = c_int
XGetFontProperty.argtypes = [POINTER(XFontStruct), Atom, POINTER(c_ulong)]

# /usr/include/X11/Xlib.h:2623
XGetGCValues = _lib.XGetGCValues
XGetGCValues.restype = c_int
XGetGCValues.argtypes = [POINTER(Display), GC, c_ulong, POINTER(XGCValues)]

# /usr/include/X11/Xlib.h:2630
XGetGeometry = _lib.XGetGeometry
XGetGeometry.restype = c_int
XGetGeometry.argtypes = [POINTER(Display), Drawable, POINTER(Window), POINTER(c_int), POINTER(c_int), POINTER(c_uint),
                         POINTER(c_uint), POINTER(c_uint), POINTER(c_uint)]

# /usr/include/X11/Xlib.h:2642
XGetIconName = _lib.XGetIconName
XGetIconName.restype = c_int
XGetIconName.argtypes = [POINTER(Display), Window, POINTER(c_char_p)]

# /usr/include/X11/Xlib.h:2648
XGetInputFocus = _lib.XGetInputFocus
XGetInputFocus.restype = c_int
XGetInputFocus.argtypes = [POINTER(Display), POINTER(Window), POINTER(c_int)]

# /usr/include/X11/Xlib.h:2654
XGetKeyboardControl = _lib.XGetKeyboardControl
XGetKeyboardControl.restype = c_int
XGetKeyboardControl.argtypes = [POINTER(Display), POINTER(XKeyboardState)]

# /usr/include/X11/Xlib.h:2659
XGetPointerControl = _lib.XGetPointerControl
XGetPointerControl.restype = c_int
XGetPointerControl.argtypes = [POINTER(Display), POINTER(c_int), POINTER(c_int), POINTER(c_int)]

# /usr/include/X11/Xlib.h:2666
XGetPointerMapping = _lib.XGetPointerMapping
XGetPointerMapping.restype = c_int
XGetPointerMapping.argtypes = [POINTER(Display), POINTER(c_ubyte), c_int]

# /usr/include/X11/Xlib.h:2672
XGetScreenSaver = _lib.XGetScreenSaver
XGetScreenSaver.restype = c_int
XGetScreenSaver.argtypes = [POINTER(Display), POINTER(c_int), POINTER(c_int), POINTER(c_int), POINTER(c_int)]

# /usr/include/X11/Xlib.h:2680
XGetTransientForHint = _lib.XGetTransientForHint
XGetTransientForHint.restype = c_int
XGetTransientForHint.argtypes = [POINTER(Display), Window, POINTER(Window)]

# /usr/include/X11/Xlib.h:2686
XGetWindowProperty = _lib.XGetWindowProperty
XGetWindowProperty.restype = c_int
XGetWindowProperty.argtypes = [POINTER(Display), Window, Atom, c_long, c_long, c_int, Atom, POINTER(Atom),
                               POINTER(c_int), POINTER(c_ulong), POINTER(c_ulong), POINTER(POINTER(c_ubyte))]

# /usr/include/X11/Xlib.h:2701
XGetWindowAttributes = _lib.XGetWindowAttributes
XGetWindowAttributes.restype = c_int
XGetWindowAttributes.argtypes = [POINTER(Display), Window, POINTER(XWindowAttributes)]

# /usr/include/X11/Xlib.h:2707
XGrabButton = _lib.XGrabButton
XGrabButton.restype = c_int
XGrabButton.argtypes = [POINTER(Display), c_uint, c_uint, Window, c_int, c_uint, c_int, c_int, Window, Cursor]

# /usr/include/X11/Xlib.h:2720
XGrabKey = _lib.XGrabKey
XGrabKey.restype = c_int
XGrabKey.argtypes = [POINTER(Display), c_int, c_uint, Window, c_int, c_int, c_int]

# /usr/include/X11/Xlib.h:2730
XGrabKeyboard = _lib.XGrabKeyboard
XGrabKeyboard.restype = c_int
XGrabKeyboard.argtypes = [POINTER(Display), Window, c_int, c_int, c_int, Time]

# /usr/include/X11/Xlib.h:2739
XGrabPointer = _lib.XGrabPointer
XGrabPointer.restype = c_int
XGrabPointer.argtypes = [POINTER(Display), Window, c_int, c_uint, c_int, c_int, Window, Cursor, Time]

# /usr/include/X11/Xlib.h:2751
XGrabServer = _lib.XGrabServer
XGrabServer.restype = c_int
XGrabServer.argtypes = [POINTER(Display)]

# /usr/include/X11/Xlib.h:2755
XHeightMMOfScreen = _lib.XHeightMMOfScreen
XHeightMMOfScreen.restype = c_int
XHeightMMOfScreen.argtypes = [POINTER(Screen)]

# /usr/include/X11/Xlib.h:2759
XHeightOfScreen = _lib.XHeightOfScreen
XHeightOfScreen.restype = c_int
XHeightOfScreen.argtypes = [POINTER(Screen)]

# /usr/include/X11/Xlib.h:2763
XIfEvent = _lib.XIfEvent
XIfEvent.restype = c_int
XIfEvent.argtypes = [POINTER(Display), POINTER(XEvent), CFUNCTYPE(c_int, POINTER(Display), POINTER(XEvent), XPointer),
                     XPointer]

# /usr/include/X11/Xlib.h:2774
XImageByteOrder = _lib.XImageByteOrder
XImageByteOrder.restype = c_int
XImageByteOrder.argtypes = [POINTER(Display)]

# /usr/include/X11/Xlib.h:2778
XInstallColormap = _lib.XInstallColormap
XInstallColormap.restype = c_int
XInstallColormap.argtypes = [POINTER(Display), Colormap]

# /usr/include/X11/Xlib.h:2783
XKeysymToKeycode = _lib.XKeysymToKeycode
XKeysymToKeycode.restype = KeyCode
XKeysymToKeycode.argtypes = [POINTER(Display), KeySym]

# /usr/include/X11/Xlib.h:2788
XKillClient = _lib.XKillClient
XKillClient.restype = c_int
XKillClient.argtypes = [POINTER(Display), XID]

# /usr/include/X11/Xlib.h:2793
XLookupColor = _lib.XLookupColor
XLookupColor.restype = c_int
XLookupColor.argtypes = [POINTER(Display), Colormap, c_char_p, POINTER(XColor), POINTER(XColor)]

# /usr/include/X11/Xlib.h:2801
XLowerWindow = _lib.XLowerWindow
XLowerWindow.restype = c_int
XLowerWindow.argtypes = [POINTER(Display), Window]

# /usr/include/X11/Xlib.h:2806
XMapRaised = _lib.XMapRaised
XMapRaised.restype = c_int
XMapRaised.argtypes = [POINTER(Display), Window]

# /usr/include/X11/Xlib.h:2811
XMapSubwindows = _lib.XMapSubwindows
XMapSubwindows.restype = c_int
XMapSubwindows.argtypes = [POINTER(Display), Window]

# /usr/include/X11/Xlib.h:2816
XMapWindow = _lib.XMapWindow
XMapWindow.restype = c_int
XMapWindow.argtypes = [POINTER(Display), Window]

# /usr/include/X11/Xlib.h:2821
XMaskEvent = _lib.XMaskEvent
XMaskEvent.restype = c_int
XMaskEvent.argtypes = [POINTER(Display), c_long, POINTER(XEvent)]

# /usr/include/X11/Xlib.h:2827
XMaxCmapsOfScreen = _lib.XMaxCmapsOfScreen
XMaxCmapsOfScreen.restype = c_int
XMaxCmapsOfScreen.argtypes = [POINTER(Screen)]

# /usr/include/X11/Xlib.h:2831
XMinCmapsOfScreen = _lib.XMinCmapsOfScreen
XMinCmapsOfScreen.restype = c_int
XMinCmapsOfScreen.argtypes = [POINTER(Screen)]

# /usr/include/X11/Xlib.h:2835
XMoveResizeWindow = _lib.XMoveResizeWindow
XMoveResizeWindow.restype = c_int
XMoveResizeWindow.argtypes = [POINTER(Display), Window, c_int, c_int, c_uint, c_uint]

# /usr/include/X11/Xlib.h:2844
XMoveWindow = _lib.XMoveWindow
XMoveWindow.restype = c_int
XMoveWindow.argtypes = [POINTER(Display), Window, c_int, c_int]

# /usr/include/X11/Xlib.h:2851
XNextEvent = _lib.XNextEvent
XNextEvent.restype = c_int
XNextEvent.argtypes = [POINTER(Display), POINTER(XEvent)]

# /usr/include/X11/Xlib.h:2856
XNoOp = _lib.XNoOp
XNoOp.restype = c_int
XNoOp.argtypes = [POINTER(Display)]

# /usr/include/X11/Xlib.h:2860
XParseColor = _lib.XParseColor
XParseColor.restype = c_int
XParseColor.argtypes = [POINTER(Display), Colormap, c_char_p, POINTER(XColor)]

# /usr/include/X11/Xlib.h:2867
XParseGeometry = _lib.XParseGeometry
XParseGeometry.restype = c_int
XParseGeometry.argtypes = [c_char_p, POINTER(c_int), POINTER(c_int), POINTER(c_uint), POINTER(c_uint)]

# /usr/include/X11/Xlib.h:2875
XPeekEvent = _lib.XPeekEvent
XPeekEvent.restype = c_int
XPeekEvent.argtypes = [POINTER(Display), POINTER(XEvent)]

# /usr/include/X11/Xlib.h:2880
XPeekIfEvent = _lib.XPeekIfEvent
XPeekIfEvent.restype = c_int
XPeekIfEvent.argtypes = [POINTER(Display), POINTER(XEvent),
                         CFUNCTYPE(c_int, POINTER(Display), POINTER(XEvent), XPointer), XPointer]

# /usr/include/X11/Xlib.h:2891
XPending = _lib.XPending
XPending.restype = c_int
XPending.argtypes = [POINTER(Display)]

# /usr/include/X11/Xlib.h:2895
XPlanesOfScreen = _lib.XPlanesOfScreen
XPlanesOfScreen.restype = c_int
XPlanesOfScreen.argtypes = [POINTER(Screen)]

# /usr/include/X11/Xlib.h:2899
XProtocolRevision = _lib.XProtocolRevision
XProtocolRevision.restype = c_int
XProtocolRevision.argtypes = [POINTER(Display)]

# /usr/include/X11/Xlib.h:2903
XProtocolVersion = _lib.XProtocolVersion
XProtocolVersion.restype = c_int
XProtocolVersion.argtypes = [POINTER(Display)]

# /usr/include/X11/Xlib.h:2908
XPutBackEvent = _lib.XPutBackEvent
XPutBackEvent.restype = c_int
XPutBackEvent.argtypes = [POINTER(Display), POINTER(XEvent)]

# /usr/include/X11/Xlib.h:2913
XPutImage = _lib.XPutImage
XPutImage.restype = c_int
XPutImage.argtypes = [POINTER(Display), Drawable, GC, POINTER(XImage), c_int, c_int, c_int, c_int, c_uint, c_uint]

# /usr/include/X11/Xlib.h:2926
XQLength = _lib.XQLength
XQLength.restype = c_int
XQLength.argtypes = [POINTER(Display)]

# /usr/include/X11/Xlib.h:2930
XQueryBestCursor = _lib.XQueryBestCursor
XQueryBestCursor.restype = c_int
XQueryBestCursor.argtypes = [POINTER(Display), Drawable, c_uint, c_uint, POINTER(c_uint), POINTER(c_uint)]

# /usr/include/X11/Xlib.h:2939
XQueryBestSize = _lib.XQueryBestSize
XQueryBestSize.restype = c_int
XQueryBestSize.argtypes = [POINTER(Display), c_int, Drawable, c_uint, c_uint, POINTER(c_uint), POINTER(c_uint)]

# /usr/include/X11/Xlib.h:2949
XQueryBestStipple = _lib.XQueryBestStipple
XQueryBestStipple.restype = c_int
XQueryBestStipple.argtypes = [POINTER(Display), Drawable, c_uint, c_uint, POINTER(c_uint), POINTER(c_uint)]

# /usr/include/X11/Xlib.h:2958
XQueryBestTile = _lib.XQueryBestTile
XQueryBestTile.restype = c_int
XQueryBestTile.argtypes = [POINTER(Display), Drawable, c_uint, c_uint, POINTER(c_uint), POINTER(c_uint)]

# /usr/include/X11/Xlib.h:2967
XQueryColor = _lib.XQueryColor
XQueryColor.restype = c_int
XQueryColor.argtypes = [POINTER(Display), Colormap, POINTER(XColor)]

# /usr/include/X11/Xlib.h:2973
XQueryColors = _lib.XQueryColors
XQueryColors.restype = c_int
XQueryColors.argtypes = [POINTER(Display), Colormap, POINTER(XColor), c_int]

# /usr/include/X11/Xlib.h:2980
XQueryExtension = _lib.XQueryExtension
XQueryExtension.restype = c_int
XQueryExtension.argtypes = [POINTER(Display), c_char_p, POINTER(c_int), POINTER(c_int), POINTER(c_int)]

# /usr/include/X11/Xlib.h:2988
XQueryKeymap = _lib.XQueryKeymap
XQueryKeymap.restype = c_int
XQueryKeymap.argtypes = [POINTER(Display), c_char * 32]

# /usr/include/X11/Xlib.h:2993
XQueryPointer = _lib.XQueryPointer
XQueryPointer.restype = c_int
XQueryPointer.argtypes = [POINTER(Display), Window, POINTER(Window), POINTER(Window), POINTER(c_int), POINTER(c_int),
                          POINTER(c_int), POINTER(c_int), POINTER(c_uint)]

# /usr/include/X11/Xlib.h:3005
XQueryTextExtents = _lib.XQueryTextExtents
XQueryTextExtents.restype = c_int
XQueryTextExtents.argtypes = [POINTER(Display), XID, c_char_p, c_int, POINTER(c_int), POINTER(c_int), POINTER(c_int),
                              POINTER(XCharStruct)]

# /usr/include/X11/Xlib.h:3016
XQueryTextExtents16 = _lib.XQueryTextExtents16
XQueryTextExtents16.restype = c_int
XQueryTextExtents16.argtypes = [POINTER(Display), XID, POINTER(XChar2b), c_int, POINTER(c_int), POINTER(c_int),
                                POINTER(c_int), POINTER(XCharStruct)]

# /usr/include/X11/Xlib.h:3027
XQueryTree = _lib.XQueryTree
XQueryTree.restype = c_int
XQueryTree.argtypes = [POINTER(Display), Window, POINTER(Window), POINTER(Window), POINTER(POINTER(Window)),
                       POINTER(c_uint)]

# /usr/include/X11/Xlib.h:3036
XRaiseWindow = _lib.XRaiseWindow
XRaiseWindow.restype = c_int
XRaiseWindow.argtypes = [POINTER(Display), Window]

# /usr/include/X11/Xlib.h:3041
XReadBitmapFile = _lib.XReadBitmapFile
XReadBitmapFile.restype = c_int
XReadBitmapFile.argtypes = [POINTER(Display), Drawable, c_char_p, POINTER(c_uint), POINTER(c_uint), POINTER(Pixmap),
                            POINTER(c_int), POINTER(c_int)]

# /usr/include/X11/Xlib.h:3052
XReadBitmapFileData = _lib.XReadBitmapFileData
XReadBitmapFileData.restype = c_int
XReadBitmapFileData.argtypes = [c_char_p, POINTER(c_uint), POINTER(c_uint), POINTER(POINTER(c_ubyte)), POINTER(c_int),
                                POINTER(c_int)]

# /usr/include/X11/Xlib.h:3061
XRebindKeysym = _lib.XRebindKeysym
XRebindKeysym.restype = c_int
XRebindKeysym.argtypes = [POINTER(Display), KeySym, POINTER(KeySym), c_int, POINTER(c_ubyte), c_int]

# /usr/include/X11/Xlib.h:3070
XRecolorCursor = _lib.XRecolorCursor
XRecolorCursor.restype = c_int
XRecolorCursor.argtypes = [POINTER(Display), Cursor, POINTER(XColor), POINTER(XColor)]

# /usr/include/X11/Xlib.h:3077
XRefreshKeyboardMapping = _lib.XRefreshKeyboardMapping
XRefreshKeyboardMapping.restype = c_int
XRefreshKeyboardMapping.argtypes = [POINTER(XMappingEvent)]

# /usr/include/X11/Xlib.h:3081
XRemoveFromSaveSet = _lib.XRemoveFromSaveSet
XRemoveFromSaveSet.restype = c_int
XRemoveFromSaveSet.argtypes = [POINTER(Display), Window]

# /usr/include/X11/Xlib.h:3086
XRemoveHost = _lib.XRemoveHost
XRemoveHost.restype = c_int
XRemoveHost.argtypes = [POINTER(Display), POINTER(XHostAddress)]

# /usr/include/X11/Xlib.h:3091
XRemoveHosts = _lib.XRemoveHosts
XRemoveHosts.restype = c_int
XRemoveHosts.argtypes = [POINTER(Display), POINTER(XHostAddress), c_int]

# /usr/include/X11/Xlib.h:3097
XReparentWindow = _lib.XReparentWindow
XReparentWindow.restype = c_int
XReparentWindow.argtypes = [POINTER(Display), Window, Window, c_int, c_int]

# /usr/include/X11/Xlib.h:3105
XResetScreenSaver = _lib.XResetScreenSaver
XResetScreenSaver.restype = c_int
XResetScreenSaver.argtypes = [POINTER(Display)]

# /usr/include/X11/Xlib.h:3109
XResizeWindow = _lib.XResizeWindow
XResizeWindow.restype = c_int
XResizeWindow.argtypes = [POINTER(Display), Window, c_uint, c_uint]

# /usr/include/X11/Xlib.h:3116
XRestackWindows = _lib.XRestackWindows
XRestackWindows.restype = c_int
XRestackWindows.argtypes = [POINTER(Display), POINTER(Window), c_int]

# /usr/include/X11/Xlib.h:3122
XRotateBuffers = _lib.XRotateBuffers
XRotateBuffers.restype = c_int
XRotateBuffers.argtypes = [POINTER(Display), c_int]

# /usr/include/X11/Xlib.h:3127
XRotateWindowProperties = _lib.XRotateWindowProperties
XRotateWindowProperties.restype = c_int
XRotateWindowProperties.argtypes = [POINTER(Display), Window, POINTER(Atom), c_int, c_int]

# /usr/include/X11/Xlib.h:3135
XScreenCount = _lib.XScreenCount
XScreenCount.restype = c_int
XScreenCount.argtypes = [POINTER(Display)]

# /usr/include/X11/Xlib.h:3139
XSelectInput = _lib.XSelectInput
XSelectInput.restype = c_int
XSelectInput.argtypes = [POINTER(Display), Window, c_long]

# /usr/include/X11/Xlib.h:3145
XSendEvent = _lib.XSendEvent
XSendEvent.restype = c_int
XSendEvent.argtypes = [POINTER(Display), Window, c_int, c_long, POINTER(XEvent)]

# /usr/include/X11/Xlib.h:3153
XSetAccessControl = _lib.XSetAccessControl
XSetAccessControl.restype = c_int
XSetAccessControl.argtypes = [POINTER(Display), c_int]

# /usr/include/X11/Xlib.h:3158
XSetArcMode = _lib.XSetArcMode
XSetArcMode.restype = c_int
XSetArcMode.argtypes = [POINTER(Display), GC, c_int]

# /usr/include/X11/Xlib.h:3164
XSetBackground = _lib.XSetBackground
XSetBackground.restype = c_int
XSetBackground.argtypes = [POINTER(Display), GC, c_ulong]

# /usr/include/X11/Xlib.h:3170
XSetClipMask = _lib.XSetClipMask
XSetClipMask.restype = c_int
XSetClipMask.argtypes = [POINTER(Display), GC, Pixmap]

# /usr/include/X11/Xlib.h:3176
XSetClipOrigin = _lib.XSetClipOrigin
XSetClipOrigin.restype = c_int
XSetClipOrigin.argtypes = [POINTER(Display), GC, c_int, c_int]

# /usr/include/X11/Xlib.h:3183
XSetClipRectangles = _lib.XSetClipRectangles
XSetClipRectangles.restype = c_int
XSetClipRectangles.argtypes = [POINTER(Display), GC, c_int, c_int, POINTER(XRectangle), c_int, c_int]

# /usr/include/X11/Xlib.h:3193
XSetCloseDownMode = _lib.XSetCloseDownMode
XSetCloseDownMode.restype = c_int
XSetCloseDownMode.argtypes = [POINTER(Display), c_int]

# /usr/include/X11/Xlib.h:3198
XSetCommand = _lib.XSetCommand
XSetCommand.restype = c_int
XSetCommand.argtypes = [POINTER(Display), Window, POINTER(c_char_p), c_int]

# /usr/include/X11/Xlib.h:3205
XSetDashes = _lib.XSetDashes
XSetDashes.restype = c_int
XSetDashes.argtypes = [POINTER(Display), GC, c_int, c_char_p, c_int]

# /usr/include/X11/Xlib.h:3213
XSetFillRule = _lib.XSetFillRule
XSetFillRule.restype = c_int
XSetFillRule.argtypes = [POINTER(Display), GC, c_int]

# /usr/include/X11/Xlib.h:3219
XSetFillStyle = _lib.XSetFillStyle
XSetFillStyle.restype = c_int
XSetFillStyle.argtypes = [POINTER(Display), GC, c_int]

# /usr/include/X11/Xlib.h:3225
XSetFont = _lib.XSetFont
XSetFont.restype = c_int
XSetFont.argtypes = [POINTER(Display), GC, Font]

# /usr/include/X11/Xlib.h:3231
XSetFontPath = _lib.XSetFontPath
XSetFontPath.restype = c_int
XSetFontPath.argtypes = [POINTER(Display), POINTER(c_char_p), c_int]

# /usr/include/X11/Xlib.h:3237
XSetForeground = _lib.XSetForeground
XSetForeground.restype = c_int
XSetForeground.argtypes = [POINTER(Display), GC, c_ulong]

# /usr/include/X11/Xlib.h:3243
XSetFunction = _lib.XSetFunction
XSetFunction.restype = c_int
XSetFunction.argtypes = [POINTER(Display), GC, c_int]

# /usr/include/X11/Xlib.h:3249
XSetGraphicsExposures = _lib.XSetGraphicsExposures
XSetGraphicsExposures.restype = c_int
XSetGraphicsExposures.argtypes = [POINTER(Display), GC, c_int]

# /usr/include/X11/Xlib.h:3255
XSetIconName = _lib.XSetIconName
XSetIconName.restype = c_int
XSetIconName.argtypes = [POINTER(Display), Window, c_char_p]

# /usr/include/X11/Xlib.h:3261
XSetInputFocus = _lib.XSetInputFocus
XSetInputFocus.restype = c_int
XSetInputFocus.argtypes = [POINTER(Display), Window, c_int, Time]

# /usr/include/X11/Xlib.h:3268
XSetLineAttributes = _lib.XSetLineAttributes
XSetLineAttributes.restype = c_int
XSetLineAttributes.argtypes = [POINTER(Display), GC, c_uint, c_int, c_int, c_int]

# /usr/include/X11/Xlib.h:3277
XSetModifierMapping = _lib.XSetModifierMapping
XSetModifierMapping.restype = c_int
XSetModifierMapping.argtypes = [POINTER(Display), POINTER(XModifierKeymap)]

# /usr/include/X11/Xlib.h:3282
XSetPlaneMask = _lib.XSetPlaneMask
XSetPlaneMask.restype = c_int
XSetPlaneMask.argtypes = [POINTER(Display), GC, c_ulong]

# /usr/include/X11/Xlib.h:3288
XSetPointerMapping = _lib.XSetPointerMapping
XSetPointerMapping.restype = c_int
XSetPointerMapping.argtypes = [POINTER(Display), POINTER(c_ubyte), c_int]

# /usr/include/X11/Xlib.h:3294
XSetScreenSaver = _lib.XSetScreenSaver
XSetScreenSaver.restype = c_int
XSetScreenSaver.argtypes = [POINTER(Display), c_int, c_int, c_int, c_int]

# /usr/include/X11/Xlib.h:3302
XSetSelectionOwner = _lib.XSetSelectionOwner
XSetSelectionOwner.restype = c_int
XSetSelectionOwner.argtypes = [POINTER(Display), Atom, Window, Time]

# /usr/include/X11/Xlib.h:3309
XSetState = _lib.XSetState
XSetState.restype = c_int
XSetState.argtypes = [POINTER(Display), GC, c_ulong, c_ulong, c_int, c_ulong]

# /usr/include/X11/Xlib.h:3318
XSetStipple = _lib.XSetStipple
XSetStipple.restype = c_int
XSetStipple.argtypes = [POINTER(Display), GC, Pixmap]

# /usr/include/X11/Xlib.h:3324
XSetSubwindowMode = _lib.XSetSubwindowMode
XSetSubwindowMode.restype = c_int
XSetSubwindowMode.argtypes = [POINTER(Display), GC, c_int]

# /usr/include/X11/Xlib.h:3330
XSetTSOrigin = _lib.XSetTSOrigin
XSetTSOrigin.restype = c_int
XSetTSOrigin.argtypes = [POINTER(Display), GC, c_int, c_int]

# /usr/include/X11/Xlib.h:3337
XSetTile = _lib.XSetTile
XSetTile.restype = c_int
XSetTile.argtypes = [POINTER(Display), GC, Pixmap]

# /usr/include/X11/Xlib.h:3343
XSetWindowBackground = _lib.XSetWindowBackground
XSetWindowBackground.restype = c_int
XSetWindowBackground.argtypes = [POINTER(Display), Window, c_ulong]

# /usr/include/X11/Xlib.h:3349
XSetWindowBackgroundPixmap = _lib.XSetWindowBackgroundPixmap
XSetWindowBackgroundPixmap.restype = c_int
XSetWindowBackgroundPixmap.argtypes = [POINTER(Display), Window, Pixmap]

# /usr/include/X11/Xlib.h:3355
XSetWindowBorder = _lib.XSetWindowBorder
XSetWindowBorder.restype = c_int
XSetWindowBorder.argtypes = [POINTER(Display), Window, c_ulong]

# /usr/include/X11/Xlib.h:3361
XSetWindowBorderPixmap = _lib.XSetWindowBorderPixmap
XSetWindowBorderPixmap.restype = c_int
XSetWindowBorderPixmap.argtypes = [POINTER(Display), Window, Pixmap]

# /usr/include/X11/Xlib.h:3367
XSetWindowBorderWidth = _lib.XSetWindowBorderWidth
XSetWindowBorderWidth.restype = c_int
XSetWindowBorderWidth.argtypes = [POINTER(Display), Window, c_uint]

# /usr/include/X11/Xlib.h:3373
XSetWindowColormap = _lib.XSetWindowColormap
XSetWindowColormap.restype = c_int
XSetWindowColormap.argtypes = [POINTER(Display), Window, Colormap]

# /usr/include/X11/Xlib.h:3379
XStoreBuffer = _lib.XStoreBuffer
XStoreBuffer.restype = c_int
XStoreBuffer.argtypes = [POINTER(Display), c_char_p, c_int, c_int]

# /usr/include/X11/Xlib.h:3386
XStoreBytes = _lib.XStoreBytes
XStoreBytes.restype = c_int
XStoreBytes.argtypes = [POINTER(Display), c_char_p, c_int]

# /usr/include/X11/Xlib.h:3392
XStoreColor = _lib.XStoreColor
XStoreColor.restype = c_int
XStoreColor.argtypes = [POINTER(Display), Colormap, POINTER(XColor)]

# /usr/include/X11/Xlib.h:3398
XStoreColors = _lib.XStoreColors
XStoreColors.restype = c_int
XStoreColors.argtypes = [POINTER(Display), Colormap, POINTER(XColor), c_int]

# /usr/include/X11/Xlib.h:3405
XStoreName = _lib.XStoreName
XStoreName.restype = c_int
XStoreName.argtypes = [POINTER(Display), Window, c_char_p]

# /usr/include/X11/Xlib.h:3411
XStoreNamedColor = _lib.XStoreNamedColor
XStoreNamedColor.restype = c_int
XStoreNamedColor.argtypes = [POINTER(Display), Colormap, c_char_p, c_ulong, c_int]

# /usr/include/X11/Xlib.h:3419
XSync = _lib.XSync
XSync.restype = c_int
XSync.argtypes = [POINTER(Display), c_int]

# /usr/include/X11/Xlib.h:3424
XTextExtents = _lib.XTextExtents
XTextExtents.restype = c_int
XTextExtents.argtypes = [POINTER(XFontStruct), c_char_p, c_int, POINTER(c_int), POINTER(c_int), POINTER(c_int),
                         POINTER(XCharStruct)]

# /usr/include/X11/Xlib.h:3434
XTextExtents16 = _lib.XTextExtents16
XTextExtents16.restype = c_int
XTextExtents16.argtypes = [POINTER(XFontStruct), POINTER(XChar2b), c_int, POINTER(c_int), POINTER(c_int),
                           POINTER(c_int), POINTER(XCharStruct)]

# /usr/include/X11/Xlib.h:3444
XTextWidth = _lib.XTextWidth
XTextWidth.restype = c_int
XTextWidth.argtypes = [POINTER(XFontStruct), c_char_p, c_int]

# /usr/include/X11/Xlib.h:3450
XTextWidth16 = _lib.XTextWidth16
XTextWidth16.restype = c_int
XTextWidth16.argtypes = [POINTER(XFontStruct), POINTER(XChar2b), c_int]

# /usr/include/X11/Xlib.h:3456
XTranslateCoordinates = _lib.XTranslateCoordinates
XTranslateCoordinates.restype = c_int
XTranslateCoordinates.argtypes = [POINTER(Display), Window, Window, c_int, c_int, POINTER(c_int), POINTER(c_int),
                                  POINTER(Window)]

# /usr/include/X11/Xlib.h:3467
XUndefineCursor = _lib.XUndefineCursor
XUndefineCursor.restype = c_int
XUndefineCursor.argtypes = [POINTER(Display), Window]

# /usr/include/X11/Xlib.h:3472
XUngrabButton = _lib.XUngrabButton
XUngrabButton.restype = c_int
XUngrabButton.argtypes = [POINTER(Display), c_uint, c_uint, Window]

# /usr/include/X11/Xlib.h:3479
XUngrabKey = _lib.XUngrabKey
XUngrabKey.restype = c_int
XUngrabKey.argtypes = [POINTER(Display), c_int, c_uint, Window]

# /usr/include/X11/Xlib.h:3486
XUngrabKeyboard = _lib.XUngrabKeyboard
XUngrabKeyboard.restype = c_int
XUngrabKeyboard.argtypes = [POINTER(Display), Time]

# /usr/include/X11/Xlib.h:3491
XUngrabPointer = _lib.XUngrabPointer
XUngrabPointer.restype = c_int
XUngrabPointer.argtypes = [POINTER(Display), Time]

# /usr/include/X11/Xlib.h:3496
XUngrabServer = _lib.XUngrabServer
XUngrabServer.restype = c_int
XUngrabServer.argtypes = [POINTER(Display)]

# /usr/include/X11/Xlib.h:3500
XUninstallColormap = _lib.XUninstallColormap
XUninstallColormap.restype = c_int
XUninstallColormap.argtypes = [POINTER(Display), Colormap]

# /usr/include/X11/Xlib.h:3505
XUnloadFont = _lib.XUnloadFont
XUnloadFont.restype = c_int
XUnloadFont.argtypes = [POINTER(Display), Font]

# /usr/include/X11/Xlib.h:3510
XUnmapSubwindows = _lib.XUnmapSubwindows
XUnmapSubwindows.restype = c_int
XUnmapSubwindows.argtypes = [POINTER(Display), Window]

# /usr/include/X11/Xlib.h:3515
XUnmapWindow = _lib.XUnmapWindow
XUnmapWindow.restype = c_int
XUnmapWindow.argtypes = [POINTER(Display), Window]

# /usr/include/X11/Xlib.h:3520
XVendorRelease = _lib.XVendorRelease
XVendorRelease.restype = c_int
XVendorRelease.argtypes = [POINTER(Display)]

# /usr/include/X11/Xlib.h:3524
XWarpPointer = _lib.XWarpPointer
XWarpPointer.restype = c_int
XWarpPointer.argtypes = [POINTER(Display), Window, Window, c_int, c_int, c_uint, c_uint, c_int, c_int]

# /usr/include/X11/Xlib.h:3536
XWidthMMOfScreen = _lib.XWidthMMOfScreen
XWidthMMOfScreen.restype = c_int
XWidthMMOfScreen.argtypes = [POINTER(Screen)]

# /usr/include/X11/Xlib.h:3540
XWidthOfScreen = _lib.XWidthOfScreen
XWidthOfScreen.restype = c_int
XWidthOfScreen.argtypes = [POINTER(Screen)]

# /usr/include/X11/Xlib.h:3544
XWindowEvent = _lib.XWindowEvent
XWindowEvent.restype = c_int
XWindowEvent.argtypes = [POINTER(Display), Window, c_long, POINTER(XEvent)]

# /usr/include/X11/Xlib.h:3551
XWriteBitmapFile = _lib.XWriteBitmapFile
XWriteBitmapFile.restype = c_int
XWriteBitmapFile.argtypes = [POINTER(Display), c_char_p, Pixmap, c_uint, c_uint, c_int, c_int]

# /usr/include/X11/Xlib.h:3561
XSupportsLocale = _lib.XSupportsLocale
XSupportsLocale.restype = c_int
XSupportsLocale.argtypes = []

# /usr/include/X11/Xlib.h:3563
XSetLocaleModifiers = _lib.XSetLocaleModifiers
XSetLocaleModifiers.restype = c_char_p
XSetLocaleModifiers.argtypes = [c_char_p]


class struct__XrmHashBucketRec(Structure):
    __slots__ = [
    ]


struct__XrmHashBucketRec._fields_ = [
    ('_opaque_struct', c_int),
]

# /usr/include/X11/Xlib.h:3567
XOpenOM = _lib.XOpenOM
XOpenOM.restype = XOM
XOpenOM.argtypes = [POINTER(Display), POINTER(struct__XrmHashBucketRec), c_char_p, c_char_p]

# /usr/include/X11/Xlib.h:3574
XCloseOM = _lib.XCloseOM
XCloseOM.restype = c_int
XCloseOM.argtypes = [XOM]

# /usr/include/X11/Xlib.h:3578
XSetOMValues = _lib.XSetOMValues
XSetOMValues.restype = c_char_p
XSetOMValues.argtypes = [XOM]

# /usr/include/X11/Xlib.h:3583
XGetOMValues = _lib.XGetOMValues
XGetOMValues.restype = c_char_p
XGetOMValues.argtypes = [XOM]

# /usr/include/X11/Xlib.h:3588
XDisplayOfOM = _lib.XDisplayOfOM
XDisplayOfOM.restype = POINTER(Display)
XDisplayOfOM.argtypes = [XOM]

# /usr/include/X11/Xlib.h:3592
XLocaleOfOM = _lib.XLocaleOfOM
XLocaleOfOM.restype = c_char_p
XLocaleOfOM.argtypes = [XOM]

# /usr/include/X11/Xlib.h:3596
XCreateOC = _lib.XCreateOC
XCreateOC.restype = XOC
XCreateOC.argtypes = [XOM]

# /usr/include/X11/Xlib.h:3601
XDestroyOC = _lib.XDestroyOC
XDestroyOC.restype = None
XDestroyOC.argtypes = [XOC]

# /usr/include/X11/Xlib.h:3605
XOMOfOC = _lib.XOMOfOC
XOMOfOC.restype = XOM
XOMOfOC.argtypes = [XOC]

# /usr/include/X11/Xlib.h:3609
XSetOCValues = _lib.XSetOCValues
XSetOCValues.restype = c_char_p
XSetOCValues.argtypes = [XOC]

# /usr/include/X11/Xlib.h:3614
XGetOCValues = _lib.XGetOCValues
XGetOCValues.restype = c_char_p
XGetOCValues.argtypes = [XOC]

# /usr/include/X11/Xlib.h:3619
XCreateFontSet = _lib.XCreateFontSet
XCreateFontSet.restype = XFontSet
XCreateFontSet.argtypes = [POINTER(Display), c_char_p, POINTER(POINTER(c_char_p)), POINTER(c_int), POINTER(c_char_p)]

# /usr/include/X11/Xlib.h:3627
XFreeFontSet = _lib.XFreeFontSet
XFreeFontSet.restype = None
XFreeFontSet.argtypes = [POINTER(Display), XFontSet]

# /usr/include/X11/Xlib.h:3632
XFontsOfFontSet = _lib.XFontsOfFontSet
XFontsOfFontSet.restype = c_int
XFontsOfFontSet.argtypes = [XFontSet, POINTER(POINTER(POINTER(XFontStruct))), POINTER(POINTER(c_char_p))]

# /usr/include/X11/Xlib.h:3638
XBaseFontNameListOfFontSet = _lib.XBaseFontNameListOfFontSet
XBaseFontNameListOfFontSet.restype = c_char_p
XBaseFontNameListOfFontSet.argtypes = [XFontSet]

# /usr/include/X11/Xlib.h:3642
XLocaleOfFontSet = _lib.XLocaleOfFontSet
XLocaleOfFontSet.restype = c_char_p
XLocaleOfFontSet.argtypes = [XFontSet]

# /usr/include/X11/Xlib.h:3646
XContextDependentDrawing = _lib.XContextDependentDrawing
XContextDependentDrawing.restype = c_int
XContextDependentDrawing.argtypes = [XFontSet]

# /usr/include/X11/Xlib.h:3650
XDirectionalDependentDrawing = _lib.XDirectionalDependentDrawing
XDirectionalDependentDrawing.restype = c_int
XDirectionalDependentDrawing.argtypes = [XFontSet]

# /usr/include/X11/Xlib.h:3654
XContextualDrawing = _lib.XContextualDrawing
XContextualDrawing.restype = c_int
XContextualDrawing.argtypes = [XFontSet]

# /usr/include/X11/Xlib.h:3658
XExtentsOfFontSet = _lib.XExtentsOfFontSet
XExtentsOfFontSet.restype = POINTER(XFontSetExtents)
XExtentsOfFontSet.argtypes = [XFontSet]

# /usr/include/X11/Xlib.h:3662
XmbTextEscapement = _lib.XmbTextEscapement
XmbTextEscapement.restype = c_int
XmbTextEscapement.argtypes = [XFontSet, c_char_p, c_int]

# /usr/include/X11/Xlib.h:3668
XwcTextEscapement = _lib.XwcTextEscapement
XwcTextEscapement.restype = c_int
XwcTextEscapement.argtypes = [XFontSet, c_wchar_p, c_int]

# /usr/include/X11/Xlib.h:3674
Xutf8TextEscapement = _lib.Xutf8TextEscapement
Xutf8TextEscapement.restype = c_int
Xutf8TextEscapement.argtypes = [XFontSet, c_char_p, c_int]

# /usr/include/X11/Xlib.h:3680
XmbTextExtents = _lib.XmbTextExtents
XmbTextExtents.restype = c_int
XmbTextExtents.argtypes = [XFontSet, c_char_p, c_int, POINTER(XRectangle), POINTER(XRectangle)]

# /usr/include/X11/Xlib.h:3688
XwcTextExtents = _lib.XwcTextExtents
XwcTextExtents.restype = c_int
XwcTextExtents.argtypes = [XFontSet, c_wchar_p, c_int, POINTER(XRectangle), POINTER(XRectangle)]

# /usr/include/X11/Xlib.h:3696
Xutf8TextExtents = _lib.Xutf8TextExtents
Xutf8TextExtents.restype = c_int
Xutf8TextExtents.argtypes = [XFontSet, c_char_p, c_int, POINTER(XRectangle), POINTER(XRectangle)]

# /usr/include/X11/Xlib.h:3704
XmbTextPerCharExtents = _lib.XmbTextPerCharExtents
XmbTextPerCharExtents.restype = c_int
XmbTextPerCharExtents.argtypes = [XFontSet, c_char_p, c_int, POINTER(XRectangle), POINTER(XRectangle), c_int,
                                  POINTER(c_int), POINTER(XRectangle), POINTER(XRectangle)]

# /usr/include/X11/Xlib.h:3716
XwcTextPerCharExtents = _lib.XwcTextPerCharExtents
XwcTextPerCharExtents.restype = c_int
XwcTextPerCharExtents.argtypes = [XFontSet, c_wchar_p, c_int, POINTER(XRectangle), POINTER(XRectangle), c_int,
                                  POINTER(c_int), POINTER(XRectangle), POINTER(XRectangle)]

# /usr/include/X11/Xlib.h:3728
Xutf8TextPerCharExtents = _lib.Xutf8TextPerCharExtents
Xutf8TextPerCharExtents.restype = c_int
Xutf8TextPerCharExtents.argtypes = [XFontSet, c_char_p, c_int, POINTER(XRectangle), POINTER(XRectangle), c_int,
                                    POINTER(c_int), POINTER(XRectangle), POINTER(XRectangle)]

# /usr/include/X11/Xlib.h:3740
XmbDrawText = _lib.XmbDrawText
XmbDrawText.restype = None
XmbDrawText.argtypes = [POINTER(Display), Drawable, GC, c_int, c_int, POINTER(XmbTextItem), c_int]

# /usr/include/X11/Xlib.h:3750
XwcDrawText = _lib.XwcDrawText
XwcDrawText.restype = None
XwcDrawText.argtypes = [POINTER(Display), Drawable, GC, c_int, c_int, POINTER(XwcTextItem), c_int]

# /usr/include/X11/Xlib.h:3760
Xutf8DrawText = _lib.Xutf8DrawText
Xutf8DrawText.restype = None
Xutf8DrawText.argtypes = [POINTER(Display), Drawable, GC, c_int, c_int, POINTER(XmbTextItem), c_int]

# /usr/include/X11/Xlib.h:3770
XmbDrawString = _lib.XmbDrawString
XmbDrawString.restype = None
XmbDrawString.argtypes = [POINTER(Display), Drawable, XFontSet, GC, c_int, c_int, c_char_p, c_int]

# /usr/include/X11/Xlib.h:3781
XwcDrawString = _lib.XwcDrawString
XwcDrawString.restype = None
XwcDrawString.argtypes = [POINTER(Display), Drawable, XFontSet, GC, c_int, c_int, c_wchar_p, c_int]

# /usr/include/X11/Xlib.h:3792
Xutf8DrawString = _lib.Xutf8DrawString
Xutf8DrawString.restype = None
Xutf8DrawString.argtypes = [POINTER(Display), Drawable, XFontSet, GC, c_int, c_int, c_char_p, c_int]

# /usr/include/X11/Xlib.h:3803
XmbDrawImageString = _lib.XmbDrawImageString
XmbDrawImageString.restype = None
XmbDrawImageString.argtypes = [POINTER(Display), Drawable, XFontSet, GC, c_int, c_int, c_char_p, c_int]

# /usr/include/X11/Xlib.h:3814
XwcDrawImageString = _lib.XwcDrawImageString
XwcDrawImageString.restype = None
XwcDrawImageString.argtypes = [POINTER(Display), Drawable, XFontSet, GC, c_int, c_int, c_wchar_p, c_int]

# /usr/include/X11/Xlib.h:3825
Xutf8DrawImageString = _lib.Xutf8DrawImageString
Xutf8DrawImageString.restype = None
Xutf8DrawImageString.argtypes = [POINTER(Display), Drawable, XFontSet, GC, c_int, c_int, c_char_p, c_int]


class struct__XrmHashBucketRec(Structure):
    __slots__ = [
    ]


struct__XrmHashBucketRec._fields_ = [
    ('_opaque_struct', c_int),
]

# /usr/include/X11/Xlib.h:3836
XOpenIM = _lib.XOpenIM
XOpenIM.restype = XIM
XOpenIM.argtypes = [POINTER(Display), POINTER(struct__XrmHashBucketRec), c_char_p, c_char_p]

# /usr/include/X11/Xlib.h:3843
XCloseIM = _lib.XCloseIM
XCloseIM.restype = c_int
XCloseIM.argtypes = [XIM]

# /usr/include/X11/Xlib.h:3847
XGetIMValues = _lib.XGetIMValues
XGetIMValues.restype = c_char_p
XGetIMValues.argtypes = [XIM]

# /usr/include/X11/Xlib.h:3851
XSetIMValues = _lib.XSetIMValues
XSetIMValues.restype = c_char_p
XSetIMValues.argtypes = [XIM]

# /usr/include/X11/Xlib.h:3855
XDisplayOfIM = _lib.XDisplayOfIM
XDisplayOfIM.restype = POINTER(Display)
XDisplayOfIM.argtypes = [XIM]

# /usr/include/X11/Xlib.h:3859
XLocaleOfIM = _lib.XLocaleOfIM
XLocaleOfIM.restype = c_char_p
XLocaleOfIM.argtypes = [XIM]

# /usr/include/X11/Xlib.h:3863
XCreateIC = _lib.XCreateIC
XCreateIC.restype = XIC
XCreateIC.argtypes = [XIM]

# /usr/include/X11/Xlib.h:3867
XDestroyIC = _lib.XDestroyIC
XDestroyIC.restype = None
XDestroyIC.argtypes = [XIC]

# /usr/include/X11/Xlib.h:3871
XSetICFocus = _lib.XSetICFocus
XSetICFocus.restype = None
XSetICFocus.argtypes = [XIC]

# /usr/include/X11/Xlib.h:3875
XUnsetICFocus = _lib.XUnsetICFocus
XUnsetICFocus.restype = None
XUnsetICFocus.argtypes = [XIC]

# /usr/include/X11/Xlib.h:3879
XwcResetIC = _lib.XwcResetIC
XwcResetIC.restype = c_wchar_p
XwcResetIC.argtypes = [XIC]

# /usr/include/X11/Xlib.h:3883
XmbResetIC = _lib.XmbResetIC
XmbResetIC.restype = c_char_p
XmbResetIC.argtypes = [XIC]

# /usr/include/X11/Xlib.h:3887
Xutf8ResetIC = _lib.Xutf8ResetIC
Xutf8ResetIC.restype = c_char_p
Xutf8ResetIC.argtypes = [XIC]

# /usr/include/X11/Xlib.h:3891
XSetICValues = _lib.XSetICValues
XSetICValues.restype = c_char_p
XSetICValues.argtypes = [XIC]

# /usr/include/X11/Xlib.h:3895
XGetICValues = _lib.XGetICValues
XGetICValues.restype = c_char_p
XGetICValues.argtypes = [XIC]

# /usr/include/X11/Xlib.h:3899
XIMOfIC = _lib.XIMOfIC
XIMOfIC.restype = XIM
XIMOfIC.argtypes = [XIC]

# /usr/include/X11/Xlib.h:3903
XFilterEvent = _lib.XFilterEvent
XFilterEvent.restype = c_int
XFilterEvent.argtypes = [POINTER(XEvent), Window]

# /usr/include/X11/Xlib.h:3908
XmbLookupString = _lib.XmbLookupString
XmbLookupString.restype = c_int
XmbLookupString.argtypes = [XIC, POINTER(XKeyPressedEvent), c_char_p, c_int, POINTER(KeySym), POINTER(c_int)]

# /usr/include/X11/Xlib.h:3917
XwcLookupString = _lib.XwcLookupString
XwcLookupString.restype = c_int
XwcLookupString.argtypes = [XIC, POINTER(XKeyPressedEvent), c_wchar_p, c_int, POINTER(KeySym), POINTER(c_int)]

# /usr/include/X11/Xlib.h:3926
Xutf8LookupString = _lib.Xutf8LookupString
Xutf8LookupString.restype = c_int
Xutf8LookupString.argtypes = [XIC, POINTER(XKeyPressedEvent), c_char_p, c_int, POINTER(KeySym), POINTER(c_int)]

# /usr/include/X11/Xlib.h:3935
XVaCreateNestedList = _lib.XVaCreateNestedList
XVaCreateNestedList.restype = XVaNestedList
XVaCreateNestedList.argtypes = [c_int]


class struct__XrmHashBucketRec(Structure):
    __slots__ = [
    ]


struct__XrmHashBucketRec._fields_ = [
    ('_opaque_struct', c_int),
]

# /usr/include/X11/Xlib.h:3941
XRegisterIMInstantiateCallback = _lib.XRegisterIMInstantiateCallback
XRegisterIMInstantiateCallback.restype = c_int
XRegisterIMInstantiateCallback.argtypes = [POINTER(Display), POINTER(struct__XrmHashBucketRec), c_char_p, c_char_p,
                                           XIDProc, XPointer]


class struct__XrmHashBucketRec(Structure):
    __slots__ = [
    ]


struct__XrmHashBucketRec._fields_ = [
    ('_opaque_struct', c_int),
]

# /usr/include/X11/Xlib.h:3950
XUnregisterIMInstantiateCallback = _lib.XUnregisterIMInstantiateCallback
XUnregisterIMInstantiateCallback.restype = c_int
XUnregisterIMInstantiateCallback.argtypes = [POINTER(Display), POINTER(struct__XrmHashBucketRec), c_char_p, c_char_p,
                                             XIDProc, XPointer]

XConnectionWatchProc = CFUNCTYPE(None, POINTER(Display), XPointer, c_int, c_int,
                                 POINTER(XPointer))  # /usr/include/X11/Xlib.h:3959
# /usr/include/X11/Xlib.h:3968
XInternalConnectionNumbers = _lib.XInternalConnectionNumbers
XInternalConnectionNumbers.restype = c_int
XInternalConnectionNumbers.argtypes = [POINTER(Display), POINTER(POINTER(c_int)), POINTER(c_int)]

# /usr/include/X11/Xlib.h:3974
XProcessInternalConnection = _lib.XProcessInternalConnection
XProcessInternalConnection.restype = None
XProcessInternalConnection.argtypes = [POINTER(Display), c_int]

# /usr/include/X11/Xlib.h:3979
XAddConnectionWatch = _lib.XAddConnectionWatch
XAddConnectionWatch.restype = c_int
XAddConnectionWatch.argtypes = [POINTER(Display), XConnectionWatchProc, XPointer]

# /usr/include/X11/Xlib.h:3985
XRemoveConnectionWatch = _lib.XRemoveConnectionWatch
XRemoveConnectionWatch.restype = None
XRemoveConnectionWatch.argtypes = [POINTER(Display), XConnectionWatchProc, XPointer]

# /usr/include/X11/Xlib.h:3991
XSetAuthorization = _lib.XSetAuthorization
XSetAuthorization.restype = None
XSetAuthorization.argtypes = [c_char_p, c_int, c_char_p, c_int]

# /usr/include/X11/Xlib.h:3998
_Xmbtowc = _lib._Xmbtowc
_Xmbtowc.restype = c_int
_Xmbtowc.argtypes = [c_wchar_p, c_char_p, c_int]

# /usr/include/X11/Xlib.h:4009
_Xwctomb = _lib._Xwctomb
_Xwctomb.restype = c_int
_Xwctomb.argtypes = [c_char_p, c_wchar]

# /usr/include/X11/Xlib.h:4014
XGetEventData = _lib.XGetEventData
XGetEventData.restype = c_int
XGetEventData.argtypes = [POINTER(Display), POINTER(XGenericEventCookie)]

# /usr/include/X11/Xlib.h:4019
XFreeEventData = _lib.XFreeEventData
XFreeEventData.restype = None
XFreeEventData.argtypes = [POINTER(Display), POINTER(XGenericEventCookie)]

NoValue = 0  # /usr/include/X11/Xutil.h:4805
XValue = 1  # /usr/include/X11/Xutil.h:4806
YValue = 2  # /usr/include/X11/Xutil.h:4807
WidthValue = 4  # /usr/include/X11/Xutil.h:4808
HeightValue = 8  # /usr/include/X11/Xutil.h:4809
AllValues = 15  # /usr/include/X11/Xutil.h:4810
XNegative = 16  # /usr/include/X11/Xutil.h:4811
YNegative = 32  # /usr/include/X11/Xutil.h:4812


class struct_anon_95(Structure):
    __slots__ = [
        'flags',
        'x',
        'y',
        'width',
        'height',
        'min_width',
        'min_height',
        'max_width',
        'max_height',
        'width_inc',
        'height_inc',
        'min_aspect',
        'max_aspect',
        'base_width',
        'base_height',
        'win_gravity',
    ]


class struct_anon_96(Structure):
    __slots__ = [
        'x',
        'y',
    ]


struct_anon_96._fields_ = [
    ('x', c_int),
    ('y', c_int),
]


class struct_anon_97(Structure):
    __slots__ = [
        'x',
        'y',
    ]


struct_anon_97._fields_ = [
    ('x', c_int),
    ('y', c_int),
]

struct_anon_95._fields_ = [
    ('flags', c_long),
    ('x', c_int),
    ('y', c_int),
    ('width', c_int),
    ('height', c_int),
    ('min_width', c_int),
    ('min_height', c_int),
    ('max_width', c_int),
    ('max_height', c_int),
    ('width_inc', c_int),
    ('height_inc', c_int),
    ('min_aspect', struct_anon_96),
    ('max_aspect', struct_anon_97),
    ('base_width', c_int),
    ('base_height', c_int),
    ('win_gravity', c_int),
]

XSizeHints = struct_anon_95  # /usr/include/X11/Xutil.h:4831
USPosition = 1  # /usr/include/X11/Xutil.h:4839
USSize = 2  # /usr/include/X11/Xutil.h:4840
PPosition = 4  # /usr/include/X11/Xutil.h:4842
PSize = 8  # /usr/include/X11/Xutil.h:4843
PMinSize = 16  # /usr/include/X11/Xutil.h:4844
PMaxSize = 32  # /usr/include/X11/Xutil.h:4845
PResizeInc = 64  # /usr/include/X11/Xutil.h:4846
PAspect = 128  # /usr/include/X11/Xutil.h:4847
PBaseSize = 256  # /usr/include/X11/Xutil.h:4848
PWinGravity = 512  # /usr/include/X11/Xutil.h:4849
PAllHints = 252  # /usr/include/X11/Xutil.h:4852


class struct_anon_98(Structure):
    __slots__ = [
        'flags',
        'input',
        'initial_state',
        'icon_pixmap',
        'icon_window',
        'icon_x',
        'icon_y',
        'icon_mask',
        'window_group',
    ]


struct_anon_98._fields_ = [
    ('flags', c_long),
    ('input', c_int),
    ('initial_state', c_int),
    ('icon_pixmap', Pixmap),
    ('icon_window', Window),
    ('icon_x', c_int),
    ('icon_y', c_int),
    ('icon_mask', Pixmap),
    ('window_group', XID),
]

XWMHints = struct_anon_98  # /usr/include/X11/Xutil.h:4867
InputHint = 1  # /usr/include/X11/Xutil.h:4871
StateHint = 2  # /usr/include/X11/Xutil.h:4872
IconPixmapHint = 4  # /usr/include/X11/Xutil.h:4873
IconWindowHint = 8  # /usr/include/X11/Xutil.h:4874
IconPositionHint = 16  # /usr/include/X11/Xutil.h:4875
IconMaskHint = 32  # /usr/include/X11/Xutil.h:4876
WindowGroupHint = 64  # /usr/include/X11/Xutil.h:4877
AllHints = 127  # /usr/include/X11/Xutil.h:4878
XUrgencyHint = 256  # /usr/include/X11/Xutil.h:4880
WithdrawnState = 0  # /usr/include/X11/Xutil.h:4883
NormalState = 1  # /usr/include/X11/Xutil.h:4884
IconicState = 3  # /usr/include/X11/Xutil.h:4885
DontCareState = 0  # /usr/include/X11/Xutil.h:4890
ZoomState = 2  # /usr/include/X11/Xutil.h:4891
InactiveState = 4  # /usr/include/X11/Xutil.h:4892


class struct_anon_99(Structure):
    __slots__ = [
        'value',
        'encoding',
        'format',
        'nitems',
    ]


struct_anon_99._fields_ = [
    ('value', POINTER(c_ubyte)),
    ('encoding', Atom),
    ('format', c_int),
    ('nitems', c_ulong),
]

XTextProperty = struct_anon_99  # /usr/include/X11/Xutil.h:4905
XNoMemory = -1  # /usr/include/X11/Xutil.h:4907
XLocaleNotSupported = -2  # /usr/include/X11/Xutil.h:4908
XConverterNotFound = -3  # /usr/include/X11/Xutil.h:4909
enum_anon_100 = c_int
XStringStyle = 0
XCompoundTextStyle = 1
XTextStyle = 2
XStdICCTextStyle = 3
XUTF8StringStyle = 4
XICCEncodingStyle = enum_anon_100  # /usr/include/X11/Xutil.h:4918


class struct_anon_101(Structure):
    __slots__ = [
        'min_width',
        'min_height',
        'max_width',
        'max_height',
        'width_inc',
        'height_inc',
    ]


struct_anon_101._fields_ = [
    ('min_width', c_int),
    ('min_height', c_int),
    ('max_width', c_int),
    ('max_height', c_int),
    ('width_inc', c_int),
    ('height_inc', c_int),
]

XIconSize = struct_anon_101  # /usr/include/X11/Xutil.h:4924


class struct_anon_102(Structure):
    __slots__ = [
        'res_name',
        'res_class',
    ]


struct_anon_102._fields_ = [
    ('res_name', c_char_p),
    ('res_class', c_char_p),
]

XClassHint = struct_anon_102  # /usr/include/X11/Xutil.h:4929


class struct__XComposeStatus(Structure):
    __slots__ = [
        'compose_ptr',
        'chars_matched',
    ]


struct__XComposeStatus._fields_ = [
    ('compose_ptr', XPointer),
    ('chars_matched', c_int),
]

XComposeStatus = struct__XComposeStatus  # /usr/include/X11/Xutil.h:4971


class struct__XRegion(Structure):
    __slots__ = [
    ]


struct__XRegion._fields_ = [
    ('_opaque_struct', c_int),
]


class struct__XRegion(Structure):
    __slots__ = [
    ]


struct__XRegion._fields_ = [
    ('_opaque_struct', c_int),
]

Region = POINTER(struct__XRegion)  # /usr/include/X11/Xutil.h:5010
RectangleOut = 0  # /usr/include/X11/Xutil.h:5014
RectangleIn = 1  # /usr/include/X11/Xutil.h:5015
RectanglePart = 2  # /usr/include/X11/Xutil.h:5016


class struct_anon_103(Structure):
    __slots__ = [
        'visual',
        'visualid',
        'screen',
        'depth',
        'class',
        'red_mask',
        'green_mask',
        'blue_mask',
        'colormap_size',
        'bits_per_rgb',
    ]


struct_anon_103._fields_ = [
    ('visual', POINTER(Visual)),
    ('visualid', VisualID),
    ('screen', c_int),
    ('depth', c_int),
    ('class', c_int),
    ('red_mask', c_ulong),
    ('green_mask', c_ulong),
    ('blue_mask', c_ulong),
    ('colormap_size', c_int),
    ('bits_per_rgb', c_int),
]

XVisualInfo = struct_anon_103  # /usr/include/X11/Xutil.h:5039
VisualNoMask = 0  # /usr/include/X11/Xutil.h:5041
VisualIDMask = 1  # /usr/include/X11/Xutil.h:5042
VisualScreenMask = 2  # /usr/include/X11/Xutil.h:5043
VisualDepthMask = 4  # /usr/include/X11/Xutil.h:5044
VisualClassMask = 8  # /usr/include/X11/Xutil.h:5045
VisualRedMaskMask = 16  # /usr/include/X11/Xutil.h:5046
VisualGreenMaskMask = 32  # /usr/include/X11/Xutil.h:5047
VisualBlueMaskMask = 64  # /usr/include/X11/Xutil.h:5048
VisualColormapSizeMask = 128  # /usr/include/X11/Xutil.h:5049
VisualBitsPerRGBMask = 256  # /usr/include/X11/Xutil.h:5050
VisualAllMask = 511  # /usr/include/X11/Xutil.h:5051


class struct_anon_104(Structure):
    __slots__ = [
        'colormap',
        'red_max',
        'red_mult',
        'green_max',
        'green_mult',
        'blue_max',
        'blue_mult',
        'base_pixel',
        'visualid',
        'killid',
    ]


struct_anon_104._fields_ = [
    ('colormap', Colormap),
    ('red_max', c_ulong),
    ('red_mult', c_ulong),
    ('green_max', c_ulong),
    ('green_mult', c_ulong),
    ('blue_max', c_ulong),
    ('blue_mult', c_ulong),
    ('base_pixel', c_ulong),
    ('visualid', VisualID),
    ('killid', XID),
]

XStandardColormap = struct_anon_104  # /usr/include/X11/Xutil.h:5068
BitmapSuccess = 0  # /usr/include/X11/Xutil.h:5076
BitmapOpenFailed = 1  # /usr/include/X11/Xutil.h:5077
BitmapFileInvalid = 2  # /usr/include/X11/Xutil.h:5078
BitmapNoMemory = 3  # /usr/include/X11/Xutil.h:5079
XCSUCCESS = 0  # /usr/include/X11/Xutil.h:5090
XCNOMEM = 1  # /usr/include/X11/Xutil.h:5091
XCNOENT = 2  # /usr/include/X11/Xutil.h:5092
XContext = c_int  # /usr/include/X11/Xutil.h:5094
# /usr/include/X11/Xutil.h:5103
XAllocClassHint = _lib.XAllocClassHint
XAllocClassHint.restype = POINTER(XClassHint)
XAllocClassHint.argtypes = []

# /usr/include/X11/Xutil.h:5107
XAllocIconSize = _lib.XAllocIconSize
XAllocIconSize.restype = POINTER(XIconSize)
XAllocIconSize.argtypes = []

# /usr/include/X11/Xutil.h:5111
XAllocSizeHints = _lib.XAllocSizeHints
XAllocSizeHints.restype = POINTER(XSizeHints)
XAllocSizeHints.argtypes = []

# /usr/include/X11/Xutil.h:5115
XAllocStandardColormap = _lib.XAllocStandardColormap
XAllocStandardColormap.restype = POINTER(XStandardColormap)
XAllocStandardColormap.argtypes = []

# /usr/include/X11/Xutil.h:5119
XAllocWMHints = _lib.XAllocWMHints
XAllocWMHints.restype = POINTER(XWMHints)
XAllocWMHints.argtypes = []

# /usr/include/X11/Xutil.h:5123
XClipBox = _lib.XClipBox
XClipBox.restype = c_int
XClipBox.argtypes = [Region, POINTER(XRectangle)]

# /usr/include/X11/Xutil.h:5128
XCreateRegion = _lib.XCreateRegion
XCreateRegion.restype = Region
XCreateRegion.argtypes = []

# /usr/include/X11/Xutil.h:5132
XDefaultString = _lib.XDefaultString
XDefaultString.restype = c_char_p
XDefaultString.argtypes = []

# /usr/include/X11/Xutil.h:5134
XDeleteContext = _lib.XDeleteContext
XDeleteContext.restype = c_int
XDeleteContext.argtypes = [POINTER(Display), XID, XContext]

# /usr/include/X11/Xutil.h:5140
XDestroyRegion = _lib.XDestroyRegion
XDestroyRegion.restype = c_int
XDestroyRegion.argtypes = [Region]

# /usr/include/X11/Xutil.h:5144
XEmptyRegion = _lib.XEmptyRegion
XEmptyRegion.restype = c_int
XEmptyRegion.argtypes = [Region]

# /usr/include/X11/Xutil.h:5148
XEqualRegion = _lib.XEqualRegion
XEqualRegion.restype = c_int
XEqualRegion.argtypes = [Region, Region]

# /usr/include/X11/Xutil.h:5153
XFindContext = _lib.XFindContext
XFindContext.restype = c_int
XFindContext.argtypes = [POINTER(Display), XID, XContext, POINTER(XPointer)]

# /usr/include/X11/Xutil.h:5160
XGetClassHint = _lib.XGetClassHint
XGetClassHint.restype = c_int
XGetClassHint.argtypes = [POINTER(Display), Window, POINTER(XClassHint)]

# /usr/include/X11/Xutil.h:5166
XGetIconSizes = _lib.XGetIconSizes
XGetIconSizes.restype = c_int
XGetIconSizes.argtypes = [POINTER(Display), Window, POINTER(POINTER(XIconSize)), POINTER(c_int)]

# /usr/include/X11/Xutil.h:5173
XGetNormalHints = _lib.XGetNormalHints
XGetNormalHints.restype = c_int
XGetNormalHints.argtypes = [POINTER(Display), Window, POINTER(XSizeHints)]

# /usr/include/X11/Xutil.h:5179
XGetRGBColormaps = _lib.XGetRGBColormaps
XGetRGBColormaps.restype = c_int
XGetRGBColormaps.argtypes = [POINTER(Display), Window, POINTER(POINTER(XStandardColormap)), POINTER(c_int), Atom]

# /usr/include/X11/Xutil.h:5187
XGetSizeHints = _lib.XGetSizeHints
XGetSizeHints.restype = c_int
XGetSizeHints.argtypes = [POINTER(Display), Window, POINTER(XSizeHints), Atom]

# /usr/include/X11/Xutil.h:5194
XGetStandardColormap = _lib.XGetStandardColormap
XGetStandardColormap.restype = c_int
XGetStandardColormap.argtypes = [POINTER(Display), Window, POINTER(XStandardColormap), Atom]

# /usr/include/X11/Xutil.h:5201
XGetTextProperty = _lib.XGetTextProperty
XGetTextProperty.restype = c_int
XGetTextProperty.argtypes = [POINTER(Display), Window, POINTER(XTextProperty), Atom]

# /usr/include/X11/Xutil.h:5208
XGetVisualInfo = _lib.XGetVisualInfo
XGetVisualInfo.restype = POINTER(XVisualInfo)
XGetVisualInfo.argtypes = [POINTER(Display), c_long, POINTER(XVisualInfo), POINTER(c_int)]

# /usr/include/X11/Xutil.h:5215
XGetWMClientMachine = _lib.XGetWMClientMachine
XGetWMClientMachine.restype = c_int
XGetWMClientMachine.argtypes = [POINTER(Display), Window, POINTER(XTextProperty)]

# /usr/include/X11/Xutil.h:5221
XGetWMHints = _lib.XGetWMHints
XGetWMHints.restype = POINTER(XWMHints)
XGetWMHints.argtypes = [POINTER(Display), Window]

# /usr/include/X11/Xutil.h:5226
XGetWMIconName = _lib.XGetWMIconName
XGetWMIconName.restype = c_int
XGetWMIconName.argtypes = [POINTER(Display), Window, POINTER(XTextProperty)]

# /usr/include/X11/Xutil.h:5232
XGetWMName = _lib.XGetWMName
XGetWMName.restype = c_int
XGetWMName.argtypes = [POINTER(Display), Window, POINTER(XTextProperty)]

# /usr/include/X11/Xutil.h:5238
XGetWMNormalHints = _lib.XGetWMNormalHints
XGetWMNormalHints.restype = c_int
XGetWMNormalHints.argtypes = [POINTER(Display), Window, POINTER(XSizeHints), POINTER(c_long)]

# /usr/include/X11/Xutil.h:5245
XGetWMSizeHints = _lib.XGetWMSizeHints
XGetWMSizeHints.restype = c_int
XGetWMSizeHints.argtypes = [POINTER(Display), Window, POINTER(XSizeHints), POINTER(c_long), Atom]

# /usr/include/X11/Xutil.h:5253
XGetZoomHints = _lib.XGetZoomHints
XGetZoomHints.restype = c_int
XGetZoomHints.argtypes = [POINTER(Display), Window, POINTER(XSizeHints)]

# /usr/include/X11/Xutil.h:5259
XIntersectRegion = _lib.XIntersectRegion
XIntersectRegion.restype = c_int
XIntersectRegion.argtypes = [Region, Region, Region]

# /usr/include/X11/Xutil.h:5265
XConvertCase = _lib.XConvertCase
XConvertCase.restype = None
XConvertCase.argtypes = [KeySym, POINTER(KeySym), POINTER(KeySym)]

# /usr/include/X11/Xutil.h:5271
XLookupString = _lib.XLookupString
XLookupString.restype = c_int
XLookupString.argtypes = [POINTER(XKeyEvent), c_char_p, c_int, POINTER(KeySym), POINTER(XComposeStatus)]

# /usr/include/X11/Xutil.h:5279
XMatchVisualInfo = _lib.XMatchVisualInfo
XMatchVisualInfo.restype = c_int
XMatchVisualInfo.argtypes = [POINTER(Display), c_int, c_int, c_int, POINTER(XVisualInfo)]

# /usr/include/X11/Xutil.h:5287
XOffsetRegion = _lib.XOffsetRegion
XOffsetRegion.restype = c_int
XOffsetRegion.argtypes = [Region, c_int, c_int]

# /usr/include/X11/Xutil.h:5293
XPointInRegion = _lib.XPointInRegion
XPointInRegion.restype = c_int
XPointInRegion.argtypes = [Region, c_int, c_int]

# /usr/include/X11/Xutil.h:5299
XPolygonRegion = _lib.XPolygonRegion
XPolygonRegion.restype = Region
XPolygonRegion.argtypes = [POINTER(XPoint), c_int, c_int]

# /usr/include/X11/Xutil.h:5305
XRectInRegion = _lib.XRectInRegion
XRectInRegion.restype = c_int
XRectInRegion.argtypes = [Region, c_int, c_int, c_uint, c_uint]

# /usr/include/X11/Xutil.h:5313
XSaveContext = _lib.XSaveContext
XSaveContext.restype = c_int
XSaveContext.argtypes = [POINTER(Display), XID, XContext, c_char_p]

# /usr/include/X11/Xutil.h:5320
XSetClassHint = _lib.XSetClassHint
XSetClassHint.restype = c_int
XSetClassHint.argtypes = [POINTER(Display), Window, POINTER(XClassHint)]

# /usr/include/X11/Xutil.h:5326
XSetIconSizes = _lib.XSetIconSizes
XSetIconSizes.restype = c_int
XSetIconSizes.argtypes = [POINTER(Display), Window, POINTER(XIconSize), c_int]

# /usr/include/X11/Xutil.h:5333
XSetNormalHints = _lib.XSetNormalHints
XSetNormalHints.restype = c_int
XSetNormalHints.argtypes = [POINTER(Display), Window, POINTER(XSizeHints)]

# /usr/include/X11/Xutil.h:5339
XSetRGBColormaps = _lib.XSetRGBColormaps
XSetRGBColormaps.restype = None
XSetRGBColormaps.argtypes = [POINTER(Display), Window, POINTER(XStandardColormap), c_int, Atom]

# /usr/include/X11/Xutil.h:5347
XSetSizeHints = _lib.XSetSizeHints
XSetSizeHints.restype = c_int
XSetSizeHints.argtypes = [POINTER(Display), Window, POINTER(XSizeHints), Atom]

# /usr/include/X11/Xutil.h:5354
XSetStandardProperties = _lib.XSetStandardProperties
XSetStandardProperties.restype = c_int
XSetStandardProperties.argtypes = [POINTER(Display), Window, c_char_p, c_char_p, Pixmap, POINTER(c_char_p), c_int,
                                   POINTER(XSizeHints)]

# /usr/include/X11/Xutil.h:5365
XSetTextProperty = _lib.XSetTextProperty
XSetTextProperty.restype = None
XSetTextProperty.argtypes = [POINTER(Display), Window, POINTER(XTextProperty), Atom]

# /usr/include/X11/Xutil.h:5372
XSetWMClientMachine = _lib.XSetWMClientMachine
XSetWMClientMachine.restype = None
XSetWMClientMachine.argtypes = [POINTER(Display), Window, POINTER(XTextProperty)]

# /usr/include/X11/Xutil.h:5378
XSetWMHints = _lib.XSetWMHints
XSetWMHints.restype = c_int
XSetWMHints.argtypes = [POINTER(Display), Window, POINTER(XWMHints)]

# /usr/include/X11/Xutil.h:5384
XSetWMIconName = _lib.XSetWMIconName
XSetWMIconName.restype = None
XSetWMIconName.argtypes = [POINTER(Display), Window, POINTER(XTextProperty)]

# /usr/include/X11/Xutil.h:5390
XSetWMName = _lib.XSetWMName
XSetWMName.restype = None
XSetWMName.argtypes = [POINTER(Display), Window, POINTER(XTextProperty)]

# /usr/include/X11/Xutil.h:5396
XSetWMNormalHints = _lib.XSetWMNormalHints
XSetWMNormalHints.restype = None
XSetWMNormalHints.argtypes = [POINTER(Display), Window, POINTER(XSizeHints)]

# /usr/include/X11/Xutil.h:5402
XSetWMProperties = _lib.XSetWMProperties
XSetWMProperties.restype = None
XSetWMProperties.argtypes = [POINTER(Display), Window, POINTER(XTextProperty), POINTER(XTextProperty),
                             POINTER(c_char_p), c_int, POINTER(XSizeHints), POINTER(XWMHints), POINTER(XClassHint)]

# /usr/include/X11/Xutil.h:5414
XmbSetWMProperties = _lib.XmbSetWMProperties
XmbSetWMProperties.restype = None
XmbSetWMProperties.argtypes = [POINTER(Display), Window, c_char_p, c_char_p, POINTER(c_char_p), c_int,
                               POINTER(XSizeHints), POINTER(XWMHints), POINTER(XClassHint)]

# /usr/include/X11/Xutil.h:5426
Xutf8SetWMProperties = _lib.Xutf8SetWMProperties
Xutf8SetWMProperties.restype = None
Xutf8SetWMProperties.argtypes = [POINTER(Display), Window, c_char_p, c_char_p, POINTER(c_char_p), c_int,
                                 POINTER(XSizeHints), POINTER(XWMHints), POINTER(XClassHint)]

# /usr/include/X11/Xutil.h:5438
XSetWMSizeHints = _lib.XSetWMSizeHints
XSetWMSizeHints.restype = None
XSetWMSizeHints.argtypes = [POINTER(Display), Window, POINTER(XSizeHints), Atom]

# /usr/include/X11/Xutil.h:5445
XSetRegion = _lib.XSetRegion
XSetRegion.restype = c_int
XSetRegion.argtypes = [POINTER(Display), GC, Region]

# /usr/include/X11/Xutil.h:5451
XSetStandardColormap = _lib.XSetStandardColormap
XSetStandardColormap.restype = None
XSetStandardColormap.argtypes = [POINTER(Display), Window, POINTER(XStandardColormap), Atom]

# /usr/include/X11/Xutil.h:5458
XSetZoomHints = _lib.XSetZoomHints
XSetZoomHints.restype = c_int
XSetZoomHints.argtypes = [POINTER(Display), Window, POINTER(XSizeHints)]

# /usr/include/X11/Xutil.h:5464
XShrinkRegion = _lib.XShrinkRegion
XShrinkRegion.restype = c_int
XShrinkRegion.argtypes = [Region, c_int, c_int]

# /usr/include/X11/Xutil.h:5470
XStringListToTextProperty = _lib.XStringListToTextProperty
XStringListToTextProperty.restype = c_int
XStringListToTextProperty.argtypes = [POINTER(c_char_p), c_int, POINTER(XTextProperty)]

# /usr/include/X11/Xutil.h:5476
XSubtractRegion = _lib.XSubtractRegion
XSubtractRegion.restype = c_int
XSubtractRegion.argtypes = [Region, Region, Region]

# /usr/include/X11/Xutil.h:5482
XmbTextListToTextProperty = _lib.XmbTextListToTextProperty
XmbTextListToTextProperty.restype = c_int
XmbTextListToTextProperty.argtypes = [POINTER(Display), POINTER(c_char_p), c_int, XICCEncodingStyle,
                                      POINTER(XTextProperty)]

# /usr/include/X11/Xutil.h:5490
XwcTextListToTextProperty = _lib.XwcTextListToTextProperty
XwcTextListToTextProperty.restype = c_int
XwcTextListToTextProperty.argtypes = [POINTER(Display), POINTER(c_wchar_p), c_int, XICCEncodingStyle,
                                      POINTER(XTextProperty)]

# /usr/include/X11/Xutil.h:5498
Xutf8TextListToTextProperty = _lib.Xutf8TextListToTextProperty
Xutf8TextListToTextProperty.restype = c_int
Xutf8TextListToTextProperty.argtypes = [POINTER(Display), POINTER(c_char_p), c_int, XICCEncodingStyle,
                                        POINTER(XTextProperty)]

# /usr/include/X11/Xutil.h:5506
XwcFreeStringList = _lib.XwcFreeStringList
XwcFreeStringList.restype = None
XwcFreeStringList.argtypes = [POINTER(c_wchar_p)]

# /usr/include/X11/Xutil.h:5510
XTextPropertyToStringList = _lib.XTextPropertyToStringList
XTextPropertyToStringList.restype = c_int
XTextPropertyToStringList.argtypes = [POINTER(XTextProperty), POINTER(POINTER(c_char_p)), POINTER(c_int)]

# /usr/include/X11/Xutil.h:5516
XmbTextPropertyToTextList = _lib.XmbTextPropertyToTextList
XmbTextPropertyToTextList.restype = c_int
XmbTextPropertyToTextList.argtypes = [POINTER(Display), POINTER(XTextProperty), POINTER(POINTER(c_char_p)),
                                      POINTER(c_int)]

# /usr/include/X11/Xutil.h:5523
XwcTextPropertyToTextList = _lib.XwcTextPropertyToTextList
XwcTextPropertyToTextList.restype = c_int
XwcTextPropertyToTextList.argtypes = [POINTER(Display), POINTER(XTextProperty), POINTER(POINTER(c_wchar_p)),
                                      POINTER(c_int)]

# /usr/include/X11/Xutil.h:5530
Xutf8TextPropertyToTextList = _lib.Xutf8TextPropertyToTextList
Xutf8TextPropertyToTextList.restype = c_int
Xutf8TextPropertyToTextList.argtypes = [POINTER(Display), POINTER(XTextProperty), POINTER(POINTER(c_char_p)),
                                        POINTER(c_int)]

# /usr/include/X11/Xutil.h:5537
XUnionRectWithRegion = _lib.XUnionRectWithRegion
XUnionRectWithRegion.restype = c_int
XUnionRectWithRegion.argtypes = [POINTER(XRectangle), Region, Region]

# /usr/include/X11/Xutil.h:5543
XUnionRegion = _lib.XUnionRegion
XUnionRegion.restype = c_int
XUnionRegion.argtypes = [Region, Region, Region]

# /usr/include/X11/Xutil.h:5549
XWMGeometry = _lib.XWMGeometry
XWMGeometry.restype = c_int
XWMGeometry.argtypes = [POINTER(Display), c_int, c_char_p, c_char_p, c_uint, POINTER(XSizeHints), POINTER(c_int),
                        POINTER(c_int), POINTER(c_int), POINTER(c_int), POINTER(c_int)]

# /usr/include/X11/Xutil.h:5563
XXorRegion = _lib.XXorRegion
XXorRegion.restype = c_int
XXorRegion.argtypes = [Region, Region, Region]

__all__ = ['XlibSpecificationRelease', 'X_PROTOCOL', 'X_PROTOCOL_REVISION',
           'XID', 'Mask', 'Atom', 'VisualID', 'Time', 'Window', 'Drawable', 'Font',
           'Pixmap', 'Cursor', 'Colormap', 'GContext', 'KeySym', 'KeyCode', 'None_',
           'ParentRelative', 'CopyFromParent', 'PointerWindow', 'InputFocus',
           'PointerRoot', 'AnyPropertyType', 'AnyKey', 'AnyButton', 'AllTemporary',
           'CurrentTime', 'NoSymbol', 'NoEventMask', 'KeyPressMask', 'KeyReleaseMask',
           'ButtonPressMask', 'ButtonReleaseMask', 'EnterWindowMask', 'LeaveWindowMask',
           'PointerMotionMask', 'PointerMotionHintMask', 'Button1MotionMask',
           'Button2MotionMask', 'Button3MotionMask', 'Button4MotionMask',
           'Button5MotionMask', 'ButtonMotionMask', 'KeymapStateMask', 'ExposureMask',
           'VisibilityChangeMask', 'StructureNotifyMask', 'ResizeRedirectMask',
           'SubstructureNotifyMask', 'SubstructureRedirectMask', 'FocusChangeMask',
           'PropertyChangeMask', 'ColormapChangeMask', 'OwnerGrabButtonMask', 'KeyPress',
           'KeyRelease', 'ButtonPress', 'ButtonRelease', 'MotionNotify', 'EnterNotify',
           'LeaveNotify', 'FocusIn', 'FocusOut', 'KeymapNotify', 'Expose',
           'GraphicsExpose', 'NoExpose', 'VisibilityNotify', 'CreateNotify',
           'DestroyNotify', 'UnmapNotify', 'MapNotify', 'MapRequest', 'ReparentNotify',
           'ConfigureNotify', 'ConfigureRequest', 'GravityNotify', 'ResizeRequest',
           'CirculateNotify', 'CirculateRequest', 'PropertyNotify', 'SelectionClear',
           'SelectionRequest', 'SelectionNotify', 'ColormapNotify', 'ClientMessage',
           'MappingNotify', 'GenericEvent', 'LASTEvent', 'ShiftMask', 'LockMask',
           'ControlMask', 'Mod1Mask', 'Mod2Mask', 'Mod3Mask', 'Mod4Mask', 'Mod5Mask',
           'ShiftMapIndex', 'LockMapIndex', 'ControlMapIndex', 'Mod1MapIndex',
           'Mod2MapIndex', 'Mod3MapIndex', 'Mod4MapIndex', 'Mod5MapIndex', 'Button1Mask',
           'Button2Mask', 'Button3Mask', 'Button4Mask', 'Button5Mask', 'AnyModifier',
           'Button1', 'Button2', 'Button3', 'Button4', 'Button5', 'NotifyNormal',
           'NotifyGrab', 'NotifyUngrab', 'NotifyWhileGrabbed', 'NotifyHint',
           'NotifyAncestor', 'NotifyVirtual', 'NotifyInferior', 'NotifyNonlinear',
           'NotifyNonlinearVirtual', 'NotifyPointer', 'NotifyPointerRoot',
           'NotifyDetailNone', 'VisibilityUnobscured', 'VisibilityPartiallyObscured',
           'VisibilityFullyObscured', 'PlaceOnTop', 'PlaceOnBottom', 'FamilyInternet',
           'FamilyDECnet', 'FamilyChaos', 'FamilyInternet6', 'FamilyServerInterpreted',
           'PropertyNewValue', 'PropertyDelete', 'ColormapUninstalled',
           'ColormapInstalled', 'GrabModeSync', 'GrabModeAsync', 'GrabSuccess',
           'AlreadyGrabbed', 'GrabInvalidTime', 'GrabNotViewable', 'GrabFrozen',
           'AsyncPointer', 'SyncPointer', 'ReplayPointer', 'AsyncKeyboard',
           'SyncKeyboard', 'ReplayKeyboard', 'AsyncBoth', 'SyncBoth', 'RevertToParent',
           'Success', 'BadRequest', 'BadValue', 'BadWindow', 'BadPixmap', 'BadAtom',
           'BadCursor', 'BadFont', 'BadMatch', 'BadDrawable', 'BadAccess', 'BadAlloc',
           'BadColor', 'BadGC', 'BadIDChoice', 'BadName', 'BadLength',
           'BadImplementation', 'FirstExtensionError', 'LastExtensionError',
           'InputOutput', 'InputOnly', 'CWBackPixmap', 'CWBackPixel', 'CWBorderPixmap',
           'CWBorderPixel', 'CWBitGravity', 'CWWinGravity', 'CWBackingStore',
           'CWBackingPlanes', 'CWBackingPixel', 'CWOverrideRedirect', 'CWSaveUnder',
           'CWEventMask', 'CWDontPropagate', 'CWColormap', 'CWCursor', 'CWX', 'CWY',
           'CWWidth', 'CWHeight', 'CWBorderWidth', 'CWSibling', 'CWStackMode',
           'ForgetGravity', 'NorthWestGravity', 'NorthGravity', 'NorthEastGravity',
           'WestGravity', 'CenterGravity', 'EastGravity', 'SouthWestGravity',
           'SouthGravity', 'SouthEastGravity', 'StaticGravity', 'UnmapGravity',
           'NotUseful', 'WhenMapped', 'Always', 'IsUnmapped', 'IsUnviewable',
           'IsViewable', 'SetModeInsert', 'SetModeDelete', 'DestroyAll',
           'RetainPermanent', 'RetainTemporary', 'Above', 'Below', 'TopIf', 'BottomIf',
           'Opposite', 'RaiseLowest', 'LowerHighest', 'PropModeReplace',
           'PropModePrepend', 'PropModeAppend', 'GXclear', 'GXand', 'GXandReverse',
           'GXcopy', 'GXandInverted', 'GXnoop', 'GXxor', 'GXor', 'GXnor', 'GXequiv',
           'GXinvert', 'GXorReverse', 'GXcopyInverted', 'GXorInverted', 'GXnand',
           'GXset', 'LineSolid', 'LineOnOffDash', 'LineDoubleDash', 'CapNotLast',
           'CapButt', 'CapRound', 'CapProjecting', 'JoinMiter', 'JoinRound', 'JoinBevel',
           'FillSolid', 'FillTiled', 'FillStippled', 'FillOpaqueStippled', 'EvenOddRule',
           'WindingRule', 'ClipByChildren', 'IncludeInferiors', 'Unsorted', 'YSorted',
           'YXSorted', 'YXBanded', 'CoordModeOrigin', 'CoordModePrevious', 'Complex',
           'Nonconvex', 'Convex', 'ArcChord', 'ArcPieSlice', 'GCFunction', 'GCPlaneMask',
           'GCForeground', 'GCBackground', 'GCLineWidth', 'GCLineStyle', 'GCCapStyle',
           'GCJoinStyle', 'GCFillStyle', 'GCFillRule', 'GCTile', 'GCStipple',
           'GCTileStipXOrigin', 'GCTileStipYOrigin', 'GCFont', 'GCSubwindowMode',
           'GCGraphicsExposures', 'GCClipXOrigin', 'GCClipYOrigin', 'GCClipMask',
           'GCDashOffset', 'GCDashList', 'GCArcMode', 'GCLastBit', 'FontLeftToRight',
           'FontRightToLeft', 'FontChange', 'XYBitmap', 'XYPixmap', 'ZPixmap',
           'AllocNone', 'AllocAll', 'DoRed', 'DoGreen', 'DoBlue', 'CursorShape',
           'TileShape', 'StippleShape', 'AutoRepeatModeOff', 'AutoRepeatModeOn',
           'AutoRepeatModeDefault', 'LedModeOff', 'LedModeOn', 'KBKeyClickPercent',
           'KBBellPercent', 'KBBellPitch', 'KBBellDuration', 'KBLed', 'KBLedMode',
           'KBKey', 'KBAutoRepeatMode', 'MappingSuccess', 'MappingBusy', 'MappingFailed',
           'MappingModifier', 'MappingKeyboard', 'MappingPointer', 'DontPreferBlanking',
           'PreferBlanking', 'DefaultBlanking', 'DisableScreenSaver',
           'DisableScreenInterval', 'DontAllowExposures', 'AllowExposures',
           'DefaultExposures', 'ScreenSaverReset', 'ScreenSaverActive', 'HostInsert',
           'HostDelete', 'EnableAccess', 'DisableAccess', 'StaticGray', 'GrayScale',
           'StaticColor', 'PseudoColor', 'TrueColor', 'DirectColor', 'LSBFirst',
           'MSBFirst', '_Xmblen', 'X_HAVE_UTF8_STRING', 'XPointer', 'Bool', 'Status',
           'True_', 'False_', 'QueuedAlready', 'QueuedAfterReading', 'QueuedAfterFlush',
           'XExtData', 'XExtCodes', 'XPixmapFormatValues', 'XGCValues', 'GC', 'Visual',
           'Depth', 'Screen', 'ScreenFormat', 'XSetWindowAttributes',
           'XWindowAttributes', 'XHostAddress', 'XServerInterpretedAddress', 'XImage',
           'XWindowChanges', 'XColor', 'XSegment', 'XPoint', 'XRectangle', 'XArc',
           'XKeyboardControl', 'XKeyboardState', 'XTimeCoord', 'XModifierKeymap',
           'Display', '_XPrivDisplay', 'XKeyEvent', 'XKeyPressedEvent',
           'XKeyReleasedEvent', 'XButtonEvent', 'XButtonPressedEvent',
           'XButtonReleasedEvent', 'XMotionEvent', 'XPointerMovedEvent',
           'XCrossingEvent', 'XEnterWindowEvent', 'XLeaveWindowEvent',
           'XFocusChangeEvent', 'XFocusInEvent', 'XFocusOutEvent', 'XKeymapEvent',
           'XExposeEvent', 'XGraphicsExposeEvent', 'XNoExposeEvent', 'XVisibilityEvent',
           'XCreateWindowEvent', 'XDestroyWindowEvent', 'XUnmapEvent', 'XMapEvent',
           'XMapRequestEvent', 'XReparentEvent', 'XConfigureEvent', 'XGravityEvent',
           'XResizeRequestEvent', 'XConfigureRequestEvent', 'XCirculateEvent',
           'XCirculateRequestEvent', 'XPropertyEvent', 'XSelectionClearEvent',
           'XSelectionRequestEvent', 'XSelectionEvent', 'XColormapEvent',
           'XClientMessageEvent', 'XMappingEvent', 'XErrorEvent', 'XAnyEvent',
           'XGenericEvent', 'XGenericEventCookie', 'XEvent', 'XCharStruct', 'XFontProp',
           'XFontStruct', 'XTextItem', 'XChar2b', 'XTextItem16', 'XEDataObject',
           'XFontSetExtents', 'XOM', 'XOC', 'XFontSet', 'XmbTextItem', 'XwcTextItem',
           'XOMCharSetList', 'XOrientation', 'XOMOrientation_LTR_TTB',
           'XOMOrientation_RTL_TTB', 'XOMOrientation_TTB_LTR', 'XOMOrientation_TTB_RTL',
           'XOMOrientation_Context', 'XOMOrientation', 'XOMFontInfo', 'XIM', 'XIC',
           'XIMProc', 'XICProc', 'XIDProc', 'XIMStyle', 'XIMStyles', 'XIMPreeditArea',
           'XIMPreeditCallbacks', 'XIMPreeditPosition', 'XIMPreeditNothing',
           'XIMPreeditNone', 'XIMStatusArea', 'XIMStatusCallbacks', 'XIMStatusNothing',
           'XIMStatusNone', 'XBufferOverflow', 'XLookupNone', 'XLookupChars',
           'XLookupKeySym', 'XLookupBoth', 'XVaNestedList', 'XIMCallback', 'XICCallback',
           'XIMFeedback', 'XIMReverse', 'XIMUnderline', 'XIMHighlight', 'XIMPrimary',
           'XIMSecondary', 'XIMTertiary', 'XIMVisibleToForward', 'XIMVisibleToBackword',
           'XIMVisibleToCenter', 'XIMText', 'XIMPreeditState', 'XIMPreeditUnKnown',
           'XIMPreeditEnable', 'XIMPreeditDisable',
           'XIMPreeditStateNotifyCallbackStruct', 'XIMResetState', 'XIMInitialState',
           'XIMPreserveState', 'XIMStringConversionFeedback',
           'XIMStringConversionLeftEdge', 'XIMStringConversionRightEdge',
           'XIMStringConversionTopEdge', 'XIMStringConversionBottomEdge',
           'XIMStringConversionConcealed', 'XIMStringConversionWrapped',
           'XIMStringConversionText', 'XIMStringConversionPosition',
           'XIMStringConversionType', 'XIMStringConversionBuffer',
           'XIMStringConversionLine', 'XIMStringConversionWord',
           'XIMStringConversionChar', 'XIMStringConversionOperation',
           'XIMStringConversionSubstitution', 'XIMStringConversionRetrieval',
           'XIMCaretDirection', 'XIMForwardChar', 'XIMBackwardChar', 'XIMForwardWord',
           'XIMBackwardWord', 'XIMCaretUp', 'XIMCaretDown', 'XIMNextLine',
           'XIMPreviousLine', 'XIMLineStart', 'XIMLineEnd', 'XIMAbsolutePosition',
           'XIMDontChange', 'XIMStringConversionCallbackStruct',
           'XIMPreeditDrawCallbackStruct', 'XIMCaretStyle', 'XIMIsInvisible',
           'XIMIsPrimary', 'XIMIsSecondary', 'XIMPreeditCaretCallbackStruct',
           'XIMStatusDataType', 'XIMTextType', 'XIMBitmapType',
           'XIMStatusDrawCallbackStruct', 'XIMHotKeyTrigger', 'XIMHotKeyTriggers',
           'XIMHotKeyState', 'XIMHotKeyStateON', 'XIMHotKeyStateOFF', 'XIMValuesList',
           'XLoadQueryFont', 'XQueryFont', 'XGetMotionEvents', 'XDeleteModifiermapEntry',
           'XGetModifierMapping', 'XInsertModifiermapEntry', 'XNewModifiermap',
           'XCreateImage', 'XInitImage', 'XGetImage', 'XGetSubImage', 'XOpenDisplay',
           'XrmInitialize', 'XFetchBytes', 'XFetchBuffer', 'XGetAtomName',
           'XGetAtomNames', 'XGetDefault', 'XDisplayName', 'XKeysymToString',
           'XSynchronize', 'XSetAfterFunction', 'XInternAtom', 'XInternAtoms',
           'XCopyColormapAndFree', 'XCreateColormap', 'XCreatePixmapCursor',
           'XCreateGlyphCursor', 'XCreateFontCursor', 'XLoadFont', 'XCreateGC',
           'XGContextFromGC', 'XFlushGC', 'XCreatePixmap', 'XCreateBitmapFromData',
           'XCreatePixmapFromBitmapData', 'XCreateSimpleWindow', 'XGetSelectionOwner',
           'XCreateWindow', 'XListInstalledColormaps', 'XListFonts',
           'XListFontsWithInfo', 'XGetFontPath', 'XListExtensions', 'XListProperties',
           'XListHosts', 'XKeycodeToKeysym', 'XLookupKeysym', 'XGetKeyboardMapping',
           'XStringToKeysym', 'XMaxRequestSize', 'XExtendedMaxRequestSize',
           'XResourceManagerString', 'XScreenResourceString', 'XDisplayMotionBufferSize',
           'XVisualIDFromVisual', 'XInitThreads', 'XLockDisplay', 'XUnlockDisplay',
           'XInitExtension', 'XAddExtension', 'XFindOnExtensionList',
           'XEHeadOfExtensionList', 'XRootWindow', 'XDefaultRootWindow',
           'XRootWindowOfScreen', 'XDefaultVisual', 'XDefaultVisualOfScreen',
           'XDefaultGC', 'XDefaultGCOfScreen', 'XBlackPixel', 'XWhitePixel',
           'XAllPlanes', 'XBlackPixelOfScreen', 'XWhitePixelOfScreen', 'XNextRequest',
           'XLastKnownRequestProcessed', 'XServerVendor', 'XDisplayString',
           'XDefaultColormap', 'XDefaultColormapOfScreen', 'XDisplayOfScreen',
           'XScreenOfDisplay', 'XDefaultScreenOfDisplay', 'XEventMaskOfScreen',
           'XScreenNumberOfScreen', 'XErrorHandler', 'XSetErrorHandler',
           'XIOErrorHandler', 'XSetIOErrorHandler', 'XListPixmapFormats', 'XListDepths',
           'XReconfigureWMWindow', 'XGetWMProtocols', 'XSetWMProtocols',
           'XIconifyWindow', 'XWithdrawWindow', 'XGetCommand', 'XGetWMColormapWindows',
           'XSetWMColormapWindows', 'XFreeStringList', 'XSetTransientForHint',
           'XActivateScreenSaver', 'XAddHost', 'XAddHosts', 'XAddToExtensionList',
           'XAddToSaveSet', 'XAllocColor', 'XAllocColorCells', 'XAllocColorPlanes',
           'XAllocNamedColor', 'XAllowEvents', 'XAutoRepeatOff', 'XAutoRepeatOn',
           'XBell', 'XBitmapBitOrder', 'XBitmapPad', 'XBitmapUnit', 'XCellsOfScreen',
           'XChangeActivePointerGrab', 'XChangeGC', 'XChangeKeyboardControl',
           'XChangeKeyboardMapping', 'XChangePointerControl', 'XChangeProperty',
           'XChangeSaveSet', 'XChangeWindowAttributes', 'XCheckIfEvent',
           'XCheckMaskEvent', 'XCheckTypedEvent', 'XCheckTypedWindowEvent',
           'XCheckWindowEvent', 'XCirculateSubwindows', 'XCirculateSubwindowsDown',
           'XCirculateSubwindowsUp', 'XClearArea', 'XClearWindow', 'XCloseDisplay',
           'XConfigureWindow', 'XConnectionNumber', 'XConvertSelection', 'XCopyArea',
           'XCopyGC', 'XCopyPlane', 'XDefaultDepth', 'XDefaultDepthOfScreen',
           'XDefaultScreen', 'XDefineCursor', 'XDeleteProperty', 'XDestroyWindow',
           'XDestroySubwindows', 'XDoesBackingStore', 'XDoesSaveUnders',
           'XDisableAccessControl', 'XDisplayCells', 'XDisplayHeight',
           'XDisplayHeightMM', 'XDisplayKeycodes', 'XDisplayPlanes', 'XDisplayWidth',
           'XDisplayWidthMM', 'XDrawArc', 'XDrawArcs', 'XDrawImageString',
           'XDrawImageString16', 'XDrawLine', 'XDrawLines', 'XDrawPoint', 'XDrawPoints',
           'XDrawRectangle', 'XDrawRectangles', 'XDrawSegments', 'XDrawString',
           'XDrawString16', 'XDrawText', 'XDrawText16', 'XEnableAccessControl',
           'XEventsQueued', 'XFetchName', 'XFillArc', 'XFillArcs', 'XFillPolygon',
           'XFillRectangle', 'XFillRectangles', 'XFlush', 'XForceScreenSaver', 'XFree',
           'XFreeColormap', 'XFreeColors', 'XFreeCursor', 'XFreeExtensionList',
           'XFreeFont', 'XFreeFontInfo', 'XFreeFontNames', 'XFreeFontPath', 'XFreeGC',
           'XFreeModifiermap', 'XFreePixmap', 'XGeometry', 'XGetErrorDatabaseText',
           'XGetErrorText', 'XGetFontProperty', 'XGetGCValues', 'XGetGeometry',
           'XGetIconName', 'XGetInputFocus', 'XGetKeyboardControl', 'XGetPointerControl',
           'XGetPointerMapping', 'XGetScreenSaver', 'XGetTransientForHint',
           'XGetWindowProperty', 'XGetWindowAttributes', 'XGrabButton', 'XGrabKey',
           'XGrabKeyboard', 'XGrabPointer', 'XGrabServer', 'XHeightMMOfScreen',
           'XHeightOfScreen', 'XIfEvent', 'XImageByteOrder', 'XInstallColormap',
           'XKeysymToKeycode', 'XKillClient', 'XLookupColor', 'XLowerWindow',
           'XMapRaised', 'XMapSubwindows', 'XMapWindow', 'XMaskEvent',
           'XMaxCmapsOfScreen', 'XMinCmapsOfScreen', 'XMoveResizeWindow', 'XMoveWindow',
           'XNextEvent', 'XNoOp', 'XParseColor', 'XParseGeometry', 'XPeekEvent',
           'XPeekIfEvent', 'XPending', 'XPlanesOfScreen', 'XProtocolRevision',
           'XProtocolVersion', 'XPutBackEvent', 'XPutImage', 'XQLength',
           'XQueryBestCursor', 'XQueryBestSize', 'XQueryBestStipple', 'XQueryBestTile',
           'XQueryColor', 'XQueryColors', 'XQueryExtension', 'XQueryKeymap',
           'XQueryPointer', 'XQueryTextExtents', 'XQueryTextExtents16', 'XQueryTree',
           'XRaiseWindow', 'XReadBitmapFile', 'XReadBitmapFileData', 'XRebindKeysym',
           'XRecolorCursor', 'XRefreshKeyboardMapping', 'XRemoveFromSaveSet',
           'XRemoveHost', 'XRemoveHosts', 'XReparentWindow', 'XResetScreenSaver',
           'XResizeWindow', 'XRestackWindows', 'XRotateBuffers',
           'XRotateWindowProperties', 'XScreenCount', 'XSelectInput', 'XSendEvent',
           'XSetAccessControl', 'XSetArcMode', 'XSetBackground', 'XSetClipMask',
           'XSetClipOrigin', 'XSetClipRectangles', 'XSetCloseDownMode', 'XSetCommand',
           'XSetDashes', 'XSetFillRule', 'XSetFillStyle', 'XSetFont', 'XSetFontPath',
           'XSetForeground', 'XSetFunction', 'XSetGraphicsExposures', 'XSetIconName',
           'XSetInputFocus', 'XSetLineAttributes', 'XSetModifierMapping',
           'XSetPlaneMask', 'XSetPointerMapping', 'XSetScreenSaver',
           'XSetSelectionOwner', 'XSetState', 'XSetStipple', 'XSetSubwindowMode',
           'XSetTSOrigin', 'XSetTile', 'XSetWindowBackground',
           'XSetWindowBackgroundPixmap', 'XSetWindowBorder', 'XSetWindowBorderPixmap',
           'XSetWindowBorderWidth', 'XSetWindowColormap', 'XStoreBuffer', 'XStoreBytes',
           'XStoreColor', 'XStoreColors', 'XStoreName', 'XStoreNamedColor', 'XSync',
           'XTextExtents', 'XTextExtents16', 'XTextWidth', 'XTextWidth16',
           'XTranslateCoordinates', 'XUndefineCursor', 'XUngrabButton', 'XUngrabKey',
           'XUngrabKeyboard', 'XUngrabPointer', 'XUngrabServer', 'XUninstallColormap',
           'XUnloadFont', 'XUnmapSubwindows', 'XUnmapWindow', 'XVendorRelease',
           'XWarpPointer', 'XWidthMMOfScreen', 'XWidthOfScreen', 'XWindowEvent',
           'XWriteBitmapFile', 'XSupportsLocale', 'XSetLocaleModifiers', 'XOpenOM',
           'XCloseOM', 'XSetOMValues', 'XGetOMValues', 'XDisplayOfOM', 'XLocaleOfOM',
           'XCreateOC', 'XDestroyOC', 'XOMOfOC', 'XSetOCValues', 'XGetOCValues',
           'XCreateFontSet', 'XFreeFontSet', 'XFontsOfFontSet',
           'XBaseFontNameListOfFontSet', 'XLocaleOfFontSet', 'XContextDependentDrawing',
           'XDirectionalDependentDrawing', 'XContextualDrawing', 'XExtentsOfFontSet',
           'XmbTextEscapement', 'XwcTextEscapement', 'Xutf8TextEscapement',
           'XmbTextExtents', 'XwcTextExtents', 'Xutf8TextExtents',
           'XmbTextPerCharExtents', 'XwcTextPerCharExtents', 'Xutf8TextPerCharExtents',
           'XmbDrawText', 'XwcDrawText', 'Xutf8DrawText', 'XmbDrawString',
           'XwcDrawString', 'Xutf8DrawString', 'XmbDrawImageString',
           'XwcDrawImageString', 'Xutf8DrawImageString', 'XOpenIM', 'XCloseIM',
           'XGetIMValues', 'XSetIMValues', 'XDisplayOfIM', 'XLocaleOfIM', 'XCreateIC',
           'XDestroyIC', 'XSetICFocus', 'XUnsetICFocus', 'XwcResetIC', 'XmbResetIC',
           'Xutf8ResetIC', 'XSetICValues', 'XGetICValues', 'XIMOfIC', 'XFilterEvent',
           'XmbLookupString', 'XwcLookupString', 'Xutf8LookupString',
           'XVaCreateNestedList', 'XRegisterIMInstantiateCallback',
           'XUnregisterIMInstantiateCallback', 'XConnectionWatchProc',
           'XInternalConnectionNumbers', 'XProcessInternalConnection',
           'XAddConnectionWatch', 'XRemoveConnectionWatch', 'XSetAuthorization',
           '_Xmbtowc', '_Xwctomb', 'XGetEventData', 'XFreeEventData', 'NoValue',
           'XValue', 'YValue', 'WidthValue', 'HeightValue', 'AllValues', 'XNegative',
           'YNegative', 'XSizeHints', 'USPosition', 'USSize', 'PPosition', 'PSize',
           'PMinSize', 'PMaxSize', 'PResizeInc', 'PAspect', 'PBaseSize', 'PWinGravity',
           'PAllHints', 'XWMHints', 'InputHint', 'StateHint', 'IconPixmapHint',
           'IconWindowHint', 'IconPositionHint', 'IconMaskHint', 'WindowGroupHint',
           'AllHints', 'XUrgencyHint', 'WithdrawnState', 'NormalState', 'IconicState',
           'DontCareState', 'ZoomState', 'InactiveState', 'XTextProperty', 'XNoMemory',
           'XLocaleNotSupported', 'XConverterNotFound', 'XICCEncodingStyle',
           'XStringStyle', 'XCompoundTextStyle', 'XTextStyle', 'XStdICCTextStyle',
           'XUTF8StringStyle', 'XIconSize', 'XClassHint', 'XComposeStatus', 'Region',
           'RectangleOut', 'RectangleIn', 'RectanglePart', 'XVisualInfo', 'VisualNoMask',
           'VisualIDMask', 'VisualScreenMask', 'VisualDepthMask', 'VisualClassMask',
           'VisualRedMaskMask', 'VisualGreenMaskMask', 'VisualBlueMaskMask',
           'VisualColormapSizeMask', 'VisualBitsPerRGBMask', 'VisualAllMask',
           'XStandardColormap', 'BitmapSuccess', 'BitmapOpenFailed', 'BitmapFileInvalid',
           'BitmapNoMemory', 'XCSUCCESS', 'XCNOMEM', 'XCNOENT', 'XContext',
           'XAllocClassHint', 'XAllocIconSize', 'XAllocSizeHints',
           'XAllocStandardColormap', 'XAllocWMHints', 'XClipBox', 'XCreateRegion',
           'XDefaultString', 'XDeleteContext', 'XDestroyRegion', 'XEmptyRegion',
           'XEqualRegion', 'XFindContext', 'XGetClassHint', 'XGetIconSizes',
           'XGetNormalHints', 'XGetRGBColormaps', 'XGetSizeHints',
           'XGetStandardColormap', 'XGetTextProperty', 'XGetVisualInfo',
           'XGetWMClientMachine', 'XGetWMHints', 'XGetWMIconName', 'XGetWMName',
           'XGetWMNormalHints', 'XGetWMSizeHints', 'XGetZoomHints', 'XIntersectRegion',
           'XConvertCase', 'XLookupString', 'XMatchVisualInfo', 'XOffsetRegion',
           'XPointInRegion', 'XPolygonRegion', 'XRectInRegion', 'XSaveContext',
           'XSetClassHint', 'XSetIconSizes', 'XSetNormalHints', 'XSetRGBColormaps',
           'XSetSizeHints', 'XSetStandardProperties', 'XSetTextProperty',
           'XSetWMClientMachine', 'XSetWMHints', 'XSetWMIconName', 'XSetWMName',
           'XSetWMNormalHints', 'XSetWMProperties', 'XmbSetWMProperties',
           'Xutf8SetWMProperties', 'XSetWMSizeHints', 'XSetRegion',
           'XSetStandardColormap', 'XSetZoomHints', 'XShrinkRegion',
           'XStringListToTextProperty', 'XSubtractRegion', 'XmbTextListToTextProperty',
           'XwcTextListToTextProperty', 'Xutf8TextListToTextProperty',
           'XwcFreeStringList', 'XTextPropertyToStringList', 'XmbTextPropertyToTextList',
           'XwcTextPropertyToTextList', 'Xutf8TextPropertyToTextList',
           'XUnionRectWithRegion', 'XUnionRegion', 'XWMGeometry', 'XXorRegion']<|MERGE_RESOLUTION|>--- conflicted
+++ resolved
@@ -3052,7 +3052,6 @@
     ('supported_values', POINTER(c_char_p)),
 ]
 
-<<<<<<< HEAD
 class XrmValue(Structure):
     _fields_ = (
         ('size', c_uint),
@@ -3061,9 +3060,6 @@
 
 
 XIMValuesList = struct_anon_94 	# /usr/include/X11/Xlib.h:1395
-=======
-XIMValuesList = struct_anon_94  # /usr/include/X11/Xlib.h:1395
->>>>>>> e58747a0
 # /usr/include/X11/Xlib.h:1405
 XLoadQueryFont = _lib.XLoadQueryFont
 XLoadQueryFont.restype = POINTER(XFontStruct)
